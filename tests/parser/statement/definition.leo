--- conflicted
+++ resolved
@@ -97,15 +97,9 @@
 
 let (x,y,) = ();
 
-<<<<<<< HEAD
-let (x,) = ();
-
 let x: [[u8; 2]; 2] = [[0,0], [0,0]];
 
 let x: [u8; (2, 2)] = [[0,0], [0,0]];
 
 
-let x: address = aleo15u4r0gzjtqzepkgurgn7p3u5kkhs9p74rx6aun3uh2s5std6759svgmg53;
-=======
-let x: [[u8; 2]; 2] = [[0,0], [0,0]];
->>>>>>> 1e1e2b76
+let x: address = aleo15u4r0gzjtqzepkgurgn7p3u5kkhs9p74rx6aun3uh2s5std6759svgmg53;