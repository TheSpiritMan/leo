---
namespace: Compile
expectation: Pass
outputs:
  - - compile:
<<<<<<< HEAD
        - initial_symbol_table: 31996f72ace053dcaa3beb2ec60de78fcade8e4047cf92897dfd244f210987f7
          type_checked_symbol_table: 64be9ee1773f9450cf04c18cbf377102aab7c0aba277e7c036c770ab8614b5f0
          unrolled_symbol_table: 64be9ee1773f9450cf04c18cbf377102aab7c0aba277e7c036c770ab8614b5f0
          initial_ast: bf4f49760c078b3c4a78361adf9fd379700f2029674a48e418fad97c4f82b5ba
          unrolled_ast: bf4f49760c078b3c4a78361adf9fd379700f2029674a48e418fad97c4f82b5ba
          ssa_ast: 43ad41ce3448cdad92ce6f3dab2c1f1d636166bce7d33b25d0bc10a138553e93
          flattened_ast: b73def7aa68bb5bc16b4139a44b4aebcc4a72ada4bffe6d52aa559e054a20bb0
          destructured_ast: cd208e1afa3359f38b1489d9185306c3fe3000067620dde6fbe789c248fd415e
          inlined_ast: cd208e1afa3359f38b1489d9185306c3fe3000067620dde6fbe789c248fd415e
          dce_ast: cd208e1afa3359f38b1489d9185306c3fe3000067620dde6fbe789c248fd415e
=======
        - initial_symbol_table: 34edd130a88ec79cf1bffb97463a75025c9ef5f052262880ed745bb9e8f9a5f9
          type_checked_symbol_table: f6322a8c8e9e64b22226631dbdee83d25f9b22cd17dfce13767ffb32fa31279c
          unrolled_symbol_table: f6322a8c8e9e64b22226631dbdee83d25f9b22cd17dfce13767ffb32fa31279c
          initial_ast: b80df3310677deaad3143c0383447220590628ddd13ce0e8d6976f1ee5b74b1d
          unrolled_ast: b80df3310677deaad3143c0383447220590628ddd13ce0e8d6976f1ee5b74b1d
          ssa_ast: e9c5633f23d1e3a845dcece54733c9648bb8d13f313b8776ebfb824664d8eeb0
          flattened_ast: a279e4d0b5b34e66c1599e2d666aab0c8f2404eb7794dbcdfc30e852edca5b1d
          destructured_ast: cdb3141bdca2d770dd76b97b75374c6edb1094702fe2d8a2a7f5aece455fa6d9
          inlined_ast: cdb3141bdca2d770dd76b97b75374c6edb1094702fe2d8a2a7f5aece455fa6d9
          dce_ast: cdb3141bdca2d770dd76b97b75374c6edb1094702fe2d8a2a7f5aece455fa6d9
>>>>>>> 1d9197f4
          bytecode: 510d9a029bd4900c2278ae7b0d1a7a595b0bd6bae6e362e7bf3ca900ef8bdc8d
          errors: ""
          warnings: ""<|MERGE_RESOLUTION|>--- conflicted
+++ resolved
@@ -3,29 +3,16 @@
 expectation: Pass
 outputs:
   - - compile:
-<<<<<<< HEAD
         - initial_symbol_table: 31996f72ace053dcaa3beb2ec60de78fcade8e4047cf92897dfd244f210987f7
           type_checked_symbol_table: 64be9ee1773f9450cf04c18cbf377102aab7c0aba277e7c036c770ab8614b5f0
           unrolled_symbol_table: 64be9ee1773f9450cf04c18cbf377102aab7c0aba277e7c036c770ab8614b5f0
-          initial_ast: bf4f49760c078b3c4a78361adf9fd379700f2029674a48e418fad97c4f82b5ba
-          unrolled_ast: bf4f49760c078b3c4a78361adf9fd379700f2029674a48e418fad97c4f82b5ba
-          ssa_ast: 43ad41ce3448cdad92ce6f3dab2c1f1d636166bce7d33b25d0bc10a138553e93
-          flattened_ast: b73def7aa68bb5bc16b4139a44b4aebcc4a72ada4bffe6d52aa559e054a20bb0
-          destructured_ast: cd208e1afa3359f38b1489d9185306c3fe3000067620dde6fbe789c248fd415e
-          inlined_ast: cd208e1afa3359f38b1489d9185306c3fe3000067620dde6fbe789c248fd415e
-          dce_ast: cd208e1afa3359f38b1489d9185306c3fe3000067620dde6fbe789c248fd415e
-=======
-        - initial_symbol_table: 34edd130a88ec79cf1bffb97463a75025c9ef5f052262880ed745bb9e8f9a5f9
-          type_checked_symbol_table: f6322a8c8e9e64b22226631dbdee83d25f9b22cd17dfce13767ffb32fa31279c
-          unrolled_symbol_table: f6322a8c8e9e64b22226631dbdee83d25f9b22cd17dfce13767ffb32fa31279c
-          initial_ast: b80df3310677deaad3143c0383447220590628ddd13ce0e8d6976f1ee5b74b1d
-          unrolled_ast: b80df3310677deaad3143c0383447220590628ddd13ce0e8d6976f1ee5b74b1d
-          ssa_ast: e9c5633f23d1e3a845dcece54733c9648bb8d13f313b8776ebfb824664d8eeb0
-          flattened_ast: a279e4d0b5b34e66c1599e2d666aab0c8f2404eb7794dbcdfc30e852edca5b1d
-          destructured_ast: cdb3141bdca2d770dd76b97b75374c6edb1094702fe2d8a2a7f5aece455fa6d9
-          inlined_ast: cdb3141bdca2d770dd76b97b75374c6edb1094702fe2d8a2a7f5aece455fa6d9
-          dce_ast: cdb3141bdca2d770dd76b97b75374c6edb1094702fe2d8a2a7f5aece455fa6d9
->>>>>>> 1d9197f4
+          initial_ast: dab4c349df7b581a19b258e289107e94355ce3d848801372999cacc807ddeb7b
+          unrolled_ast: dab4c349df7b581a19b258e289107e94355ce3d848801372999cacc807ddeb7b
+          ssa_ast: 01a69ccd470b48c3d60c9928922b5c2ed2f0fe0405ab3d0ce95ea64d80155027
+          flattened_ast: ec2b075dc39d494b448c04fd5bbd19e8a7503cfea823da12ee33464d8e67d0a1
+          destructured_ast: 28d0ece5659e9c3d8dae3bc9f5e2181730dd52d4d00575553fb62879c2252c4c
+          inlined_ast: 28d0ece5659e9c3d8dae3bc9f5e2181730dd52d4d00575553fb62879c2252c4c
+          dce_ast: 28d0ece5659e9c3d8dae3bc9f5e2181730dd52d4d00575553fb62879c2252c4c
           bytecode: 510d9a029bd4900c2278ae7b0d1a7a595b0bd6bae6e362e7bf3ca900ef8bdc8d
           errors: ""
           warnings: ""