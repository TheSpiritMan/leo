--- conflicted
+++ resolved
@@ -3,29 +3,16 @@
 expectation: Pass
 outputs:
   - - compile:
-<<<<<<< HEAD
-        - initial_symbol_table: 615e5c4873bfb065c7d899465b63f3ca44b6efaba5a14e825cd8bfbfc84be5e2
-          type_checked_symbol_table: 226494e9b8cedbb630fd66ed538082130b2914f492ce04856c1c45a54b5ec054
-          unrolled_symbol_table: 226494e9b8cedbb630fd66ed538082130b2914f492ce04856c1c45a54b5ec054
-          initial_ast: 7894a617f7305927f11f7785628db1966f82260554fab4146b0e25d9c2292aa3
-          unrolled_ast: 7894a617f7305927f11f7785628db1966f82260554fab4146b0e25d9c2292aa3
-          ssa_ast: 541bae04df22e55c57e0dfd9a626c7c5dfbc6c104603a4c0e19611729f001d6e
-          flattened_ast: c2ff5afdca1cbf0ddbc7b154e30b0adfbb2fb3b6862cf9cb80f73fa71d926e1b
-          destructured_ast: 63f1e1b4174daea23d3b5cee9dc0101e50c688b24fad6fa0dc25eeb71d329fae
-          inlined_ast: b78dc090260ee6a681fbde61bb83eb71221cfd70604a4aa4fc7be6c0ffec2dbb
-          dce_ast: b78dc090260ee6a681fbde61bb83eb71221cfd70604a4aa4fc7be6c0ffec2dbb
-=======
-        - initial_symbol_table: f5cd775b18dbcc60097ca61760e0e5ce7f64a4e264856d45f1bbc808a56f3b14
-          type_checked_symbol_table: c41b606f88aa7d5fd605585edc99c4cd1ca720aa9b13d57ffddaea513db1eb67
-          unrolled_symbol_table: c41b606f88aa7d5fd605585edc99c4cd1ca720aa9b13d57ffddaea513db1eb67
-          initial_ast: f0be9be4fe770063cfdf516dd105a12022ee0662109dc97e757ca94c0571abe4
-          unrolled_ast: f0be9be4fe770063cfdf516dd105a12022ee0662109dc97e757ca94c0571abe4
-          ssa_ast: 678f55724fa0011e7ea7ef57839d4ab2aa573b4c4115d9e92ccb1af7256a5e01
-          flattened_ast: 05c64587d70d3b3506dfcfb139895f11d57e305feabc9d2debe2b74763be03c9
-          destructured_ast: 7fb7b034f4e7ed410c043e3eb7af737832971ae53bbb66c99e650568cfbcab1a
-          inlined_ast: 7fb7b034f4e7ed410c043e3eb7af737832971ae53bbb66c99e650568cfbcab1a
-          dce_ast: 7fb7b034f4e7ed410c043e3eb7af737832971ae53bbb66c99e650568cfbcab1a
->>>>>>> 1d9197f4
+        - initial_symbol_table: f8e70d3f8083339069f5f21b185bd2b8f79bbeb8356f1ffd6862bae7310075a8
+          type_checked_symbol_table: b857c3089099dcaaeb0c586fc2065294bf547c9aba89d542e8a9b7cf61c0b097
+          unrolled_symbol_table: b857c3089099dcaaeb0c586fc2065294bf547c9aba89d542e8a9b7cf61c0b097
+          initial_ast: 7ee49a48c707b315ee79a3276ad45eb2276bb2576cc88c515aee83ffcdf2de76
+          unrolled_ast: 7ee49a48c707b315ee79a3276ad45eb2276bb2576cc88c515aee83ffcdf2de76
+          ssa_ast: 8234ee43fce74547bc2d54776d5970c7b5d6b209681c1cccbf01bb73700c9f3d
+          flattened_ast: 76d50e498e05b2f475fcf8435556b68edb254bb1cc3d419c7808d7a3c4258ac4
+          destructured_ast: f58eaa4c621abf68ec83c832671532b54ad5c5aec4ee5db237cabcbf1e368dd6
+          inlined_ast: 57bf00fde3d2dab5e46c659b417ba64066ea601234b6e9152691594bdbdb4d6f
+          dce_ast: 57bf00fde3d2dab5e46c659b417ba64066ea601234b6e9152691594bdbdb4d6f
           bytecode: 404bfa1fcdb0b113686f984a5d33322565e6acbb2438db7def4dd40d20f52093
           errors: ""
           warnings: ""