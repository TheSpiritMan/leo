--- conflicted
+++ resolved
@@ -3,29 +3,16 @@
 expectation: Pass
 outputs:
   - - compile:
-<<<<<<< HEAD
         - initial_symbol_table: 3ec5268ababb12c85551a8b27519461805353f1a55cd6acdca32b142c944c625
           type_checked_symbol_table: b68a9ba626a5ea7cab7f2b02d7502a0d5811fc890f07306782a17665adba3b84
           unrolled_symbol_table: b68a9ba626a5ea7cab7f2b02d7502a0d5811fc890f07306782a17665adba3b84
-          initial_ast: f1dd412df3fb6ad3d9acadf23f2e7e69e10bbea40a47ca91fdb96430cb994473
-          unrolled_ast: f1dd412df3fb6ad3d9acadf23f2e7e69e10bbea40a47ca91fdb96430cb994473
-          ssa_ast: 26e453e5843a1bd7aabfbf19ef3108fec377505e2197b1fadec749446c02504a
-          flattened_ast: bb122d119fc374e1d41cd4fa5558119d872df4d795cd19374fec67cd372e9654
-          destructured_ast: df86f3d808f0f01aa1678130d5df537c3fffc8e25cc0fe02141e0126c4a95ad8
-          inlined_ast: df86f3d808f0f01aa1678130d5df537c3fffc8e25cc0fe02141e0126c4a95ad8
-          dce_ast: 017608244bef673f0bc431c2a0e560072c662a149fdeaad8c6bc3d276fc9e364
-=======
-        - initial_symbol_table: 41e6ada8c83400558af3f988c3ff570d80330b9877883f7c120635242a0deeef
-          type_checked_symbol_table: e1c36e4a8e486aac91ec0eaa1314a38db026d97a6a798d56a664b0d43afbb3a6
-          unrolled_symbol_table: e1c36e4a8e486aac91ec0eaa1314a38db026d97a6a798d56a664b0d43afbb3a6
-          initial_ast: edf28269f3fe93aa41c78edd99cfafb8d9f301716cd28d3b7abfcdc697b641de
-          unrolled_ast: edf28269f3fe93aa41c78edd99cfafb8d9f301716cd28d3b7abfcdc697b641de
-          ssa_ast: dffb70687327d28899ab3153eb6f4c204bded658d6e0276c3e20f749468c68e1
-          flattened_ast: bc87a45a640973af7c858c6986352a2f79ba92957b7a17ce1c3bc429ab2a6bf1
-          destructured_ast: b44a7c7e78d3c354bd3cac4b30a0634b89bbadf3d7f2100c0b6e80eb9a1cfeea
-          inlined_ast: b44a7c7e78d3c354bd3cac4b30a0634b89bbadf3d7f2100c0b6e80eb9a1cfeea
-          dce_ast: fa74e0d05abe7b159cf8b6775243dbae585d9bbb292d98569f117f181f8c0471
->>>>>>> 1d9197f4
+          initial_ast: 4b63efd197346a9a4d3cd8a15e9f94dfd4c42f82af5434c1ededede49af2d6b2
+          unrolled_ast: 4b63efd197346a9a4d3cd8a15e9f94dfd4c42f82af5434c1ededede49af2d6b2
+          ssa_ast: 219654cedb5bde80cb3fd95f5d0b4f131cb84931ad848b35ea96d0d7eccea397
+          flattened_ast: c3b9e5220dfbd1a2a90ae353884f520e13eda51da01a96e9f87b0d8557bf2cc8
+          destructured_ast: 33d7533144d6449afcf0685632abedbab432bfe11b19e63adc1bc708947a185b
+          inlined_ast: 33d7533144d6449afcf0685632abedbab432bfe11b19e63adc1bc708947a185b
+          dce_ast: 05f72ceba4a6170af107ea6f04c61d026da39ac3044b302e482782058714f74c
           bytecode: 26120360e31f59b6a23dae65fe61c87e9e310aa11c12d90e995485dbeef81151
           errors: ""
           warnings: ""