--- conflicted
+++ resolved
@@ -3,29 +3,16 @@
 expectation: Pass
 outputs:
   - - compile:
-<<<<<<< HEAD
-        - initial_symbol_table: e524975733789e46dfc5f8c48f9758af86778937b158ecc7dcf34b4d1ad0d986
-          type_checked_symbol_table: 9280e38812978d491046a19ba1bd9f5656e15308b4ac5b7993d6300cc76612fc
-          unrolled_symbol_table: 9280e38812978d491046a19ba1bd9f5656e15308b4ac5b7993d6300cc76612fc
-          initial_ast: 5a895e243b22680ce8c15e27e0d64c10be19bf526d489fc6f66748883fd76330
-          unrolled_ast: 5a895e243b22680ce8c15e27e0d64c10be19bf526d489fc6f66748883fd76330
-          ssa_ast: a68de371c73e03d234bfbd004e4fd8994c6e02462aac7e43ad41dd0a9cdd07b3
-          flattened_ast: d12e768d4782301dc64aa35f80530d837fa8fb051cc12eb94dfc2c44054bc3ba
-          destructured_ast: dffb3357928dbb114403d89059dec73be53108712f02974b21c1378c03bee892
-          inlined_ast: dffb3357928dbb114403d89059dec73be53108712f02974b21c1378c03bee892
-          dce_ast: dffb3357928dbb114403d89059dec73be53108712f02974b21c1378c03bee892
-=======
-        - initial_symbol_table: bf3900c0d479abc672136800cdd4bc817d49ff44a703edbd9a453a642beb2d3e
-          type_checked_symbol_table: 30a32b1dc2b9c9e3cb3d8a9ca3ffa10db7d61ad920681f0e0a4fddc9cf6af984
-          unrolled_symbol_table: 30a32b1dc2b9c9e3cb3d8a9ca3ffa10db7d61ad920681f0e0a4fddc9cf6af984
-          initial_ast: fb4b588ceace4fab11e51ffadad6b195cd8cc8fae36b2b6fc696073829002d02
-          unrolled_ast: fb4b588ceace4fab11e51ffadad6b195cd8cc8fae36b2b6fc696073829002d02
-          ssa_ast: 0a861f95450ca5334939b75613656ffc59e22d7914219a8a895eea897dfe8979
-          flattened_ast: 461852632bc831d7f2d6233c570a3ec9cc7f098c2b81d453a9fcd08aee39bdb5
-          destructured_ast: 9df565edcf7d395966f4ec32edc7fbbb076094fad38e902022fb99d1c5205df6
-          inlined_ast: 9df565edcf7d395966f4ec32edc7fbbb076094fad38e902022fb99d1c5205df6
-          dce_ast: 9df565edcf7d395966f4ec32edc7fbbb076094fad38e902022fb99d1c5205df6
->>>>>>> 1d9197f4
+        - initial_symbol_table: 902393b23a765922183af0e0b8baa62a4c07658bcf27882af120469d76822553
+          type_checked_symbol_table: c172af1ad76c425a93965d2e0c320e6d46bcae1794d98756f204e9c7e78ba7c0
+          unrolled_symbol_table: c172af1ad76c425a93965d2e0c320e6d46bcae1794d98756f204e9c7e78ba7c0
+          initial_ast: 4ab0d85d10c2e0e82a4acd245606459aac2db567b67e7006f27b3fc520464acd
+          unrolled_ast: 4ab0d85d10c2e0e82a4acd245606459aac2db567b67e7006f27b3fc520464acd
+          ssa_ast: 463be3766f9720530ba482a1d25c7ca4b5e6ea65226b74bf7517bebea8e9480f
+          flattened_ast: 50c266396ffd543f6513374aa4cf3c4c6aad8576e330fc5111528853c47e2915
+          destructured_ast: a584edf402a78cf3a316eeec3d376fb0ab42ce189dbe965c10bafa7f0600a1fd
+          inlined_ast: a584edf402a78cf3a316eeec3d376fb0ab42ce189dbe965c10bafa7f0600a1fd
+          dce_ast: a584edf402a78cf3a316eeec3d376fb0ab42ce189dbe965c10bafa7f0600a1fd
           bytecode: 6821174db234fb38a3ded7835589628bf76443f2faff6cf9aa2f2fc5a5da71cb
           errors: ""
           warnings: ""