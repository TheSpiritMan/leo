--- conflicted
+++ resolved
@@ -3,29 +3,16 @@
 expectation: Pass
 outputs:
   - - compile:
-<<<<<<< HEAD
-        - initial_symbol_table: e473c2047abb71ade74fdb75838d889b9428412f2cdc775c2a8d654b12bf760a
-          type_checked_symbol_table: c6ee1da0d4d082e70ff8b6df880c6de02aa511af730f737739d108971b215f0a
-          unrolled_symbol_table: c6ee1da0d4d082e70ff8b6df880c6de02aa511af730f737739d108971b215f0a
-          initial_ast: b9be9865c94dacfb3d82bf8542d0c106554754661680216da4839fccc2d72f02
-          unrolled_ast: b9be9865c94dacfb3d82bf8542d0c106554754661680216da4839fccc2d72f02
-          ssa_ast: d950254accdb4641150a608af39120c93ea63cbe86c96a0765a6db15bb39280f
-          flattened_ast: e8f5f95147dcc7add495a756304b0889a58ea147bcdf1279c67f84b3315b037f
-          destructured_ast: 4d256bf757f2ac1c563ea7c4bf03dd5b6050c884bd303b8cdc79ac08f408a8b7
-          inlined_ast: 4d256bf757f2ac1c563ea7c4bf03dd5b6050c884bd303b8cdc79ac08f408a8b7
-          dce_ast: 4d256bf757f2ac1c563ea7c4bf03dd5b6050c884bd303b8cdc79ac08f408a8b7
-=======
-        - initial_symbol_table: bf77a5c317e895743382d62102e3b6e043e1fb19b04accf2b7faaa982f428bda
-          type_checked_symbol_table: 1e17ba42228a3bba69f3a964950097f894cdb83f4ce301a1c5a1359c981e489c
-          unrolled_symbol_table: 1e17ba42228a3bba69f3a964950097f894cdb83f4ce301a1c5a1359c981e489c
-          initial_ast: 1a4ac15b43a57370d4df4a135ee4af152734380314f1deed7d96a4aa0ecbdfee
-          unrolled_ast: 1a4ac15b43a57370d4df4a135ee4af152734380314f1deed7d96a4aa0ecbdfee
-          ssa_ast: 3805fb6ec2c8540a54d7d41e71864e90b6c1dbda8aa79cc3338236a1eadfc95b
-          flattened_ast: 09cecf73c5b0dd7e7124c18c206b60eed1106b3adc39234c835d804a93df0344
-          destructured_ast: e9678f63beb2f693dda1c4ac53a108a40d028ce1626e48288c5c742b7e2a73ee
-          inlined_ast: e9678f63beb2f693dda1c4ac53a108a40d028ce1626e48288c5c742b7e2a73ee
-          dce_ast: e9678f63beb2f693dda1c4ac53a108a40d028ce1626e48288c5c742b7e2a73ee
->>>>>>> 1d9197f4
+        - initial_symbol_table: cc55846945599771446b5f9d775fcdbb516ff7332077826a0b39b01465cd0e68
+          type_checked_symbol_table: a3bad889932cf3f215502129c78064e237f358979a5da7cccd3ed04329ab43d9
+          unrolled_symbol_table: a3bad889932cf3f215502129c78064e237f358979a5da7cccd3ed04329ab43d9
+          initial_ast: de77df23c9d30e71d986f8104d6b6e6b0bbd9b76ff5a10f291f3a3d5dbb6abbf
+          unrolled_ast: de77df23c9d30e71d986f8104d6b6e6b0bbd9b76ff5a10f291f3a3d5dbb6abbf
+          ssa_ast: 0643a094ef54eb43c0f81b2662953dc25080c26c3dc7e0a0673a398c2a0956d7
+          flattened_ast: 309de39adb3e4f3a44fb80f5b78ebf52ee323138ad3ade323b6fbd2268e2fddd
+          destructured_ast: 19d1f616371dd930005d037dcde64bdcd86184a2072525dfcf3f18a5cbb96acd
+          inlined_ast: 19d1f616371dd930005d037dcde64bdcd86184a2072525dfcf3f18a5cbb96acd
+          dce_ast: 19d1f616371dd930005d037dcde64bdcd86184a2072525dfcf3f18a5cbb96acd
           bytecode: a785c0d8cfd6988cde7a87a968cf8aa87ac982a4c4aef53474348c4e0525d714
           errors: ""
           warnings: ""