---
namespace: Compile
expectation: Pass
outputs:
  - - compile:
<<<<<<< HEAD
        - initial_symbol_table: 05ec2d92254ff35ad17293f850b1280cf88490c2db146247e2cbd47caec485c0
          type_checked_symbol_table: 2155a0e3a9c431c42c068617530e12ef44fd7c66079a40526792306c22221b3f
          unrolled_symbol_table: 2155a0e3a9c431c42c068617530e12ef44fd7c66079a40526792306c22221b3f
          initial_ast: 5c26fc2cd91191998b321b22e58d5b7ba124bffc9a83d12de46f7ce6ea321e84
          unrolled_ast: 5c26fc2cd91191998b321b22e58d5b7ba124bffc9a83d12de46f7ce6ea321e84
          ssa_ast: 3a0a6f1abaeecda0637ead803e3e92e12652b620d989c26e5e4333727880421e
          flattened_ast: 3757a8eecbadd6eddc2f4049ab3dca5597b64adfa1e9bf65707e6d976936b063
          destructured_ast: f1ce8772353e66064140015344226841efe56cd86344723f213248c5c9b51329
          inlined_ast: f1ce8772353e66064140015344226841efe56cd86344723f213248c5c9b51329
          dce_ast: f1ce8772353e66064140015344226841efe56cd86344723f213248c5c9b51329
=======
        - initial_symbol_table: a98f4b9fb613806e77319ec4ddde4728d6c6f4477e80a6b4928ac18b51330252
          type_checked_symbol_table: b7ba61d3f33280063b727ffc5d1f69a3ff5ec1688d302eec3ba1a5565988829e
          unrolled_symbol_table: b7ba61d3f33280063b727ffc5d1f69a3ff5ec1688d302eec3ba1a5565988829e
          initial_ast: c40d6bc4192e8e5a12835f501f1abf922c017eb1b399d3777e0379aeddca07c3
          unrolled_ast: c40d6bc4192e8e5a12835f501f1abf922c017eb1b399d3777e0379aeddca07c3
          ssa_ast: 0714c1e87b67f757af43fedd0b7ce3eb50afcdbd73918b8a1434abc21dba2d04
          flattened_ast: 0219258dd877da3d519d84cacba2cdd95f8eb52f3d6ef217e1f99ac0a257fb4d
          destructured_ast: be932b06a719603e24dfd9d343b049f5f52a76b8dbbc11d102bb651acab3e617
          inlined_ast: be932b06a719603e24dfd9d343b049f5f52a76b8dbbc11d102bb651acab3e617
          dce_ast: be932b06a719603e24dfd9d343b049f5f52a76b8dbbc11d102bb651acab3e617
>>>>>>> 1d9197f4
          bytecode: 937e45d26a72a2f9c73609facb8351023ac2bd00390e289501ad3729b65adbb4
          errors: ""
          warnings: ""<|MERGE_RESOLUTION|>--- conflicted
+++ resolved
@@ -3,29 +3,16 @@
 expectation: Pass
 outputs:
   - - compile:
-<<<<<<< HEAD
-        - initial_symbol_table: 05ec2d92254ff35ad17293f850b1280cf88490c2db146247e2cbd47caec485c0
-          type_checked_symbol_table: 2155a0e3a9c431c42c068617530e12ef44fd7c66079a40526792306c22221b3f
-          unrolled_symbol_table: 2155a0e3a9c431c42c068617530e12ef44fd7c66079a40526792306c22221b3f
-          initial_ast: 5c26fc2cd91191998b321b22e58d5b7ba124bffc9a83d12de46f7ce6ea321e84
-          unrolled_ast: 5c26fc2cd91191998b321b22e58d5b7ba124bffc9a83d12de46f7ce6ea321e84
-          ssa_ast: 3a0a6f1abaeecda0637ead803e3e92e12652b620d989c26e5e4333727880421e
-          flattened_ast: 3757a8eecbadd6eddc2f4049ab3dca5597b64adfa1e9bf65707e6d976936b063
-          destructured_ast: f1ce8772353e66064140015344226841efe56cd86344723f213248c5c9b51329
-          inlined_ast: f1ce8772353e66064140015344226841efe56cd86344723f213248c5c9b51329
-          dce_ast: f1ce8772353e66064140015344226841efe56cd86344723f213248c5c9b51329
-=======
-        - initial_symbol_table: a98f4b9fb613806e77319ec4ddde4728d6c6f4477e80a6b4928ac18b51330252
-          type_checked_symbol_table: b7ba61d3f33280063b727ffc5d1f69a3ff5ec1688d302eec3ba1a5565988829e
-          unrolled_symbol_table: b7ba61d3f33280063b727ffc5d1f69a3ff5ec1688d302eec3ba1a5565988829e
-          initial_ast: c40d6bc4192e8e5a12835f501f1abf922c017eb1b399d3777e0379aeddca07c3
-          unrolled_ast: c40d6bc4192e8e5a12835f501f1abf922c017eb1b399d3777e0379aeddca07c3
-          ssa_ast: 0714c1e87b67f757af43fedd0b7ce3eb50afcdbd73918b8a1434abc21dba2d04
-          flattened_ast: 0219258dd877da3d519d84cacba2cdd95f8eb52f3d6ef217e1f99ac0a257fb4d
-          destructured_ast: be932b06a719603e24dfd9d343b049f5f52a76b8dbbc11d102bb651acab3e617
-          inlined_ast: be932b06a719603e24dfd9d343b049f5f52a76b8dbbc11d102bb651acab3e617
-          dce_ast: be932b06a719603e24dfd9d343b049f5f52a76b8dbbc11d102bb651acab3e617
->>>>>>> 1d9197f4
+        - initial_symbol_table: f88925277e24e4f6b673869c481feb4d742933c80edf1c56952732a2bb411039
+          type_checked_symbol_table: a34529dcb7557634cb025c4df9ff5fc5fc6820bb8430d5135ca6ca42d0412be3
+          unrolled_symbol_table: a34529dcb7557634cb025c4df9ff5fc5fc6820bb8430d5135ca6ca42d0412be3
+          initial_ast: ed43019e69455cd6b28b6a757d2a70647da59bab4080a8ebf176bb4624cd656f
+          unrolled_ast: ed43019e69455cd6b28b6a757d2a70647da59bab4080a8ebf176bb4624cd656f
+          ssa_ast: 4da2f93656d5412136e06f5e3ed8a983de027b440b5c9e5a1ee863d433b80ec8
+          flattened_ast: eca9c08535955193f1c019bf8a25e6bf86a97bc80905f7c14cf40cbc81f42721
+          destructured_ast: f53c5a238654a4f97eb5b55a3586d705cc9d560a31fb9e19c64effa627ede502
+          inlined_ast: f53c5a238654a4f97eb5b55a3586d705cc9d560a31fb9e19c64effa627ede502
+          dce_ast: f53c5a238654a4f97eb5b55a3586d705cc9d560a31fb9e19c64effa627ede502
           bytecode: 937e45d26a72a2f9c73609facb8351023ac2bd00390e289501ad3729b65adbb4
           errors: ""
           warnings: ""