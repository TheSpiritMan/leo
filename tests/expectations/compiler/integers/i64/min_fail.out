---
namespace: Compile
expectation: Pass
outputs:
<<<<<<< HEAD
  - "Failed to parse string. Parsing Error: VerboseError { errors: [(\"\", Nom(MapRes))] }"
=======
  - output:
      - initial_input_ast: f34404634c932da950bef25437cdfb41606af09de9ef6ca2f1d347977e2c9170
    initial_ast: 6bb5614bc1ce6001afaf048f68ee38ce2f7f83c39692b5ef65dc3957ee605606
    unrolled_ast: 6bb5614bc1ce6001afaf048f68ee38ce2f7f83c39692b5ef65dc3957ee605606
    ssa_ast: ba8e7dac35fdf8ef371f78a24572752b887e6f63ae8a3211c2f2226e61650fb5
>>>>>>> 4d180312
<|MERGE_RESOLUTION|>--- conflicted
+++ resolved
@@ -2,12 +2,8 @@
 namespace: Compile
 expectation: Pass
 outputs:
-<<<<<<< HEAD
-  - "Failed to parse string. Parsing Error: VerboseError { errors: [(\"\", Nom(MapRes))] }"
-=======
   - output:
       - initial_input_ast: f34404634c932da950bef25437cdfb41606af09de9ef6ca2f1d347977e2c9170
     initial_ast: 6bb5614bc1ce6001afaf048f68ee38ce2f7f83c39692b5ef65dc3957ee605606
     unrolled_ast: 6bb5614bc1ce6001afaf048f68ee38ce2f7f83c39692b5ef65dc3957ee605606
-    ssa_ast: ba8e7dac35fdf8ef371f78a24572752b887e6f63ae8a3211c2f2226e61650fb5
->>>>>>> 4d180312
+    ssa_ast: ba8e7dac35fdf8ef371f78a24572752b887e6f63ae8a3211c2f2226e61650fb5