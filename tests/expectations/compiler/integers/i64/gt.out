--- conflicted
+++ resolved
@@ -3,29 +3,16 @@
 expectation: Pass
 outputs:
   - - compile:
-<<<<<<< HEAD
-        - initial_symbol_table: 36ef986ed919c0c882e3c597226a90c2b404cca0f7adacfcf595a752410ebe22
-          type_checked_symbol_table: 55ec431915ff03a384b14523e0e184745d2381cbe7449feb6d306b1938a1dd62
-          unrolled_symbol_table: 55ec431915ff03a384b14523e0e184745d2381cbe7449feb6d306b1938a1dd62
-          initial_ast: c1ef85dd91e562042b90dc06cbbd2fd825d2d258c0c83d8e8d93902920f4c574
-          unrolled_ast: c1ef85dd91e562042b90dc06cbbd2fd825d2d258c0c83d8e8d93902920f4c574
-          ssa_ast: 28f28b5e6c952277b12156ecf52212dd7b07c1f0c11ea6fe380320d178497b5d
-          flattened_ast: e9fe75910cede9386b5588243fc4803491f5736ecaeba29ce1b50d60b649b8a1
-          destructured_ast: 91d66bab405cc49f08df2e3789559d7f8480f3427b8a7fb1733f21b80b2df6fb
-          inlined_ast: 91d66bab405cc49f08df2e3789559d7f8480f3427b8a7fb1733f21b80b2df6fb
-          dce_ast: 91d66bab405cc49f08df2e3789559d7f8480f3427b8a7fb1733f21b80b2df6fb
-=======
-        - initial_symbol_table: e8b52a20f38a9dadbf1f3fde0a80a9aa9d02c7317f54bd1c63e2ba270873df79
-          type_checked_symbol_table: 47dca4cdfe5f3a15c49128f62864dc70e00db4716e0d814fedcff83fac1f5ccd
-          unrolled_symbol_table: 47dca4cdfe5f3a15c49128f62864dc70e00db4716e0d814fedcff83fac1f5ccd
-          initial_ast: 76ec4952a441b4b5df5e878b64af036121afd76c09cf0a422a4bca42a5138bfa
-          unrolled_ast: 76ec4952a441b4b5df5e878b64af036121afd76c09cf0a422a4bca42a5138bfa
-          ssa_ast: 1f61bb4ccce943bc38f4392d5f4799cc85b9930f07f4a8b76c771faf9e345177
-          flattened_ast: a7ddae73b0b6bd65e6f937a59eeb3f5a7b7ae65986c28f1871c74a25af4e8636
-          destructured_ast: 92130d2c3c1f1cc00982e247f73ddaa0f6a1bbb09b9ae0cea8d8091a3fd3c2be
-          inlined_ast: 92130d2c3c1f1cc00982e247f73ddaa0f6a1bbb09b9ae0cea8d8091a3fd3c2be
-          dce_ast: 92130d2c3c1f1cc00982e247f73ddaa0f6a1bbb09b9ae0cea8d8091a3fd3c2be
->>>>>>> 1d9197f4
+        - initial_symbol_table: 7a887157da38d534a1e2b2ad779ecf2e9072b92fc1fa20d58865570c7c430960
+          type_checked_symbol_table: c82bed5c8db9ad167c817850b8b9f8306f4d476711350a223c1c58012b5e7cc8
+          unrolled_symbol_table: c82bed5c8db9ad167c817850b8b9f8306f4d476711350a223c1c58012b5e7cc8
+          initial_ast: e290e22b20c7c55bf8a0fcb209fe92c844c42c514c89bdc310e3a197b65012d6
+          unrolled_ast: e290e22b20c7c55bf8a0fcb209fe92c844c42c514c89bdc310e3a197b65012d6
+          ssa_ast: 41020c3290293767d84e0206146df452852bbe518109329fccb138e8664c80ee
+          flattened_ast: b568cf3748d1ce9ef5087c6da40f1b9467a95f06986b5faf1254f3639b28a38e
+          destructured_ast: 8ef62110a1a45cc0bbcd7f24310cdf2d82a0d84e5c394779b24de602439a51b7
+          inlined_ast: 8ef62110a1a45cc0bbcd7f24310cdf2d82a0d84e5c394779b24de602439a51b7
+          dce_ast: 8ef62110a1a45cc0bbcd7f24310cdf2d82a0d84e5c394779b24de602439a51b7
           bytecode: 9e8596394abe6381f7e39ef612e78acc5b9fd4e2cd036a0b3f1296686182a3e5
           errors: ""
           warnings: ""