--- conflicted
+++ resolved
@@ -3,29 +3,16 @@
 expectation: Pass
 outputs:
   - - compile:
-<<<<<<< HEAD
-        - initial_symbol_table: b681f966c95a87258b38318a68e491f61746a959d82cbdc756fbb31e47f82bba
-          type_checked_symbol_table: 620611494d5cb34b734668716dec8e842f0c85b0f79a514c8dda59982328a89e
-          unrolled_symbol_table: 620611494d5cb34b734668716dec8e842f0c85b0f79a514c8dda59982328a89e
-          initial_ast: 8872106e0c41454a04eb6472b3065ed5aa8c21f1a4e04b53e9ee584c9a751fda
-          unrolled_ast: 8872106e0c41454a04eb6472b3065ed5aa8c21f1a4e04b53e9ee584c9a751fda
-          ssa_ast: 92e19838e5afe4250d684abd92aa22a5812d359bde4c2554608ac930214df63d
-          flattened_ast: cc9ee2fc1a7952280ad3f4b5b0b7d9990ef89a499d2bc9880ebf7ee2d1876d11
-          destructured_ast: 5b02688723c3dbc2b2c2851c7b8ac9d153d88be2c3655cba53c218374a9aaf5f
-          inlined_ast: 5b02688723c3dbc2b2c2851c7b8ac9d153d88be2c3655cba53c218374a9aaf5f
-          dce_ast: 5b02688723c3dbc2b2c2851c7b8ac9d153d88be2c3655cba53c218374a9aaf5f
-=======
-        - initial_symbol_table: e757a62763272d24f7a767a8a8e274c922b19a56632711cf86c301729d8aa1e3
-          type_checked_symbol_table: baa75b8f93cfc23a112489143d04816bce5c3dd8039305cc153a2695eccccded
-          unrolled_symbol_table: baa75b8f93cfc23a112489143d04816bce5c3dd8039305cc153a2695eccccded
-          initial_ast: 47a07f6fa9d94d52649f09a9e5c228e4be212e5934c74b7e14ffe3181083967c
-          unrolled_ast: 47a07f6fa9d94d52649f09a9e5c228e4be212e5934c74b7e14ffe3181083967c
-          ssa_ast: bf77c6c3cfa0261439501e00d4d7a1d0f58f38183ac8ef16fc02c26abb9bc09d
-          flattened_ast: c9dbb660adaaf797cd026334beb7d612639c308942b1c332fecbc255dd1be573
-          destructured_ast: bc7853e2f7a2fe7c0d19aabddbd045facf7efe26aff3f4820c29c75713aa092a
-          inlined_ast: bc7853e2f7a2fe7c0d19aabddbd045facf7efe26aff3f4820c29c75713aa092a
-          dce_ast: bc7853e2f7a2fe7c0d19aabddbd045facf7efe26aff3f4820c29c75713aa092a
->>>>>>> 1d9197f4
+        - initial_symbol_table: e9e2bc945e5933b1790da2bce31724ec2e3587715c6dc34c540ffb046b3b297d
+          type_checked_symbol_table: 28e164b8f42f236e120517dee666d13e33e5f10ccc491e1d344111539af7c5f0
+          unrolled_symbol_table: 28e164b8f42f236e120517dee666d13e33e5f10ccc491e1d344111539af7c5f0
+          initial_ast: 149bcc4b503fba9ff3e58c922b457b8210ffbe0e6fba7d8d0fed366899a239fc
+          unrolled_ast: 149bcc4b503fba9ff3e58c922b457b8210ffbe0e6fba7d8d0fed366899a239fc
+          ssa_ast: 160c673ad78b1e9743597edf8051a9a968236481b9b353dfae1d476577eebd9a
+          flattened_ast: bd5667189055bc254b8258a25cf3eeda3d9a8e3a3c5597ecd86c8f28c22381ce
+          destructured_ast: 9032d993512e7cb4534820dfbadc5e8eb5cfe840acd9897269575ad199f381e0
+          inlined_ast: 9032d993512e7cb4534820dfbadc5e8eb5cfe840acd9897269575ad199f381e0
+          dce_ast: 9032d993512e7cb4534820dfbadc5e8eb5cfe840acd9897269575ad199f381e0
           bytecode: dfd9acb20823234cdd87513c5b6ee195f0e5b925b52e035009dcb7ff22e6900a
           errors: ""
           warnings: ""