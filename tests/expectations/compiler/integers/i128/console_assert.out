--- conflicted
+++ resolved
@@ -3,29 +3,16 @@
 expectation: Pass
 outputs:
   - - compile:
-<<<<<<< HEAD
-        - initial_symbol_table: 88ec669c9e4c6e3d0007f3d8eaceb73051c2736549107d2a4fa46cefcc65352b
-          type_checked_symbol_table: 0f8782f99ed98e45be6e3e3c5c042a77399ef83db3d8e82525a4da432b9bbc9a
-          unrolled_symbol_table: 0f8782f99ed98e45be6e3e3c5c042a77399ef83db3d8e82525a4da432b9bbc9a
-          initial_ast: 594911dcb9565a4bf112d39670c9cc7257ea9b8caf864861d6a086f0eca64b1e
-          unrolled_ast: 594911dcb9565a4bf112d39670c9cc7257ea9b8caf864861d6a086f0eca64b1e
-          ssa_ast: 53015ab590a611b644d3615cbaa6e4c5ff218a34ef6124953f108211f36af7b0
-          flattened_ast: 90dfd51b3527b4f24ab60a36f9bc8f27edeb310b5a7e2e7c3b6056e675a4906b
-          destructured_ast: c6c48cdf457b0e8e966986e7427a01bb704101b1ac359b764c02f9dfc5b6eea2
-          inlined_ast: c6c48cdf457b0e8e966986e7427a01bb704101b1ac359b764c02f9dfc5b6eea2
-          dce_ast: c6c48cdf457b0e8e966986e7427a01bb704101b1ac359b764c02f9dfc5b6eea2
-=======
-        - initial_symbol_table: a56369108533e65e5e8045fa7c1e5e2155e699795a021499337aae9819fcbff6
-          type_checked_symbol_table: 905553b6aefad25029263de7a0c2d861ce7a72fd2bd3d9742c94051a65e4fb6e
-          unrolled_symbol_table: 905553b6aefad25029263de7a0c2d861ce7a72fd2bd3d9742c94051a65e4fb6e
-          initial_ast: 4b1b43b415517dad10eec918ea5952cb5c4706a4dc1cd33fe577940d57410333
-          unrolled_ast: 4b1b43b415517dad10eec918ea5952cb5c4706a4dc1cd33fe577940d57410333
-          ssa_ast: 309ac3c8b097ecc14d455a6cdbd1e32f248ad581b5b9145371a441dfbf257649
-          flattened_ast: 6b2754903b9fd1151f63a7d5202c0fd4cd7ea7053e653f89e0b1308ae0ad0abc
-          destructured_ast: a1154c2a61950ce42b6cd27610dff823e92e961845549906cf60baddd7af1c17
-          inlined_ast: a1154c2a61950ce42b6cd27610dff823e92e961845549906cf60baddd7af1c17
-          dce_ast: a1154c2a61950ce42b6cd27610dff823e92e961845549906cf60baddd7af1c17
->>>>>>> 1d9197f4
+        - initial_symbol_table: e116fb5a4b7f59388f0627230e720e88ecf04e5e73506be4b5f6be855a59f20c
+          type_checked_symbol_table: 91f5bff4b4bdff211a17aad8ff9803793e6319e451f0b04d75361e7caf0f0b8a
+          unrolled_symbol_table: 91f5bff4b4bdff211a17aad8ff9803793e6319e451f0b04d75361e7caf0f0b8a
+          initial_ast: 5eb0103c1405fb008fd026fb3e2fd7d6a47241b7d231cd4054a99dd7b6c6c6cd
+          unrolled_ast: 5eb0103c1405fb008fd026fb3e2fd7d6a47241b7d231cd4054a99dd7b6c6c6cd
+          ssa_ast: f40ea6c3defb7ad2b1593b75ebf1e5605cecee6e9d03ecb904a010a6830c0604
+          flattened_ast: 0478991ca32fdf1302f9f4a71750b8248baf9b04ea279643120632d645e67005
+          destructured_ast: eeaec122e5af670bcd69a594044871a33edb242faa663bbb546accf96d9ef243
+          inlined_ast: eeaec122e5af670bcd69a594044871a33edb242faa663bbb546accf96d9ef243
+          dce_ast: eeaec122e5af670bcd69a594044871a33edb242faa663bbb546accf96d9ef243
           bytecode: cfb775c32747a200198579e073ead1a4acd478ed2346b0e51ff488e71b5f806c
           errors: ""
           warnings: ""