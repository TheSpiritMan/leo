--- conflicted
+++ resolved
@@ -3,29 +3,16 @@
 expectation: Pass
 outputs:
   - - compile:
-<<<<<<< HEAD
-        - initial_symbol_table: 048d12785b65a253303e27b5360a25119c2c98f172883d58cffbc07e49a93e6e
-          type_checked_symbol_table: 45b25983b4fa035c7bb87ba9a0097f18bdfb01a5134827ae97d005d9ed41f649
-          unrolled_symbol_table: 45b25983b4fa035c7bb87ba9a0097f18bdfb01a5134827ae97d005d9ed41f649
-          initial_ast: 4b230f1f36b568f2e7e30534f3d690bc4b2a2c9abf2860a447d17be7a6fd6d1c
-          unrolled_ast: 4b230f1f36b568f2e7e30534f3d690bc4b2a2c9abf2860a447d17be7a6fd6d1c
-          ssa_ast: cc0d061e1e934d05fa43c1c7056502d0650ae657114c1d728f009de0ecd780d1
-          flattened_ast: be77c1f6c95f41eb0157d449e345500abf77e2b92d4cbf9b16d3ec4bf9eb4551
-          destructured_ast: 834dfe572693165a97f4ca592e72480bd420245c2cb3002f9937c32793f22a5a
-          inlined_ast: 834dfe572693165a97f4ca592e72480bd420245c2cb3002f9937c32793f22a5a
-          dce_ast: 834dfe572693165a97f4ca592e72480bd420245c2cb3002f9937c32793f22a5a
-=======
-        - initial_symbol_table: f98f96993f96f90a3516835c34ee903610c16535ada506891b4d90c65a92edea
-          type_checked_symbol_table: dd48acb5cc9a57cf51410823aae481397e73bd19e86c840dda8ad9b5ab488e01
-          unrolled_symbol_table: dd48acb5cc9a57cf51410823aae481397e73bd19e86c840dda8ad9b5ab488e01
-          initial_ast: a212566eb18093aee2174fc7f157b86cb1439aa27b7aeea74d232614c98e9acb
-          unrolled_ast: a212566eb18093aee2174fc7f157b86cb1439aa27b7aeea74d232614c98e9acb
-          ssa_ast: e78827d053cf07748c0da9b8e7c854d175cc8a756e7ab1e95dac5a8c0e364603
-          flattened_ast: c78661e8a94dcca7638debe0b5b71f664fd25f2cee64857b70338d0f67161bad
-          destructured_ast: cade953b1b3f26d2e76d0d8bbd719de9b9343d221c07b6c372d5f6b985c11564
-          inlined_ast: cade953b1b3f26d2e76d0d8bbd719de9b9343d221c07b6c372d5f6b985c11564
-          dce_ast: cade953b1b3f26d2e76d0d8bbd719de9b9343d221c07b6c372d5f6b985c11564
->>>>>>> 1d9197f4
+        - initial_symbol_table: 26967678e99292a22f8f5bfb95e8d8ebdf22b10092b9e224078cb4a7d81dc4c5
+          type_checked_symbol_table: 9b03a5a8a469fb1447ce8a3a99f194d20ca54b3adb58bcc24d808792a5fa40f7
+          unrolled_symbol_table: 9b03a5a8a469fb1447ce8a3a99f194d20ca54b3adb58bcc24d808792a5fa40f7
+          initial_ast: 1f66b8826995c55576f97695f623bb6d04c6f0b70036d568bca34af2a33dc165
+          unrolled_ast: 1f66b8826995c55576f97695f623bb6d04c6f0b70036d568bca34af2a33dc165
+          ssa_ast: 930df778182d362d79dbd7efa4b0c61857bdd362e6de0c13d3f5a80c80416930
+          flattened_ast: 2ec0058e830d3d6a9978f689988abd49df3b4f1741691e7fd8533e0e678bd641
+          destructured_ast: aca18770d501872f0ca2db4acf59fd4eb49083d8424aade63a030f7977ae80e1
+          inlined_ast: aca18770d501872f0ca2db4acf59fd4eb49083d8424aade63a030f7977ae80e1
+          dce_ast: aca18770d501872f0ca2db4acf59fd4eb49083d8424aade63a030f7977ae80e1
           bytecode: 484e03eaf5d4db72c6c47e37433ad15e9bf225f8ee65964eebcbbb627e1229d5
           errors: ""
           warnings: ""