---
namespace: Compile
expectation: Pass
outputs:
  - - compile:
<<<<<<< HEAD
        - initial_symbol_table: 58658d0a4130232cb8aca0ef1bfd6cefb70c9a4e88dca0d3ae0ab4f036889d6f
          type_checked_symbol_table: e260e4ee37a2ddf46861edfd6c612f5cbdf9ed78e3dcadbb52fbe271d4f08213
          unrolled_symbol_table: e260e4ee37a2ddf46861edfd6c612f5cbdf9ed78e3dcadbb52fbe271d4f08213
          initial_ast: e18fa032b67010b6ae7678524bea33302a369c740456826c4176eaaa7403cb9f
          unrolled_ast: e18fa032b67010b6ae7678524bea33302a369c740456826c4176eaaa7403cb9f
          ssa_ast: 9e68aba63c76fc89024ebe6af0ef56d7fb1cdacb247b90b946ca63695ab63551
          flattened_ast: b3e9d7e1235c8e8ea1b39c45de512eaec12ce5ee88cfe319c617e45fccb7e641
          destructured_ast: 2d7809debf113e4a89f33b2487cf288ed79bc5d53b4c84aa0ad63f5eea1ec406
          inlined_ast: 2d7809debf113e4a89f33b2487cf288ed79bc5d53b4c84aa0ad63f5eea1ec406
          dce_ast: 2d7809debf113e4a89f33b2487cf288ed79bc5d53b4c84aa0ad63f5eea1ec406
=======
        - initial_symbol_table: 38a023b948d1684ea5b71c5f5bc4cd1ffce68fae78c7e6f476625215fa5ea8d3
          type_checked_symbol_table: 06276cdcf70ac40a271525b46799962dd65dca1720890b12c390bef6a17ab3be
          unrolled_symbol_table: 06276cdcf70ac40a271525b46799962dd65dca1720890b12c390bef6a17ab3be
          initial_ast: 3a19f5eb51bdb43da6679ccc6a71831d26af87df3f340ac458c6acba3602c45d
          unrolled_ast: 3a19f5eb51bdb43da6679ccc6a71831d26af87df3f340ac458c6acba3602c45d
          ssa_ast: 6f71c507364cbbca20b3dd918e3111d6ecb77074beddbdbe688ead922524e97c
          flattened_ast: f0308c1c6b2dc0a7846e2e4fc174c418bafe08ab975cbdc22b337926d7893507
          destructured_ast: 0cdfa58022484201a33dd0a2dbfa77ad0fa9abb010d474aa8f2ab473248df7f6
          inlined_ast: 0cdfa58022484201a33dd0a2dbfa77ad0fa9abb010d474aa8f2ab473248df7f6
          dce_ast: 0cdfa58022484201a33dd0a2dbfa77ad0fa9abb010d474aa8f2ab473248df7f6
>>>>>>> 1d9197f4
          bytecode: 3371e90020913ff2646967d8f24bd5da1033f31c46c1b46c1996331bb488b96e
          errors: ""
          warnings: ""<|MERGE_RESOLUTION|>--- conflicted
+++ resolved
@@ -3,29 +3,16 @@
 expectation: Pass
 outputs:
   - - compile:
-<<<<<<< HEAD
-        - initial_symbol_table: 58658d0a4130232cb8aca0ef1bfd6cefb70c9a4e88dca0d3ae0ab4f036889d6f
-          type_checked_symbol_table: e260e4ee37a2ddf46861edfd6c612f5cbdf9ed78e3dcadbb52fbe271d4f08213
-          unrolled_symbol_table: e260e4ee37a2ddf46861edfd6c612f5cbdf9ed78e3dcadbb52fbe271d4f08213
-          initial_ast: e18fa032b67010b6ae7678524bea33302a369c740456826c4176eaaa7403cb9f
-          unrolled_ast: e18fa032b67010b6ae7678524bea33302a369c740456826c4176eaaa7403cb9f
-          ssa_ast: 9e68aba63c76fc89024ebe6af0ef56d7fb1cdacb247b90b946ca63695ab63551
-          flattened_ast: b3e9d7e1235c8e8ea1b39c45de512eaec12ce5ee88cfe319c617e45fccb7e641
-          destructured_ast: 2d7809debf113e4a89f33b2487cf288ed79bc5d53b4c84aa0ad63f5eea1ec406
-          inlined_ast: 2d7809debf113e4a89f33b2487cf288ed79bc5d53b4c84aa0ad63f5eea1ec406
-          dce_ast: 2d7809debf113e4a89f33b2487cf288ed79bc5d53b4c84aa0ad63f5eea1ec406
-=======
-        - initial_symbol_table: 38a023b948d1684ea5b71c5f5bc4cd1ffce68fae78c7e6f476625215fa5ea8d3
-          type_checked_symbol_table: 06276cdcf70ac40a271525b46799962dd65dca1720890b12c390bef6a17ab3be
-          unrolled_symbol_table: 06276cdcf70ac40a271525b46799962dd65dca1720890b12c390bef6a17ab3be
-          initial_ast: 3a19f5eb51bdb43da6679ccc6a71831d26af87df3f340ac458c6acba3602c45d
-          unrolled_ast: 3a19f5eb51bdb43da6679ccc6a71831d26af87df3f340ac458c6acba3602c45d
-          ssa_ast: 6f71c507364cbbca20b3dd918e3111d6ecb77074beddbdbe688ead922524e97c
-          flattened_ast: f0308c1c6b2dc0a7846e2e4fc174c418bafe08ab975cbdc22b337926d7893507
-          destructured_ast: 0cdfa58022484201a33dd0a2dbfa77ad0fa9abb010d474aa8f2ab473248df7f6
-          inlined_ast: 0cdfa58022484201a33dd0a2dbfa77ad0fa9abb010d474aa8f2ab473248df7f6
-          dce_ast: 0cdfa58022484201a33dd0a2dbfa77ad0fa9abb010d474aa8f2ab473248df7f6
->>>>>>> 1d9197f4
+        - initial_symbol_table: be48290910224fe179b3286a978e816b24ebd4a5c7ff2c4e2e7c681fc54cbeee
+          type_checked_symbol_table: 6762536260d695a3bb6b6cf51173d96ac2643f2b546478343ee90681fe23a025
+          unrolled_symbol_table: 6762536260d695a3bb6b6cf51173d96ac2643f2b546478343ee90681fe23a025
+          initial_ast: f401733cc62c4052171aca09335a71a480fec6fb2ca8899ae73791b2bc17437f
+          unrolled_ast: f401733cc62c4052171aca09335a71a480fec6fb2ca8899ae73791b2bc17437f
+          ssa_ast: 31cdcf328d7cc18463607e2901e987d3d95aaf83cb20fde0508e70137d9bf487
+          flattened_ast: 25d111900840664756af2207bc812a3193d1c49236e04ba0902f7f8dd2a3df66
+          destructured_ast: 7143c2be4b7ca6c019f396a732c383495405d7ef1c5e421118667bf6805a916d
+          inlined_ast: 7143c2be4b7ca6c019f396a732c383495405d7ef1c5e421118667bf6805a916d
+          dce_ast: 7143c2be4b7ca6c019f396a732c383495405d7ef1c5e421118667bf6805a916d
           bytecode: 3371e90020913ff2646967d8f24bd5da1033f31c46c1b46c1996331bb488b96e
           errors: ""
           warnings: ""