--- conflicted
+++ resolved
@@ -3,29 +3,16 @@
 expectation: Pass
 outputs:
   - - compile:
-<<<<<<< HEAD
-        - initial_symbol_table: de475748bc1840ad7993d80ef7da1a12d8a2050ef9bd614c32678b9ea3f123de
-          type_checked_symbol_table: beccbc5e80c6de3eca97a3a6d16b74fe3737f2b8905e07c3e676f8466f9be311
-          unrolled_symbol_table: beccbc5e80c6de3eca97a3a6d16b74fe3737f2b8905e07c3e676f8466f9be311
-          initial_ast: 939f6d926b799d3711928184cf06c82055aa9e85e5b84188e77b1fab34551aba
-          unrolled_ast: 939f6d926b799d3711928184cf06c82055aa9e85e5b84188e77b1fab34551aba
-          ssa_ast: 6af63d0ae4b5bec7d9418d8c1b7030fa89e414575345cf572ecc190415a2e253
-          flattened_ast: 2f88f4c7d75c8fb34d1fdad871c27f499790078d9bded21c8fd370239a57e567
-          destructured_ast: bd6f9a4e1ff2999e548eeefadf583a2567558e783df90221d4d1b2c91ae5ee30
-          inlined_ast: bd6f9a4e1ff2999e548eeefadf583a2567558e783df90221d4d1b2c91ae5ee30
-          dce_ast: bd6f9a4e1ff2999e548eeefadf583a2567558e783df90221d4d1b2c91ae5ee30
-=======
-        - initial_symbol_table: a26def96b3ad317608c516b942548a565c20cce317584729f048388dd25f41a8
-          type_checked_symbol_table: 4a56a9859c1367b1b3987459711124b7348fa07146d842752eeea698dd188ca7
-          unrolled_symbol_table: 4a56a9859c1367b1b3987459711124b7348fa07146d842752eeea698dd188ca7
-          initial_ast: 50ba2cfa43c9d079c5cfe9ba0b863e2d502db432fb5d36cd4b37362ed043c8d3
-          unrolled_ast: 50ba2cfa43c9d079c5cfe9ba0b863e2d502db432fb5d36cd4b37362ed043c8d3
-          ssa_ast: 715f00bfbdc2fb116a42541c681888077ecc0dc8e97e67940495b26d2c3b8f84
-          flattened_ast: ae3cc0741bf253c144049b19e25b817083feb05f4f61be001b8f3fa54a1aa62d
-          destructured_ast: 7a6280fc7861dc6c3cbab586ae5250e7ad8f788c950c9a071fa6e5379004532e
-          inlined_ast: 7a6280fc7861dc6c3cbab586ae5250e7ad8f788c950c9a071fa6e5379004532e
-          dce_ast: 7a6280fc7861dc6c3cbab586ae5250e7ad8f788c950c9a071fa6e5379004532e
->>>>>>> 1d9197f4
+        - initial_symbol_table: 88a00119d37fb3d485ccfdd8464ed5614724888ee8ab2421baa88b9e205e2318
+          type_checked_symbol_table: e3522caa367189ae19e15757b7c7fe6d3a3061c0819f7d24c30209c0397c6043
+          unrolled_symbol_table: e3522caa367189ae19e15757b7c7fe6d3a3061c0819f7d24c30209c0397c6043
+          initial_ast: 9abf1d34e781e9fad535ae2350c3afc1ee12f28e17f74130d0b1f824d89ebcbd
+          unrolled_ast: 9abf1d34e781e9fad535ae2350c3afc1ee12f28e17f74130d0b1f824d89ebcbd
+          ssa_ast: 2db7122734466bc70b9bc3925993ac7b67661a0ded81a3a8c89003b43c25df4f
+          flattened_ast: 385e90d9f222c99612c23d4c0d02c0457d544f29450cbb0a2cd5616403799d7a
+          destructured_ast: 4ba9c881e035bf5a72a1294739a4dcc08dd6912c840e94cf39659051f595eeb4
+          inlined_ast: 4ba9c881e035bf5a72a1294739a4dcc08dd6912c840e94cf39659051f595eeb4
+          dce_ast: 4ba9c881e035bf5a72a1294739a4dcc08dd6912c840e94cf39659051f595eeb4
           bytecode: 0fe1011e038cf47ffdbb7e95c4ac2326b985aeeffca177329c145c144fc46639
           errors: ""
           warnings: ""