--- conflicted
+++ resolved
@@ -3,29 +3,16 @@
 expectation: Pass
 outputs:
   - - compile:
-<<<<<<< HEAD
-        - initial_symbol_table: f6b637ac4638db0248808d38d51e14d0467cd8cb6f300891a91d5feb8e95f9b9
-          type_checked_symbol_table: beabeb621d2e528ab5a89ec75ebc7beab5eea795a6d1b597b35a15c599a61add
-          unrolled_symbol_table: beabeb621d2e528ab5a89ec75ebc7beab5eea795a6d1b597b35a15c599a61add
-          initial_ast: b6759c96fd2b51d2a805020352bc3d0d05dc447f7b642687076e72655fcfceca
-          unrolled_ast: b6759c96fd2b51d2a805020352bc3d0d05dc447f7b642687076e72655fcfceca
-          ssa_ast: 5e04fc51c8de4e7a8a41b520a76b1dd41d0b5cfb28ffeaa2b3522eb495db057b
-          flattened_ast: 014b8e8961b51484730c8b01b9eee65e07bddeab4d7d014315c9aa65b078dcee
-          destructured_ast: 87be069d4a464a1d09dffddb29b925a40d767cc636e527fd0881191e65b4fef1
-          inlined_ast: 87be069d4a464a1d09dffddb29b925a40d767cc636e527fd0881191e65b4fef1
-          dce_ast: 87be069d4a464a1d09dffddb29b925a40d767cc636e527fd0881191e65b4fef1
-=======
-        - initial_symbol_table: 957ed3f5dd4255bd2fb39d3ca43354a3e6447bd62f72b3e0a700a29747d35f07
-          type_checked_symbol_table: 07851adf53f572f6e48fdee23ad007832eb1bbb2dc115bd085982076776fa00f
-          unrolled_symbol_table: 07851adf53f572f6e48fdee23ad007832eb1bbb2dc115bd085982076776fa00f
-          initial_ast: 83845c1456fbf6138fab9dcf9c006f4e22b8e6bad46096d8f28d49d9202176fb
-          unrolled_ast: 83845c1456fbf6138fab9dcf9c006f4e22b8e6bad46096d8f28d49d9202176fb
-          ssa_ast: 35470123ab135a9b5550922859d6cac4f529c8077af60e34f83e230d8586bb92
-          flattened_ast: 2a2a770af41bed0510508eed587d138d7ff69382cb5c5623c8d1e390e46b03aa
-          destructured_ast: 534090d9c4bd0055ecaf58864ffe53374174dbf0cdc5340c0cb8248efdc2b393
-          inlined_ast: 534090d9c4bd0055ecaf58864ffe53374174dbf0cdc5340c0cb8248efdc2b393
-          dce_ast: 534090d9c4bd0055ecaf58864ffe53374174dbf0cdc5340c0cb8248efdc2b393
->>>>>>> 1d9197f4
+        - initial_symbol_table: d351774dc0346ec13bb75b6d2cc2d476e7e7155028a73b56e840ee61774ac048
+          type_checked_symbol_table: c77e7aa74118648a422bd50cba8b7946ef133e0bde83e01eb58e3cfa8a6b17b8
+          unrolled_symbol_table: c77e7aa74118648a422bd50cba8b7946ef133e0bde83e01eb58e3cfa8a6b17b8
+          initial_ast: 388ba0aa68c04213e05f5262145dcd7fe9f2cbfdd66f3c83dbe92967a26930bf
+          unrolled_ast: 388ba0aa68c04213e05f5262145dcd7fe9f2cbfdd66f3c83dbe92967a26930bf
+          ssa_ast: 3218c7648d345778039e406d3bef059d9b1d5c3c84c58b4dbecceb7d24cacf1c
+          flattened_ast: 2d2f8d0495c63418f94a58ea03cede3f9041dcee1bfcbe51b882a520be4212ec
+          destructured_ast: 2e4e2facf496c32b6d9174983bd49674b771d34708a9c7409b93205ec281fb88
+          inlined_ast: 2e4e2facf496c32b6d9174983bd49674b771d34708a9c7409b93205ec281fb88
+          dce_ast: 2e4e2facf496c32b6d9174983bd49674b771d34708a9c7409b93205ec281fb88
           bytecode: 2252ca765c9f4d167815c556dedf80fd261ecb82c22da486f1c019b62ca9b59c
           errors: ""
           warnings: ""