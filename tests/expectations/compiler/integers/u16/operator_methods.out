--- conflicted
+++ resolved
@@ -3,29 +3,16 @@
 expectation: Pass
 outputs:
   - - compile:
-<<<<<<< HEAD
-        - initial_symbol_table: b6a994716a62f7b616f9a73b74f5a2b2e4877a94219e492b4172ceb20ff2b834
-          type_checked_symbol_table: db1b91984bc324aec0de3176ffdcbc11b66c1c139783ffc7eca99f3b2d6ff78f
-          unrolled_symbol_table: db1b91984bc324aec0de3176ffdcbc11b66c1c139783ffc7eca99f3b2d6ff78f
-          initial_ast: 22267400ccfd8d03d68671905afa8ebf2110e304a210c159931466c8ae390a13
-          unrolled_ast: 22267400ccfd8d03d68671905afa8ebf2110e304a210c159931466c8ae390a13
-          ssa_ast: d297de4498501a7e9000ceb26fffd0a978740a844ef405552d12c543dd11540c
-          flattened_ast: d342d821a4e3e6479fe61bd5d63bb0c7f24d0d34ef429da63000b200fb96de5e
-          destructured_ast: 84abbae7a5cdcf0982fcfd999caaa1660c70b71eefccb8972d40059fdd10901b
-          inlined_ast: 84abbae7a5cdcf0982fcfd999caaa1660c70b71eefccb8972d40059fdd10901b
-          dce_ast: faa679be8dafa58c70576e3d2d02a8aefb9d56c6e6c27d310fd9bcc5703a7e97
-=======
-        - initial_symbol_table: 4e5d9f4cbd3dbfa81c59f41d31c701e80b643ec3461e04560782bccdb28df28f
-          type_checked_symbol_table: 69b742b5d0ad06e2a94530fff7fd30c3ea9da528915554c4d188b2d1cc9dd5c0
-          unrolled_symbol_table: 69b742b5d0ad06e2a94530fff7fd30c3ea9da528915554c4d188b2d1cc9dd5c0
-          initial_ast: 9e16c3643235c2813ac5a30db896c07a15ac0f950f281d376abae682c0fe08a9
-          unrolled_ast: 9e16c3643235c2813ac5a30db896c07a15ac0f950f281d376abae682c0fe08a9
-          ssa_ast: 34c921a09a9aa72b1040171c6ddc6bba4912bed1fb399fbe739571353ae689e7
-          flattened_ast: a887e02ea5daa5b430b0dedebec9e1e5a97a254cbc3c189f190d5d55febe4f9c
-          destructured_ast: b0b279fa3d2f122bb5a683bc02bad44b39b40e8ba6d329b226eba558abe82bf6
-          inlined_ast: b0b279fa3d2f122bb5a683bc02bad44b39b40e8ba6d329b226eba558abe82bf6
-          dce_ast: b79a6cb132477720588465c1f16ba03cb3e328e32340bb212b18004c4c360761
->>>>>>> 1d9197f4
+        - initial_symbol_table: 7b7bc9bdbe3ec877643464e39f48759fcde838285e3717f6eb6ca40ba2354e6a
+          type_checked_symbol_table: 6a795c474b90388bec2b5858f41d2b392e8a58a6d8e1bf894e4b75152e7b5a59
+          unrolled_symbol_table: 6a795c474b90388bec2b5858f41d2b392e8a58a6d8e1bf894e4b75152e7b5a59
+          initial_ast: 5076e8aceb97562a76f7a15ec89a551d732ad00714c8f6131944b5a652e9e886
+          unrolled_ast: 5076e8aceb97562a76f7a15ec89a551d732ad00714c8f6131944b5a652e9e886
+          ssa_ast: 1495cff87b57115a3c78ef3be1a584e6af4670d727d4b6d300220a9f38a643a1
+          flattened_ast: 603426fb0fd37a71132d18b432718610c74eb172419a3fc81bc72bbcb8cc758e
+          destructured_ast: 9b47bc3371a4b105be8e478d6e7d5af9276b1210d237e30d43ddb065a50748c4
+          inlined_ast: 9b47bc3371a4b105be8e478d6e7d5af9276b1210d237e30d43ddb065a50748c4
+          dce_ast: b3801510ba00f29bbd0f02c720caf9b4b254de82537df578e89cc809be0dea0a
           bytecode: 842bf9cb4647adc6c67cecc1c36ec85f5a659d9245571869e10e93bb303ff343
           errors: ""
           warnings: ""