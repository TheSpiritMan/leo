--- conflicted
+++ resolved
@@ -3,29 +3,16 @@
 expectation: Pass
 outputs:
   - - compile:
-<<<<<<< HEAD
-        - initial_symbol_table: 24b9d6f7320cde641797d7c62ef7755a02a5d06e6b2204fa6630f593c6206b93
-          type_checked_symbol_table: bc1e4e3b89182fb235da26781d1e959676328726545feb50e66c99c93c1502e9
-          unrolled_symbol_table: bc1e4e3b89182fb235da26781d1e959676328726545feb50e66c99c93c1502e9
-          initial_ast: a437f4d6d8e7b54d6758bc421a3c1477c35770bf82addaf64e11bb6b9e4960b4
-          unrolled_ast: a437f4d6d8e7b54d6758bc421a3c1477c35770bf82addaf64e11bb6b9e4960b4
-          ssa_ast: 16649be57c1feb21da66aeaea007b2ce60fb8dbc0d9c76f51a5ba688418607e9
-          flattened_ast: 263c4043a86f4e05c1fd2f63fa849207d46b0dba85c9adcd547292ea44c1fb3b
-          destructured_ast: a450dc1ee7114b77663c96c4f623a47d014531affcb1151fb2ccceb1df649a22
-          inlined_ast: a450dc1ee7114b77663c96c4f623a47d014531affcb1151fb2ccceb1df649a22
-          dce_ast: fa3cb0d6449bc86c87f673fe0ac3d7a6235a44a21700e5fa85af35191ac3df85
-=======
-        - initial_symbol_table: 7644adcaa9a768d53b33c87629ddd9f2c7206ba9e65a3fe75915f83785f754c5
-          type_checked_symbol_table: acbbed83efde5a7a3942ae180b94f9790cca4adecf84d34454188ede7356821c
-          unrolled_symbol_table: acbbed83efde5a7a3942ae180b94f9790cca4adecf84d34454188ede7356821c
-          initial_ast: c3ea08cc9093a42227887f8aefe8a69507b3b8bf597f975ebbf244af7049d69d
-          unrolled_ast: c3ea08cc9093a42227887f8aefe8a69507b3b8bf597f975ebbf244af7049d69d
-          ssa_ast: 3bab372605f8e3b09a287fac9286e15ca7d81f8c5b1c68f16840270bd3783613
-          flattened_ast: 71321f9e9cbc2310de026ae86f9379316d59f8e9514b61543367c728555d2de6
-          destructured_ast: 40f783485470d2c18ba47a02f017447bdd8f87764cc3ac090bd3c83b1f856925
-          inlined_ast: 40f783485470d2c18ba47a02f017447bdd8f87764cc3ac090bd3c83b1f856925
-          dce_ast: 993dd05518d2212dc72a06c614afd2cef19eb0abaa39aa53220ba317bbdd38b3
->>>>>>> 1d9197f4
+        - initial_symbol_table: 5c8eeb1dd1d925fcdaecdea92ba33ee89bf509985db403cac215247ed7d92df3
+          type_checked_symbol_table: 13a6f3629697218667320d2794310d96612f4713c956a526ece8f493fbf3b283
+          unrolled_symbol_table: 13a6f3629697218667320d2794310d96612f4713c956a526ece8f493fbf3b283
+          initial_ast: c9f482eb647c4c5bf8759312143f3be0d66b8dead37c4c79cd632ff39f249476
+          unrolled_ast: c9f482eb647c4c5bf8759312143f3be0d66b8dead37c4c79cd632ff39f249476
+          ssa_ast: f8b086ba4aedf0ed5830d266d4012c96736880e43eae3d91121fca46ad02b597
+          flattened_ast: b0fb82658aec8bf97d66e462288498fe9e94206df94000ba219c82e41979740a
+          destructured_ast: 1be0839fcc3bb4d8f131448363376b1aba33ec6ece0a0ee2e5d4014ff4933cfc
+          inlined_ast: 1be0839fcc3bb4d8f131448363376b1aba33ec6ece0a0ee2e5d4014ff4933cfc
+          dce_ast: 0601c7ed0fb6045fbafa8146d604adf3ea3ba1a717897856a12c59f8a3e3a073
           bytecode: 651a250bda995df00cf3b4659d1ea35912ed94da32b5d487677dead9126b5d69
           errors: ""
           warnings: ""