---
namespace: Compile
expectation: Pass
outputs:
  - - compile:
<<<<<<< HEAD
        - initial_symbol_table: f359baf17b1a1305f912fe5aa64e14809b965c3139baeee5eb80cee3e5e64701
          type_checked_symbol_table: a06d7a39ea06878588f45562456d9de30d0cedce37f66da85e3cf13a7c4be2c2
          unrolled_symbol_table: a06d7a39ea06878588f45562456d9de30d0cedce37f66da85e3cf13a7c4be2c2
          initial_ast: ef9217f8770d06b09d5bfb7ea5ea3ba316a947202ddfcde6eaac04ec210ea1fa
          unrolled_ast: ef9217f8770d06b09d5bfb7ea5ea3ba316a947202ddfcde6eaac04ec210ea1fa
          ssa_ast: 32c1320394264310dd700af6648c66e9212f7f1aa24191468ee3b0071002a08e
          flattened_ast: 81bd2436cf530e41b441d2a65ec18b9b122811ead58bddc75f245956482a3264
          destructured_ast: f8e119014894ae0e7fe6b5904a0a89961e59ba5f6a8e7ba113c1c277951b0e77
          inlined_ast: f8e119014894ae0e7fe6b5904a0a89961e59ba5f6a8e7ba113c1c277951b0e77
          dce_ast: f8e119014894ae0e7fe6b5904a0a89961e59ba5f6a8e7ba113c1c277951b0e77
=======
        - initial_symbol_table: f71af81699ebfea4e843de50816594ea119cd9f5e37b0efbebe06fff0660d565
          type_checked_symbol_table: 12a4bef29166ecd47a75da6de57bb60a689d1d3d7b0c4c25a3f0752c11685ffd
          unrolled_symbol_table: 12a4bef29166ecd47a75da6de57bb60a689d1d3d7b0c4c25a3f0752c11685ffd
          initial_ast: 6994a6f214c39f2772bb217b17c54f86d52eccb1da773ba391a043b730510161
          unrolled_ast: 6994a6f214c39f2772bb217b17c54f86d52eccb1da773ba391a043b730510161
          ssa_ast: 83162df6dc7fce2b1ea415b47299780d9ce41349c4d4e1d26878bb5bc97a056c
          flattened_ast: 188dd0e7457a63f19cb7b2a81ea50d7968928e12f71bae13a87ef2d15665c123
          destructured_ast: fb27c31c6d972a3f38de713ee24caf07eb44d50cebb496dc385bbaea5a11e253
          inlined_ast: fb27c31c6d972a3f38de713ee24caf07eb44d50cebb496dc385bbaea5a11e253
          dce_ast: fb27c31c6d972a3f38de713ee24caf07eb44d50cebb496dc385bbaea5a11e253
>>>>>>> 1d9197f4
          bytecode: eb928c87aa9dab9c5fd3d063c6f3bd9400ca1fb12eea712baf4406852dc1f439
          errors: ""
          warnings: ""<|MERGE_RESOLUTION|>--- conflicted
+++ resolved
@@ -3,29 +3,16 @@
 expectation: Pass
 outputs:
   - - compile:
-<<<<<<< HEAD
-        - initial_symbol_table: f359baf17b1a1305f912fe5aa64e14809b965c3139baeee5eb80cee3e5e64701
-          type_checked_symbol_table: a06d7a39ea06878588f45562456d9de30d0cedce37f66da85e3cf13a7c4be2c2
-          unrolled_symbol_table: a06d7a39ea06878588f45562456d9de30d0cedce37f66da85e3cf13a7c4be2c2
-          initial_ast: ef9217f8770d06b09d5bfb7ea5ea3ba316a947202ddfcde6eaac04ec210ea1fa
-          unrolled_ast: ef9217f8770d06b09d5bfb7ea5ea3ba316a947202ddfcde6eaac04ec210ea1fa
-          ssa_ast: 32c1320394264310dd700af6648c66e9212f7f1aa24191468ee3b0071002a08e
-          flattened_ast: 81bd2436cf530e41b441d2a65ec18b9b122811ead58bddc75f245956482a3264
-          destructured_ast: f8e119014894ae0e7fe6b5904a0a89961e59ba5f6a8e7ba113c1c277951b0e77
-          inlined_ast: f8e119014894ae0e7fe6b5904a0a89961e59ba5f6a8e7ba113c1c277951b0e77
-          dce_ast: f8e119014894ae0e7fe6b5904a0a89961e59ba5f6a8e7ba113c1c277951b0e77
-=======
-        - initial_symbol_table: f71af81699ebfea4e843de50816594ea119cd9f5e37b0efbebe06fff0660d565
-          type_checked_symbol_table: 12a4bef29166ecd47a75da6de57bb60a689d1d3d7b0c4c25a3f0752c11685ffd
-          unrolled_symbol_table: 12a4bef29166ecd47a75da6de57bb60a689d1d3d7b0c4c25a3f0752c11685ffd
-          initial_ast: 6994a6f214c39f2772bb217b17c54f86d52eccb1da773ba391a043b730510161
-          unrolled_ast: 6994a6f214c39f2772bb217b17c54f86d52eccb1da773ba391a043b730510161
-          ssa_ast: 83162df6dc7fce2b1ea415b47299780d9ce41349c4d4e1d26878bb5bc97a056c
-          flattened_ast: 188dd0e7457a63f19cb7b2a81ea50d7968928e12f71bae13a87ef2d15665c123
-          destructured_ast: fb27c31c6d972a3f38de713ee24caf07eb44d50cebb496dc385bbaea5a11e253
-          inlined_ast: fb27c31c6d972a3f38de713ee24caf07eb44d50cebb496dc385bbaea5a11e253
-          dce_ast: fb27c31c6d972a3f38de713ee24caf07eb44d50cebb496dc385bbaea5a11e253
->>>>>>> 1d9197f4
+        - initial_symbol_table: 9b8e9f327a839748e96489c1bd9efa4f4a7a0740ab6a99783bb909647270e6b9
+          type_checked_symbol_table: 31b227a6b7c18c7b9af830e4356edff513b365d14196a379e753f17cef6f694f
+          unrolled_symbol_table: 31b227a6b7c18c7b9af830e4356edff513b365d14196a379e753f17cef6f694f
+          initial_ast: 6909041641a87d02a6169f1d8df3faacff8ff77865f459d4afa1bcf0e246b4c9
+          unrolled_ast: 6909041641a87d02a6169f1d8df3faacff8ff77865f459d4afa1bcf0e246b4c9
+          ssa_ast: 9abb1cacc675f86131001135f7544d44560613dc6bd18b31086680c625c61a02
+          flattened_ast: 853dfa1f93ca403bcd6762faf7b2b81ba579f7d448c68be066ef5453c632fa9e
+          destructured_ast: 91a708ca2e723b108ccf80324be3f3f0f5a6bf1181209e3669d229e0906007e5
+          inlined_ast: 91a708ca2e723b108ccf80324be3f3f0f5a6bf1181209e3669d229e0906007e5
+          dce_ast: 91a708ca2e723b108ccf80324be3f3f0f5a6bf1181209e3669d229e0906007e5
           bytecode: eb928c87aa9dab9c5fd3d063c6f3bd9400ca1fb12eea712baf4406852dc1f439
           errors: ""
           warnings: ""