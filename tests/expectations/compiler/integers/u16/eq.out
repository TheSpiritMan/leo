---
namespace: Compile
expectation: Pass
outputs:
  - - compile:
<<<<<<< HEAD
        - initial_symbol_table: e8686dca74c6382e7863165b0c72ebda903de5b6d030330acd5a77455fa365a5
          type_checked_symbol_table: 33583dfa32a078d9a353b75e780f8bf2dadda44a9c570571835dd64f63a4a3cd
          unrolled_symbol_table: 33583dfa32a078d9a353b75e780f8bf2dadda44a9c570571835dd64f63a4a3cd
          initial_ast: bebd01c0e2ab4ae60f8f7c04d655e51ed78b479af3cf53fed47aec22655aff08
          unrolled_ast: bebd01c0e2ab4ae60f8f7c04d655e51ed78b479af3cf53fed47aec22655aff08
          ssa_ast: a0955d1bb56ca51ca2a3cf5bd2fd7e85f65d0ea8bb2f8ec1f5b60e5361c89b21
          flattened_ast: 8888ab67d340b3190897b9ff5df9f7b6c06ed87294af12610a6bf61187532b13
          destructured_ast: f570b5ebe29af98bca8a2bbabbbcf4d8d3a96f2ab5bbfca5a5a6fbc54c7181bb
          inlined_ast: f570b5ebe29af98bca8a2bbabbbcf4d8d3a96f2ab5bbfca5a5a6fbc54c7181bb
          dce_ast: f570b5ebe29af98bca8a2bbabbbcf4d8d3a96f2ab5bbfca5a5a6fbc54c7181bb
=======
        - initial_symbol_table: e9f432078912b449337a6d1548169a82a5ab5f5518e96f3ad78dc178d19384eb
          type_checked_symbol_table: beff1354ebe80c549bc9a3353df02a4babd0418e8544056c4b0d0b133f57a4ac
          unrolled_symbol_table: beff1354ebe80c549bc9a3353df02a4babd0418e8544056c4b0d0b133f57a4ac
          initial_ast: 22268226328e5989518c186c8d59206f1c2ea7a906d837a829607aafee431ff2
          unrolled_ast: 22268226328e5989518c186c8d59206f1c2ea7a906d837a829607aafee431ff2
          ssa_ast: 38dfc7d2d3ba68b77fa451c24e77763053da7a6e28bf3a471341ba42c8ea2662
          flattened_ast: 18c611d1678a501e628952c2e77cbdcc32761f23e14e1da8fbb5b27b601e91a9
          destructured_ast: 03a83f8c34bedeefbe74e304ee8d106dc2aeb356a0afe38791a33f6f96fba4f0
          inlined_ast: 03a83f8c34bedeefbe74e304ee8d106dc2aeb356a0afe38791a33f6f96fba4f0
          dce_ast: 03a83f8c34bedeefbe74e304ee8d106dc2aeb356a0afe38791a33f6f96fba4f0
>>>>>>> 1d9197f4
          bytecode: f125a6c62a71bd66b09211e1febbdfaa6491b9255270bbe3ac27ef505f4c46e0
          errors: ""
          warnings: ""<|MERGE_RESOLUTION|>--- conflicted
+++ resolved
@@ -3,29 +3,16 @@
 expectation: Pass
 outputs:
   - - compile:
-<<<<<<< HEAD
-        - initial_symbol_table: e8686dca74c6382e7863165b0c72ebda903de5b6d030330acd5a77455fa365a5
-          type_checked_symbol_table: 33583dfa32a078d9a353b75e780f8bf2dadda44a9c570571835dd64f63a4a3cd
-          unrolled_symbol_table: 33583dfa32a078d9a353b75e780f8bf2dadda44a9c570571835dd64f63a4a3cd
-          initial_ast: bebd01c0e2ab4ae60f8f7c04d655e51ed78b479af3cf53fed47aec22655aff08
-          unrolled_ast: bebd01c0e2ab4ae60f8f7c04d655e51ed78b479af3cf53fed47aec22655aff08
-          ssa_ast: a0955d1bb56ca51ca2a3cf5bd2fd7e85f65d0ea8bb2f8ec1f5b60e5361c89b21
-          flattened_ast: 8888ab67d340b3190897b9ff5df9f7b6c06ed87294af12610a6bf61187532b13
-          destructured_ast: f570b5ebe29af98bca8a2bbabbbcf4d8d3a96f2ab5bbfca5a5a6fbc54c7181bb
-          inlined_ast: f570b5ebe29af98bca8a2bbabbbcf4d8d3a96f2ab5bbfca5a5a6fbc54c7181bb
-          dce_ast: f570b5ebe29af98bca8a2bbabbbcf4d8d3a96f2ab5bbfca5a5a6fbc54c7181bb
-=======
-        - initial_symbol_table: e9f432078912b449337a6d1548169a82a5ab5f5518e96f3ad78dc178d19384eb
-          type_checked_symbol_table: beff1354ebe80c549bc9a3353df02a4babd0418e8544056c4b0d0b133f57a4ac
-          unrolled_symbol_table: beff1354ebe80c549bc9a3353df02a4babd0418e8544056c4b0d0b133f57a4ac
-          initial_ast: 22268226328e5989518c186c8d59206f1c2ea7a906d837a829607aafee431ff2
-          unrolled_ast: 22268226328e5989518c186c8d59206f1c2ea7a906d837a829607aafee431ff2
-          ssa_ast: 38dfc7d2d3ba68b77fa451c24e77763053da7a6e28bf3a471341ba42c8ea2662
-          flattened_ast: 18c611d1678a501e628952c2e77cbdcc32761f23e14e1da8fbb5b27b601e91a9
-          destructured_ast: 03a83f8c34bedeefbe74e304ee8d106dc2aeb356a0afe38791a33f6f96fba4f0
-          inlined_ast: 03a83f8c34bedeefbe74e304ee8d106dc2aeb356a0afe38791a33f6f96fba4f0
-          dce_ast: 03a83f8c34bedeefbe74e304ee8d106dc2aeb356a0afe38791a33f6f96fba4f0
->>>>>>> 1d9197f4
+        - initial_symbol_table: 532132f4a61c827b67da0b95d5af1f1409de765d50b723694e98e00b11e668a7
+          type_checked_symbol_table: cbe83abf3345d38b60305ccd82572e17f21c5db2eb64ff18d74a36e881637749
+          unrolled_symbol_table: cbe83abf3345d38b60305ccd82572e17f21c5db2eb64ff18d74a36e881637749
+          initial_ast: 811d628f60ad888c49a3ed049498829c8b9cea9c40223238ab38d3ee0ec6301a
+          unrolled_ast: 811d628f60ad888c49a3ed049498829c8b9cea9c40223238ab38d3ee0ec6301a
+          ssa_ast: 3936593611308ee4d0b957c08d313fe4b6b352b5050537dc45dbf1e20408d2c5
+          flattened_ast: b1eb529391344c8178857d8f80234fc7a26345d55958472235ccd4b56c85016d
+          destructured_ast: 5d1bbe7c1bfcd24f6bd3807e9efdf956b29caf7f2ea1436346c1ed9b5bbb6876
+          inlined_ast: 5d1bbe7c1bfcd24f6bd3807e9efdf956b29caf7f2ea1436346c1ed9b5bbb6876
+          dce_ast: 5d1bbe7c1bfcd24f6bd3807e9efdf956b29caf7f2ea1436346c1ed9b5bbb6876
           bytecode: f125a6c62a71bd66b09211e1febbdfaa6491b9255270bbe3ac27ef505f4c46e0
           errors: ""
           warnings: ""