--- conflicted
+++ resolved
@@ -3,29 +3,16 @@
 expectation: Pass
 outputs:
   - - compile:
-<<<<<<< HEAD
-        - initial_symbol_table: 24b9d6f7320cde641797d7c62ef7755a02a5d06e6b2204fa6630f593c6206b93
-          type_checked_symbol_table: 84a11395224a53d007241515954c5413573415ced20d928e73ec245502616015
-          unrolled_symbol_table: 84a11395224a53d007241515954c5413573415ced20d928e73ec245502616015
-          initial_ast: 36c72cf646d4908e4195216e53630f6c3be8be75553918e3146fc80dc99c9e0d
-          unrolled_ast: 36c72cf646d4908e4195216e53630f6c3be8be75553918e3146fc80dc99c9e0d
-          ssa_ast: dec64451f331455bcd738b7bfa5654ad6492d06f9c8ec05c6b614bd7e1c09a70
-          flattened_ast: aab1948efdb2e045e4acc45b24ea0ac8168c25acc2c81ddd6542141588847142
-          destructured_ast: 8b587b910564097fb45511bd866e699709ebd0726923ffc35edb47c1a228452d
-          inlined_ast: 8b587b910564097fb45511bd866e699709ebd0726923ffc35edb47c1a228452d
-          dce_ast: c52972ede00e5e4c9a05bb401e8b72a8f751b710a379af9fc333c3595d598395
-=======
-        - initial_symbol_table: 7644adcaa9a768d53b33c87629ddd9f2c7206ba9e65a3fe75915f83785f754c5
-          type_checked_symbol_table: 6cf4baa3116c5ca48fce0c1332a4a0f1499846b668b73a7224b0b1e9de43f944
-          unrolled_symbol_table: 6cf4baa3116c5ca48fce0c1332a4a0f1499846b668b73a7224b0b1e9de43f944
-          initial_ast: b8599ad17b718c72e692dbe2a5643e95c190727d01f6c53904f1aa50eabb6ab8
-          unrolled_ast: b8599ad17b718c72e692dbe2a5643e95c190727d01f6c53904f1aa50eabb6ab8
-          ssa_ast: 80af101b289e0fc0f716e5df9732108494c295101b9db6ac2421577ae2ba54eb
-          flattened_ast: d5f1b42ba6bc60950729de547f8180d4b342a21047a84f9376244143c3181ad1
-          destructured_ast: c74b3a71b23cd58f6968ed8aac06c909d24d01f331b9b45a294dc98258577583
-          inlined_ast: c74b3a71b23cd58f6968ed8aac06c909d24d01f331b9b45a294dc98258577583
-          dce_ast: 805276ce9fa1cb971374e832e8df085f9ac22e378d29a94266c1586e2203f743
->>>>>>> 1d9197f4
+        - initial_symbol_table: 5c8eeb1dd1d925fcdaecdea92ba33ee89bf509985db403cac215247ed7d92df3
+          type_checked_symbol_table: 47b59a2169757b68d3be76ac7e5c58934ab1b8af794ad3b590491f1911abd83e
+          unrolled_symbol_table: 47b59a2169757b68d3be76ac7e5c58934ab1b8af794ad3b590491f1911abd83e
+          initial_ast: a5976f9d20813feafcb7ed300134782782234bdc8fc2b19504b43d42d31fdabc
+          unrolled_ast: a5976f9d20813feafcb7ed300134782782234bdc8fc2b19504b43d42d31fdabc
+          ssa_ast: 55b66a2773f898ed351344ce78aaf2ecc952ea8785bb7c517a4c754726efcacf
+          flattened_ast: fd82660040db020b9022947daf2e43cfd8e6b5173b15c822d8fc0a06d1a2440b
+          destructured_ast: 622650fcfac09e6cdd48999ad9e915a5b9c3b665ae00bf05599d3b44b6f63d09
+          inlined_ast: 622650fcfac09e6cdd48999ad9e915a5b9c3b665ae00bf05599d3b44b6f63d09
+          dce_ast: 0c7cb8dbac921c14c7385c82a94c1a455955b24d2ff05266ecc377271e33d840
           bytecode: 651a250bda995df00cf3b4659d1ea35912ed94da32b5d487677dead9126b5d69
           errors: ""
           warnings: ""