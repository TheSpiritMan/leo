---
namespace: Compile
expectation: Pass
outputs:
  - - compile:
<<<<<<< HEAD
        - initial_symbol_table: b97a22b05414293318cc5e850eb9091d26c540cf2eba6b5e3391d35848caba09
          type_checked_symbol_table: 8a9f1c3bbf519651ab1364af722af5fafd7142ad773338bdbf9bd79a1587b542
          unrolled_symbol_table: 8a9f1c3bbf519651ab1364af722af5fafd7142ad773338bdbf9bd79a1587b542
          initial_ast: 232145f6e64321c57344fd734c952c776f333e069fef163988bbed268e47b1ef
          unrolled_ast: 232145f6e64321c57344fd734c952c776f333e069fef163988bbed268e47b1ef
          ssa_ast: c041a6d62f7ea5878ad8cb5fa1dabbbd52898483959b78b044eed4001446ca85
          flattened_ast: 7526f7e27e8203b5ec8c7a630bad516192fa1c358573790e017fd2e2bd5ae92f
          destructured_ast: 399d79988d20adf7822fbacd8958add7e541ba1ef06ed831edc05c35c4dd8c82
          inlined_ast: 399d79988d20adf7822fbacd8958add7e541ba1ef06ed831edc05c35c4dd8c82
          dce_ast: 399d79988d20adf7822fbacd8958add7e541ba1ef06ed831edc05c35c4dd8c82
=======
        - initial_symbol_table: fbba60efd50b1093fb6948e6ce8e7c7d0cb0d019b5cc5e67ba99cc6f93ecd10f
          type_checked_symbol_table: f85d6095e987e11150f2e4ee93ca898fa85cafa4824f05de40ea3adaba600c4f
          unrolled_symbol_table: f85d6095e987e11150f2e4ee93ca898fa85cafa4824f05de40ea3adaba600c4f
          initial_ast: aca468194686a940cef4151019eacbb4e6a3a90abceaf1d6034a9cd9b5176df7
          unrolled_ast: aca468194686a940cef4151019eacbb4e6a3a90abceaf1d6034a9cd9b5176df7
          ssa_ast: f90353b5c721d973402253968c4713391f191e3283fcf2f8d30aadd294f88176
          flattened_ast: b12fcb4f7574b2ee49e6e937130d2c186e71414c39bce1700d63f9fc26624bc3
          destructured_ast: aef8dfb602c2897babcc0a5f0805a674e819cdaa1d79b04cf220ebf9a0570466
          inlined_ast: aef8dfb602c2897babcc0a5f0805a674e819cdaa1d79b04cf220ebf9a0570466
          dce_ast: aef8dfb602c2897babcc0a5f0805a674e819cdaa1d79b04cf220ebf9a0570466
>>>>>>> 1d9197f4
          bytecode: a9ad512e3741c4b6ee79435b76680783f4e9de0ae6720f3945fe03a8a4fd4d0d
          errors: ""
          warnings: ""<|MERGE_RESOLUTION|>--- conflicted
+++ resolved
@@ -3,29 +3,16 @@
 expectation: Pass
 outputs:
   - - compile:
-<<<<<<< HEAD
-        - initial_symbol_table: b97a22b05414293318cc5e850eb9091d26c540cf2eba6b5e3391d35848caba09
-          type_checked_symbol_table: 8a9f1c3bbf519651ab1364af722af5fafd7142ad773338bdbf9bd79a1587b542
-          unrolled_symbol_table: 8a9f1c3bbf519651ab1364af722af5fafd7142ad773338bdbf9bd79a1587b542
-          initial_ast: 232145f6e64321c57344fd734c952c776f333e069fef163988bbed268e47b1ef
-          unrolled_ast: 232145f6e64321c57344fd734c952c776f333e069fef163988bbed268e47b1ef
-          ssa_ast: c041a6d62f7ea5878ad8cb5fa1dabbbd52898483959b78b044eed4001446ca85
-          flattened_ast: 7526f7e27e8203b5ec8c7a630bad516192fa1c358573790e017fd2e2bd5ae92f
-          destructured_ast: 399d79988d20adf7822fbacd8958add7e541ba1ef06ed831edc05c35c4dd8c82
-          inlined_ast: 399d79988d20adf7822fbacd8958add7e541ba1ef06ed831edc05c35c4dd8c82
-          dce_ast: 399d79988d20adf7822fbacd8958add7e541ba1ef06ed831edc05c35c4dd8c82
-=======
-        - initial_symbol_table: fbba60efd50b1093fb6948e6ce8e7c7d0cb0d019b5cc5e67ba99cc6f93ecd10f
-          type_checked_symbol_table: f85d6095e987e11150f2e4ee93ca898fa85cafa4824f05de40ea3adaba600c4f
-          unrolled_symbol_table: f85d6095e987e11150f2e4ee93ca898fa85cafa4824f05de40ea3adaba600c4f
-          initial_ast: aca468194686a940cef4151019eacbb4e6a3a90abceaf1d6034a9cd9b5176df7
-          unrolled_ast: aca468194686a940cef4151019eacbb4e6a3a90abceaf1d6034a9cd9b5176df7
-          ssa_ast: f90353b5c721d973402253968c4713391f191e3283fcf2f8d30aadd294f88176
-          flattened_ast: b12fcb4f7574b2ee49e6e937130d2c186e71414c39bce1700d63f9fc26624bc3
-          destructured_ast: aef8dfb602c2897babcc0a5f0805a674e819cdaa1d79b04cf220ebf9a0570466
-          inlined_ast: aef8dfb602c2897babcc0a5f0805a674e819cdaa1d79b04cf220ebf9a0570466
-          dce_ast: aef8dfb602c2897babcc0a5f0805a674e819cdaa1d79b04cf220ebf9a0570466
->>>>>>> 1d9197f4
+        - initial_symbol_table: ca9e808c60ae417a4faa07a598f018c8b4548813a58a8b73020ebed87d3b5537
+          type_checked_symbol_table: 578f57df100f4af6e07b970fd37b1d9b3a7ce8266a2028c4e04910459ae709e9
+          unrolled_symbol_table: 578f57df100f4af6e07b970fd37b1d9b3a7ce8266a2028c4e04910459ae709e9
+          initial_ast: 1a6a1c2e6e7477bb85cc1070ad53e8a66e45ee3f5d6c58011ebacc16f96ac1a6
+          unrolled_ast: 1a6a1c2e6e7477bb85cc1070ad53e8a66e45ee3f5d6c58011ebacc16f96ac1a6
+          ssa_ast: da64a6818ac99c8f49202cf18d90551596c95d0bd29b8576c6edcd3587220e0d
+          flattened_ast: e0456e0d7b4a21960712b144691a28714728ff64ef19d0c24df84b9f182e1d6f
+          destructured_ast: da92ddffc2273e1ff903bab72f6127e084fa3d3b89afa5a4d0dc70f201eab00b
+          inlined_ast: da92ddffc2273e1ff903bab72f6127e084fa3d3b89afa5a4d0dc70f201eab00b
+          dce_ast: da92ddffc2273e1ff903bab72f6127e084fa3d3b89afa5a4d0dc70f201eab00b
           bytecode: a9ad512e3741c4b6ee79435b76680783f4e9de0ae6720f3945fe03a8a4fd4d0d
           errors: ""
           warnings: ""