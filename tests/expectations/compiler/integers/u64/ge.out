--- conflicted
+++ resolved
@@ -3,29 +3,16 @@
 expectation: Pass
 outputs:
   - - compile:
-<<<<<<< HEAD
-        - initial_symbol_table: 9c6cdd3405ed919f2d705557a8acbe02607b8e13d4528b63f734e80af398be0a
-          type_checked_symbol_table: aeca5974112a2e2fc56a7062b499459d8f674239efa03343f0ee7fb994724b08
-          unrolled_symbol_table: aeca5974112a2e2fc56a7062b499459d8f674239efa03343f0ee7fb994724b08
-          initial_ast: 632666bb9d9e75d982e2429268d2e26bcc168c7e77a56508f106687ae1131e36
-          unrolled_ast: 632666bb9d9e75d982e2429268d2e26bcc168c7e77a56508f106687ae1131e36
-          ssa_ast: 8bb65d49b9111e74c8f1f02351d314ce65975dc863c0dbc797e2ab380d097479
-          flattened_ast: cece7d4cbb11ed4097b7fc221655fa9642f994814f9e51d6c4f0d0a1455314c0
-          destructured_ast: 5561f4abae0430da67354939d9ef5f26668d5236fe9b2212392bdff6156b3842
-          inlined_ast: 5561f4abae0430da67354939d9ef5f26668d5236fe9b2212392bdff6156b3842
-          dce_ast: 5561f4abae0430da67354939d9ef5f26668d5236fe9b2212392bdff6156b3842
-=======
-        - initial_symbol_table: 3f4387e90fcecee4008ad1e70a03faf92a40bb4ef1382c3b80b263ca007d9b95
-          type_checked_symbol_table: 7d878a4c257a6a2beb09bf4d4a85c5f7099ec63ec7cca9c7ce7c75422b1e78bf
-          unrolled_symbol_table: 7d878a4c257a6a2beb09bf4d4a85c5f7099ec63ec7cca9c7ce7c75422b1e78bf
-          initial_ast: e6d16662bcce8fee681787ada9da14a49a7376953a248cbea54df8dd8965aada
-          unrolled_ast: e6d16662bcce8fee681787ada9da14a49a7376953a248cbea54df8dd8965aada
-          ssa_ast: 51041ebd9fcba7876ae0156c26fb44fe0af4d78cf5b3755966ee33779d1059e6
-          flattened_ast: c9525630942b4a4a2be3368e933b77d8088f402b36b8418e9d86de3b16def3a9
-          destructured_ast: 04634b2a03ed374b6cc5dafe86282dcdcf5c488e6a18dc3bf4692c04455c500a
-          inlined_ast: 04634b2a03ed374b6cc5dafe86282dcdcf5c488e6a18dc3bf4692c04455c500a
-          dce_ast: 04634b2a03ed374b6cc5dafe86282dcdcf5c488e6a18dc3bf4692c04455c500a
->>>>>>> 1d9197f4
+        - initial_symbol_table: e1a0d909f4242d62f6ac15a8549867352bd8d0ee646a677e527fa369fd0e44e7
+          type_checked_symbol_table: 64fd52b181ac67b20af9765717ad34e51fa695a7046496c694a3096e3764d384
+          unrolled_symbol_table: 64fd52b181ac67b20af9765717ad34e51fa695a7046496c694a3096e3764d384
+          initial_ast: e6d706095bf28e4f7a6f00275ecaa3104145da9c1ce4e414782f30b03e769721
+          unrolled_ast: e6d706095bf28e4f7a6f00275ecaa3104145da9c1ce4e414782f30b03e769721
+          ssa_ast: efeb51245d96533fdbe5be634af4fc2043e33304997bd45a7e7fe56277e2c069
+          flattened_ast: 098f0c91f85d256cd1a726e185b3fbc9833bdfc07c5b8391b5d0ed784d807543
+          destructured_ast: ca7199b805fd4a48c00bbb88c7183ba9a33a2880582f5d7c2c0507bd6a524167
+          inlined_ast: ca7199b805fd4a48c00bbb88c7183ba9a33a2880582f5d7c2c0507bd6a524167
+          dce_ast: ca7199b805fd4a48c00bbb88c7183ba9a33a2880582f5d7c2c0507bd6a524167
           bytecode: b2e3005d49e16c6431a7731d180ba407dbf3c26564e1015a3e803681959a6e7c
           errors: ""
           warnings: ""