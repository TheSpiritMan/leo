--- conflicted
+++ resolved
@@ -3,29 +3,16 @@
 expectation: Pass
 outputs:
   - - compile:
-<<<<<<< HEAD
-        - initial_symbol_table: cde267005ab63bbf7732222cdf11cba82760283e305d151eac86294c3ddeca5e
-          type_checked_symbol_table: 70b1f7d016f3e65d2902d20fab38f69924278f04173bdbd4d112e98f751fe32d
-          unrolled_symbol_table: 70b1f7d016f3e65d2902d20fab38f69924278f04173bdbd4d112e98f751fe32d
-          initial_ast: 2c6df3acd7f65b66ab7655fa2d29312c52e7c914652f4486f4c41e8a6a05308a
-          unrolled_ast: 2c6df3acd7f65b66ab7655fa2d29312c52e7c914652f4486f4c41e8a6a05308a
-          ssa_ast: 03a0016d5358a5d32865042f72d2df6ca644788b81160c5c46eeb1bfeadf3492
-          flattened_ast: 2d80ebe641a57cc8e8a0dbef9ac6e1493a1c74666d47e78c06bdb4d0f5bf38ef
-          destructured_ast: 79b8356edc81578fbdd68c714a2eeed8be1373f1c78fbbf2f06cb2e716c24ec3
-          inlined_ast: 79b8356edc81578fbdd68c714a2eeed8be1373f1c78fbbf2f06cb2e716c24ec3
-          dce_ast: d5f4c242e180bc316a9e5db1a8802d92d7395293a2dbb68610659e0dfc0f9fd2
-=======
-        - initial_symbol_table: 060fc20ea7dd04712b9e2b3488a4a6d3e6281973dd38a8d3e53663648b433ef3
-          type_checked_symbol_table: 5db93764c7db085c6e9ea6b1537335abad1a01c43b783684a6f11eb8e404fed8
-          unrolled_symbol_table: 5db93764c7db085c6e9ea6b1537335abad1a01c43b783684a6f11eb8e404fed8
-          initial_ast: f77472700a2154ae118953f7261ac2c7d096ce576510ccb0e1c90e5439ea4ca3
-          unrolled_ast: f77472700a2154ae118953f7261ac2c7d096ce576510ccb0e1c90e5439ea4ca3
-          ssa_ast: f609f62a73bfd0a8cf7bd06b35c3e211dcfeb2519d24cc588c69e5a499de4f6e
-          flattened_ast: 52cadf5f1393f3e59e1b1c195f5bac4f47c9a8d876e5fcc2890ac3ab0d0c71bf
-          destructured_ast: 329444f02456caf58bee428fc13983f0e13b454e0a0b2ebc8f573daa7b3ef6bd
-          inlined_ast: 329444f02456caf58bee428fc13983f0e13b454e0a0b2ebc8f573daa7b3ef6bd
-          dce_ast: e82d981421965cf0e783fee7de480a3198f5e307ff264ed4e2aa4c06dddb4cdd
->>>>>>> 1d9197f4
+        - initial_symbol_table: 35faa74f7e63d6091fd26297a05671a6c5f428a70d5a37eb6e66a0b3600114d5
+          type_checked_symbol_table: 95144067dd9f17706ebab908322cdd2ba6e86ca14fa23e543205a1ffa98dd4ad
+          unrolled_symbol_table: 95144067dd9f17706ebab908322cdd2ba6e86ca14fa23e543205a1ffa98dd4ad
+          initial_ast: 7a824d2a8ff52481397031e7ec23ecf3f9266da5525cd8de98ef30dbc1e852cb
+          unrolled_ast: 7a824d2a8ff52481397031e7ec23ecf3f9266da5525cd8de98ef30dbc1e852cb
+          ssa_ast: b46182764d64e905e9d68e50cad2b55698cb017605f18e90e0869e93ce5748c1
+          flattened_ast: f8f37329fcba405c7dfef053f42deee4b1cd7663f134f2d31de62c516f008379
+          destructured_ast: ff538613ad67dbc98919937704c3413902ff2708ae94c40dbfd8d772a6b16e55
+          inlined_ast: ff538613ad67dbc98919937704c3413902ff2708ae94c40dbfd8d772a6b16e55
+          dce_ast: c59b70e0a3d81ff1dffc0eff6f277ff36e79c65a02a02110359c9a7e57d89cb8
           bytecode: 2854f9d794d38f70f28b7715b25d597c94a380af36a51b6b3c04d1fe71e2cf3f
           errors: ""
           warnings: ""