---
namespace: Compile
expectation: Pass
outputs:
  - - compile:
<<<<<<< HEAD
        - initial_symbol_table: 0f5d36005197cb2fccb650b60da08e392ad4e36923fd4feb47db3a6fbb7a11de
          type_checked_symbol_table: 9276817b440938ef8b32982f5bbfa1161c9d01d5f02c8440c3dc0ddbc30ba758
          unrolled_symbol_table: 9276817b440938ef8b32982f5bbfa1161c9d01d5f02c8440c3dc0ddbc30ba758
          initial_ast: 0e14221fbe48218c4354e80885d3e327ca213b22c42320310b21173fb02de160
          unrolled_ast: 0e14221fbe48218c4354e80885d3e327ca213b22c42320310b21173fb02de160
          ssa_ast: 092906f44c79f50a839a589dc6b4370e0539e990c1ad241dbf285dc6a8f14506
          flattened_ast: 8fb7766f1d6f9bd5c789f61e44207eab1ddb04d3725ed514a31cefd774ab5371
          destructured_ast: ac9eca13004ba22274600b6d7dd107e4b7d5fde4d1917c7c760c21c4d48cbd33
          inlined_ast: ac9eca13004ba22274600b6d7dd107e4b7d5fde4d1917c7c760c21c4d48cbd33
          dce_ast: 6b7def707702f771bb41ee11637d5f312355c5f8fdb505c224c5ae19179c391e
=======
        - initial_symbol_table: c76280ef8b8dab4d05bd78867d20311f59ccc08ede7a9f225502bca134dab5b8
          type_checked_symbol_table: b348281fa241dbbe4e97d86ae6054a99ed874e2b42138171a8d34cacda486c74
          unrolled_symbol_table: b348281fa241dbbe4e97d86ae6054a99ed874e2b42138171a8d34cacda486c74
          initial_ast: fcc0e23a81c1f9be7e1abe627c3cc55f001461adabf4f4f3b70b4dfb58ec229b
          unrolled_ast: fcc0e23a81c1f9be7e1abe627c3cc55f001461adabf4f4f3b70b4dfb58ec229b
          ssa_ast: 51b7a8ab61c60b6298b3fd0180fe808d325447dae40a7cef9f1834b05f0975fa
          flattened_ast: f9426c5dba2b24765ad09d06d04d6acee2d4dd5cd3345870c7f75459c1932892
          destructured_ast: c10399b88de47f5ee528baa3e3c976eb379f1c33cec502f11a09d3e9c18b969d
          inlined_ast: c10399b88de47f5ee528baa3e3c976eb379f1c33cec502f11a09d3e9c18b969d
          dce_ast: 42630fd65265f6f392be618874bc6e0cadf1dd503d1f7de9901adbf118b30f36
>>>>>>> 1d9197f4
          bytecode: 03845ec2f54d49f71640659603ead8f68ad067a15fda438e5e13524777d1559b
          errors: ""
          warnings: ""<|MERGE_RESOLUTION|>--- conflicted
+++ resolved
@@ -3,29 +3,16 @@
 expectation: Pass
 outputs:
   - - compile:
-<<<<<<< HEAD
-        - initial_symbol_table: 0f5d36005197cb2fccb650b60da08e392ad4e36923fd4feb47db3a6fbb7a11de
-          type_checked_symbol_table: 9276817b440938ef8b32982f5bbfa1161c9d01d5f02c8440c3dc0ddbc30ba758
-          unrolled_symbol_table: 9276817b440938ef8b32982f5bbfa1161c9d01d5f02c8440c3dc0ddbc30ba758
-          initial_ast: 0e14221fbe48218c4354e80885d3e327ca213b22c42320310b21173fb02de160
-          unrolled_ast: 0e14221fbe48218c4354e80885d3e327ca213b22c42320310b21173fb02de160
-          ssa_ast: 092906f44c79f50a839a589dc6b4370e0539e990c1ad241dbf285dc6a8f14506
-          flattened_ast: 8fb7766f1d6f9bd5c789f61e44207eab1ddb04d3725ed514a31cefd774ab5371
-          destructured_ast: ac9eca13004ba22274600b6d7dd107e4b7d5fde4d1917c7c760c21c4d48cbd33
-          inlined_ast: ac9eca13004ba22274600b6d7dd107e4b7d5fde4d1917c7c760c21c4d48cbd33
-          dce_ast: 6b7def707702f771bb41ee11637d5f312355c5f8fdb505c224c5ae19179c391e
-=======
-        - initial_symbol_table: c76280ef8b8dab4d05bd78867d20311f59ccc08ede7a9f225502bca134dab5b8
-          type_checked_symbol_table: b348281fa241dbbe4e97d86ae6054a99ed874e2b42138171a8d34cacda486c74
-          unrolled_symbol_table: b348281fa241dbbe4e97d86ae6054a99ed874e2b42138171a8d34cacda486c74
-          initial_ast: fcc0e23a81c1f9be7e1abe627c3cc55f001461adabf4f4f3b70b4dfb58ec229b
-          unrolled_ast: fcc0e23a81c1f9be7e1abe627c3cc55f001461adabf4f4f3b70b4dfb58ec229b
-          ssa_ast: 51b7a8ab61c60b6298b3fd0180fe808d325447dae40a7cef9f1834b05f0975fa
-          flattened_ast: f9426c5dba2b24765ad09d06d04d6acee2d4dd5cd3345870c7f75459c1932892
-          destructured_ast: c10399b88de47f5ee528baa3e3c976eb379f1c33cec502f11a09d3e9c18b969d
-          inlined_ast: c10399b88de47f5ee528baa3e3c976eb379f1c33cec502f11a09d3e9c18b969d
-          dce_ast: 42630fd65265f6f392be618874bc6e0cadf1dd503d1f7de9901adbf118b30f36
->>>>>>> 1d9197f4
+        - initial_symbol_table: a32d8e2614c0c938f3045c99a5ae1a9435cd34da9c543bb2fd3b10e6128d9837
+          type_checked_symbol_table: 98151b61965a5ad83116770d19d69a429dbe167b4d4554ba1da8adddb45c6d11
+          unrolled_symbol_table: 98151b61965a5ad83116770d19d69a429dbe167b4d4554ba1da8adddb45c6d11
+          initial_ast: 3e30a24d3bdbc75b54c300a8e99fc4e1d513af6c597b1291c9dfb7e67da8c297
+          unrolled_ast: 3e30a24d3bdbc75b54c300a8e99fc4e1d513af6c597b1291c9dfb7e67da8c297
+          ssa_ast: 9be7ed8b9da16a2c38800e35ebcfc92d33e7ffe72f68ee3b19bc46ec2c162dfd
+          flattened_ast: 8e8a6533cfd710c1e78601156991d3105b67d8a3998cf9e3986d35a92e7faedc
+          destructured_ast: 3d07ad984a3a1b8968fa045b62b6ebb7e8f7ecd654c1b59060147ec1b6c9598f
+          inlined_ast: 3d07ad984a3a1b8968fa045b62b6ebb7e8f7ecd654c1b59060147ec1b6c9598f
+          dce_ast: 0462c15d429b8c65c4375284d9496131c4441e67282fee93a9f0b9a581c9fc87
           bytecode: 03845ec2f54d49f71640659603ead8f68ad067a15fda438e5e13524777d1559b
           errors: ""
           warnings: ""