--- conflicted
+++ resolved
@@ -3,29 +3,16 @@
 expectation: Pass
 outputs:
   - - compile:
-<<<<<<< HEAD
-        - initial_symbol_table: c61001eb615254ac870ec9d0371f14625c9f8a37460dcd21200d89dc858a38b0
-          type_checked_symbol_table: 3b673765d4870f7a85c78676fd417b30a14bc2c4f7197a499b6f2f278440d39a
-          unrolled_symbol_table: 3b673765d4870f7a85c78676fd417b30a14bc2c4f7197a499b6f2f278440d39a
-          initial_ast: c5799a38e4599fee492063efc4b74328c21c38ffba6b75ceb1a377d8fe8e7d18
-          unrolled_ast: c5799a38e4599fee492063efc4b74328c21c38ffba6b75ceb1a377d8fe8e7d18
-          ssa_ast: 25057eaefc8bcb8c737cb208f988914e4557d7313d0ce26422c4f6d4ebdc5fb1
-          flattened_ast: be1696342c4152bf3c374b3d99a094028a9ea600723d9cf73e68c8207529d765
-          destructured_ast: 8758baee9e3d6a1fa78612c0ddc51620e26d0c04ab6101a3dc86cb271dcdd9db
-          inlined_ast: 8758baee9e3d6a1fa78612c0ddc51620e26d0c04ab6101a3dc86cb271dcdd9db
-          dce_ast: 7a0280eb4b3cba87bc2daf05058ffe9df1898603b54c42275c78aa70de9a6fcb
-=======
-        - initial_symbol_table: 2098f8ebd0588d99620122d826cadd823f83b41bae8216e6caaab628e727c272
-          type_checked_symbol_table: d5b873cabddbb1757332e28a7e3ad3fdccda4efc0dc5573eb45d57350a977a2d
-          unrolled_symbol_table: d5b873cabddbb1757332e28a7e3ad3fdccda4efc0dc5573eb45d57350a977a2d
-          initial_ast: 814578af85d9630ec88e92287b799372330b3177c8be37cfa7ae28e812468771
-          unrolled_ast: 814578af85d9630ec88e92287b799372330b3177c8be37cfa7ae28e812468771
-          ssa_ast: 6d6568fea36ae2f607bfbe4aa092704a645553d945aeca585ebea548a451e3f6
-          flattened_ast: 2b734978f97ce5c6623b365a7a28b15d5262a629a21444fe116b24c21d6d7504
-          destructured_ast: 935a8e6dcd80ee13b993e693452f6fd33d932f36655539fbd702aa021c64b92a
-          inlined_ast: 935a8e6dcd80ee13b993e693452f6fd33d932f36655539fbd702aa021c64b92a
-          dce_ast: e2d8a642064960f34d349e559cacf3bfc1983e03a8d06bd0a13e831a27b4ee4c
->>>>>>> 1d9197f4
+        - initial_symbol_table: 674860f890826b537e64938487bd497d978746e7e75ab99f8d3fa2a7976ef9d9
+          type_checked_symbol_table: 631676e7c0c6d9c0b3d1bc1aaf4d64c480acc6da3b554cfdb08e9c1abfb6c21f
+          unrolled_symbol_table: 631676e7c0c6d9c0b3d1bc1aaf4d64c480acc6da3b554cfdb08e9c1abfb6c21f
+          initial_ast: 37e3030c0ca5670696b638e483d0ca931f2dd0693e0eca0b5256ba94ed224884
+          unrolled_ast: 37e3030c0ca5670696b638e483d0ca931f2dd0693e0eca0b5256ba94ed224884
+          ssa_ast: 76023e20fdae8d7885a93df26e726d3d2d6edb07079a7690ad54fd1c09b712ca
+          flattened_ast: 075f94e248854b040971f7039bb0af9c7cc7889d934d5571924cfe4b13d9cabe
+          destructured_ast: aee576c16c53e41416825469e72387b2127eb0316f8575d3a013cce80dfefd3c
+          inlined_ast: aee576c16c53e41416825469e72387b2127eb0316f8575d3a013cce80dfefd3c
+          dce_ast: 9b4fe711304f173f429afbf2975a99be5ca3634bc1cf7837daf00ac60df6640f
           bytecode: c9e6b1ec453882c52c9756859ca950685719b644171a194ea55afbfe79175910
           errors: ""
           warnings: ""