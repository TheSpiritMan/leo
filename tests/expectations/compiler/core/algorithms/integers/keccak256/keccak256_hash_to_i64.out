--- conflicted
+++ resolved
@@ -3,29 +3,16 @@
 expectation: Pass
 outputs:
   - - compile:
-<<<<<<< HEAD
-        - initial_symbol_table: 07765fd5744b4db718505bb192e1b8d4f320959bd7637d3b17c239ae7251f2e3
-          type_checked_symbol_table: 7d73ccf676f12a6181beba19e2a833221e501cafb11a15de29b2a93efc5f3e55
-          unrolled_symbol_table: 7d73ccf676f12a6181beba19e2a833221e501cafb11a15de29b2a93efc5f3e55
-          initial_ast: a8b4ac7209628996363acb025a2e3c8df874007aa7e63017c354137a422af157
-          unrolled_ast: a8b4ac7209628996363acb025a2e3c8df874007aa7e63017c354137a422af157
-          ssa_ast: e60243c924e387d252ab4e40687d8ff35244a9b66129fc83f389f5c26910d58c
-          flattened_ast: 8a965a6d4e863498259981004f0bfe55b9dd3b5798b79dfbafbe65bacdcdd3c4
-          destructured_ast: 092d53c81bf7162372d4d6b727b18c1bfcab27a87ab051780daa377a9e87260c
-          inlined_ast: 092d53c81bf7162372d4d6b727b18c1bfcab27a87ab051780daa377a9e87260c
-          dce_ast: 5b519269f225337360349fd39cb7c62f04264b7f39b31121a3dca9e9eac8cc08
-=======
-        - initial_symbol_table: 3977b105dee73a084001614c024b4602a07478cee7a3ae4524f93b4867183b87
-          type_checked_symbol_table: dcb5bb730d53086a4c8c4215f0ec179c5e04a728ef5489bdddda46e82e7bed5a
-          unrolled_symbol_table: dcb5bb730d53086a4c8c4215f0ec179c5e04a728ef5489bdddda46e82e7bed5a
-          initial_ast: 02fcfd92380098734f2df71afa940e45c3e4ed91cee1c97595e649c0b036adfc
-          unrolled_ast: 02fcfd92380098734f2df71afa940e45c3e4ed91cee1c97595e649c0b036adfc
-          ssa_ast: 98391f19851eb4f579d9207895e8cd3bfab62f1aa506cd79621b9a4701a61c09
-          flattened_ast: 31f3291b48a407a4bfcb84d3f1cdbddc4a842e077dd4121bc7607a224ebc5dc7
-          destructured_ast: 8a08e4bbb1036da66645fe01b8628a1ef5f808e30bf28c322018edb50a65b599
-          inlined_ast: 8a08e4bbb1036da66645fe01b8628a1ef5f808e30bf28c322018edb50a65b599
-          dce_ast: 9dd7aec4da2e0df9b33a6f1bf6314412eadd373d538aaac1dbb1f7c010929773
->>>>>>> 1d9197f4
+        - initial_symbol_table: 09015171da9cd92d49fd25eee135cae84b128f540bd8573d1f40ce47bbcb7db5
+          type_checked_symbol_table: c5096dd6d8aabe6fe5380fa2cf7fb74232ba23e16bccce3b00fca030cb822923
+          unrolled_symbol_table: c5096dd6d8aabe6fe5380fa2cf7fb74232ba23e16bccce3b00fca030cb822923
+          initial_ast: 9ab673743f3594d0979bdab5fcc40d7eff16e8a010a7e78c494c6b6253c49b42
+          unrolled_ast: 9ab673743f3594d0979bdab5fcc40d7eff16e8a010a7e78c494c6b6253c49b42
+          ssa_ast: 6a33264186dbca4f84dbfda9550b9ebc1f343b7d2c05164ed66d781d658708a3
+          flattened_ast: 93a762fef97c9afee0f6f904e8977445bfdb28c67b661641e78a88d03c565edb
+          destructured_ast: 89b71b66017fb49d87105014799b40b0c5e4f3da1983566ce4610604f5f95936
+          inlined_ast: 89b71b66017fb49d87105014799b40b0c5e4f3da1983566ce4610604f5f95936
+          dce_ast: d830edb12dc5ce2d45cd99c4f144feb768c88804eb55bdb1c7aa968ded1e0c87
           bytecode: 4d5b9ec6fd0830de759b0df4e24136712875ed4bac5aca6ff53d8a6938693f56
           errors: ""
           warnings: ""