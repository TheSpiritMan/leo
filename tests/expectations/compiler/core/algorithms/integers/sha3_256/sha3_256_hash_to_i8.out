---
namespace: Compile
expectation: Pass
outputs:
  - - compile:
<<<<<<< HEAD
        - initial_symbol_table: 35ee2e769ba8d1a174cc4f967f1b9a4f8844bba3d9982c2ac3070ce1d6825060
          type_checked_symbol_table: 499c212f93d8d1968ab8caeb746487a1733eed5a898dc32b222e09e5df217c9f
          unrolled_symbol_table: 499c212f93d8d1968ab8caeb746487a1733eed5a898dc32b222e09e5df217c9f
          initial_ast: 4ca3541b409b61315f6fc696eff6990d5b8c761e96d1f758f09348a301c6e06f
          unrolled_ast: 4ca3541b409b61315f6fc696eff6990d5b8c761e96d1f758f09348a301c6e06f
          ssa_ast: d40b1832dd48198624158f1406101a4c353ec805c28b168dddd2ba8ad9216845
          flattened_ast: fcd765877145f644852f5da382fb4f3fe93ef34be3417dfe283d9ff6efb9bb1c
          destructured_ast: 6150ef37c08911c05b4ecef7facd9aa00d34d3f5cee996225299442adcf364d9
          inlined_ast: 6150ef37c08911c05b4ecef7facd9aa00d34d3f5cee996225299442adcf364d9
          dce_ast: ae8538e4c3d848515360577b7fe92d3632221cf4437c59482db76dd52392e370
=======
        - initial_symbol_table: e25fe2ee031245388788b883d760b544d92529fb38409f6045f0e36f8ca51c2a
          type_checked_symbol_table: 1fda1dc9f4e2d28cb2846fd4af091b7816b77e03dcaba80e596893db208c6e0d
          unrolled_symbol_table: 1fda1dc9f4e2d28cb2846fd4af091b7816b77e03dcaba80e596893db208c6e0d
          initial_ast: 4869535fd56d5a37a3e6f0a7cdead7b56377564939152eabdcb38ee39bc919ba
          unrolled_ast: 4869535fd56d5a37a3e6f0a7cdead7b56377564939152eabdcb38ee39bc919ba
          ssa_ast: 1a96cab6cd35a4f02f20108174e73a0cc1e3ac382ff40d4b799b0f1186a14459
          flattened_ast: 1876894a7108718d978b47c40d8c7bcfed336aa19581dd08547b37eada9fb855
          destructured_ast: a95d47a69c36135e6824f79d6d24f2f97a98157f66e3779583119ebf0315884a
          inlined_ast: a95d47a69c36135e6824f79d6d24f2f97a98157f66e3779583119ebf0315884a
          dce_ast: 4223a000cfa4f9365b03873345eb258978c2ebad2438bcbcb9aac0b532d1ae58
>>>>>>> 1d9197f4
          bytecode: 2d9a914eb6d3310ce7e2a0f8d7f3ea4e34fad2533c9e2c7b7bfcc9da17ee1313
          errors: ""
          warnings: ""<|MERGE_RESOLUTION|>--- conflicted
+++ resolved
@@ -3,29 +3,16 @@
 expectation: Pass
 outputs:
   - - compile:
-<<<<<<< HEAD
-        - initial_symbol_table: 35ee2e769ba8d1a174cc4f967f1b9a4f8844bba3d9982c2ac3070ce1d6825060
-          type_checked_symbol_table: 499c212f93d8d1968ab8caeb746487a1733eed5a898dc32b222e09e5df217c9f
-          unrolled_symbol_table: 499c212f93d8d1968ab8caeb746487a1733eed5a898dc32b222e09e5df217c9f
-          initial_ast: 4ca3541b409b61315f6fc696eff6990d5b8c761e96d1f758f09348a301c6e06f
-          unrolled_ast: 4ca3541b409b61315f6fc696eff6990d5b8c761e96d1f758f09348a301c6e06f
-          ssa_ast: d40b1832dd48198624158f1406101a4c353ec805c28b168dddd2ba8ad9216845
-          flattened_ast: fcd765877145f644852f5da382fb4f3fe93ef34be3417dfe283d9ff6efb9bb1c
-          destructured_ast: 6150ef37c08911c05b4ecef7facd9aa00d34d3f5cee996225299442adcf364d9
-          inlined_ast: 6150ef37c08911c05b4ecef7facd9aa00d34d3f5cee996225299442adcf364d9
-          dce_ast: ae8538e4c3d848515360577b7fe92d3632221cf4437c59482db76dd52392e370
-=======
-        - initial_symbol_table: e25fe2ee031245388788b883d760b544d92529fb38409f6045f0e36f8ca51c2a
-          type_checked_symbol_table: 1fda1dc9f4e2d28cb2846fd4af091b7816b77e03dcaba80e596893db208c6e0d
-          unrolled_symbol_table: 1fda1dc9f4e2d28cb2846fd4af091b7816b77e03dcaba80e596893db208c6e0d
-          initial_ast: 4869535fd56d5a37a3e6f0a7cdead7b56377564939152eabdcb38ee39bc919ba
-          unrolled_ast: 4869535fd56d5a37a3e6f0a7cdead7b56377564939152eabdcb38ee39bc919ba
-          ssa_ast: 1a96cab6cd35a4f02f20108174e73a0cc1e3ac382ff40d4b799b0f1186a14459
-          flattened_ast: 1876894a7108718d978b47c40d8c7bcfed336aa19581dd08547b37eada9fb855
-          destructured_ast: a95d47a69c36135e6824f79d6d24f2f97a98157f66e3779583119ebf0315884a
-          inlined_ast: a95d47a69c36135e6824f79d6d24f2f97a98157f66e3779583119ebf0315884a
-          dce_ast: 4223a000cfa4f9365b03873345eb258978c2ebad2438bcbcb9aac0b532d1ae58
->>>>>>> 1d9197f4
+        - initial_symbol_table: 8e41ea99129edc81ece5fb996869b3f0b2082bb4f67f7493cc4591840a81369a
+          type_checked_symbol_table: f022a9b97590ea2726f44040088440699fe9235e4505a4a74bb916dd8b66e8ec
+          unrolled_symbol_table: f022a9b97590ea2726f44040088440699fe9235e4505a4a74bb916dd8b66e8ec
+          initial_ast: 0e6a1aa546ef79f888222be77c1b69c26c74bc1f60cdc4383965239c4a7bec4e
+          unrolled_ast: 0e6a1aa546ef79f888222be77c1b69c26c74bc1f60cdc4383965239c4a7bec4e
+          ssa_ast: 96cd421723dad28692f77f1ea5c692aae1efc1f54d153c02768a0885b3ce34a0
+          flattened_ast: a2c3d693f3b7dad80232ee0c1ecee983f7b965a73c63cb2a5ede5dac046c383d
+          destructured_ast: c27ccc181e689be8a68e8e504f39ae38ab8a8372d2c4ef90be2d7987b9e6c117
+          inlined_ast: c27ccc181e689be8a68e8e504f39ae38ab8a8372d2c4ef90be2d7987b9e6c117
+          dce_ast: 44fd533359ca6c9b4400efac55db18dcd15fb9f070bd97c7ed04c615ee15f84f
           bytecode: 2d9a914eb6d3310ce7e2a0f8d7f3ea4e34fad2533c9e2c7b7bfcc9da17ee1313
           errors: ""
           warnings: ""