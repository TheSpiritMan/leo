---
namespace: Compile
expectation: Pass
outputs:
  - - compile:
<<<<<<< HEAD
        - initial_symbol_table: c61001eb615254ac870ec9d0371f14625c9f8a37460dcd21200d89dc858a38b0
          type_checked_symbol_table: 3b673765d4870f7a85c78676fd417b30a14bc2c4f7197a499b6f2f278440d39a
          unrolled_symbol_table: 3b673765d4870f7a85c78676fd417b30a14bc2c4f7197a499b6f2f278440d39a
          initial_ast: b2e3cf635cb36d22634b4e8f288da6c7f835f846821e039f7996a4281ee65a9a
          unrolled_ast: b2e3cf635cb36d22634b4e8f288da6c7f835f846821e039f7996a4281ee65a9a
          ssa_ast: 47b4c9589be4ff508a76f6e5929fe6db1990aa8fefba81b7a5f1d4732a4e3de4
          flattened_ast: 5927ffac56458ba47729e62cf94c3c911754d99073f5dc914e0577a412d4a661
          destructured_ast: a32ff13a5316a7cfa5f0634b2465c6d0044257058d044ffb7a20baf33eddbbb5
          inlined_ast: a32ff13a5316a7cfa5f0634b2465c6d0044257058d044ffb7a20baf33eddbbb5
          dce_ast: e6325f31096f38081ba8a2a7fd5cf263a1672f55d32baeb959992baf6d244794
=======
        - initial_symbol_table: 2098f8ebd0588d99620122d826cadd823f83b41bae8216e6caaab628e727c272
          type_checked_symbol_table: d5b873cabddbb1757332e28a7e3ad3fdccda4efc0dc5573eb45d57350a977a2d
          unrolled_symbol_table: d5b873cabddbb1757332e28a7e3ad3fdccda4efc0dc5573eb45d57350a977a2d
          initial_ast: 4de973a99e0dfd903e9cdf2b54e20ce44fbd5532a16d01f692d776e3c7d46fa5
          unrolled_ast: 4de973a99e0dfd903e9cdf2b54e20ce44fbd5532a16d01f692d776e3c7d46fa5
          ssa_ast: dd52f85934e339f4ac02cf2b39cf200552340a57755368b9eb07313e45afa60c
          flattened_ast: c7d5fe066ccfe0f54b6f2ebc4cf8ddf7675df0ce496e58d61f442ea531485d25
          destructured_ast: 637f277336037b64d7351f1f54e05a6f4183412026238292cfef8bca75588095
          inlined_ast: 637f277336037b64d7351f1f54e05a6f4183412026238292cfef8bca75588095
          dce_ast: 1b3e86fcce933def3987d3376ad396d01ac89791aa04a4d811ef2b17299c71bd
>>>>>>> 1d9197f4
          bytecode: c865484cdaac4f81578a7a47f6a1772139a2f4b03d5a4602c7b62be71519846d
          errors: ""
          warnings: ""<|MERGE_RESOLUTION|>--- conflicted
+++ resolved
@@ -3,29 +3,16 @@
 expectation: Pass
 outputs:
   - - compile:
-<<<<<<< HEAD
-        - initial_symbol_table: c61001eb615254ac870ec9d0371f14625c9f8a37460dcd21200d89dc858a38b0
-          type_checked_symbol_table: 3b673765d4870f7a85c78676fd417b30a14bc2c4f7197a499b6f2f278440d39a
-          unrolled_symbol_table: 3b673765d4870f7a85c78676fd417b30a14bc2c4f7197a499b6f2f278440d39a
-          initial_ast: b2e3cf635cb36d22634b4e8f288da6c7f835f846821e039f7996a4281ee65a9a
-          unrolled_ast: b2e3cf635cb36d22634b4e8f288da6c7f835f846821e039f7996a4281ee65a9a
-          ssa_ast: 47b4c9589be4ff508a76f6e5929fe6db1990aa8fefba81b7a5f1d4732a4e3de4
-          flattened_ast: 5927ffac56458ba47729e62cf94c3c911754d99073f5dc914e0577a412d4a661
-          destructured_ast: a32ff13a5316a7cfa5f0634b2465c6d0044257058d044ffb7a20baf33eddbbb5
-          inlined_ast: a32ff13a5316a7cfa5f0634b2465c6d0044257058d044ffb7a20baf33eddbbb5
-          dce_ast: e6325f31096f38081ba8a2a7fd5cf263a1672f55d32baeb959992baf6d244794
-=======
-        - initial_symbol_table: 2098f8ebd0588d99620122d826cadd823f83b41bae8216e6caaab628e727c272
-          type_checked_symbol_table: d5b873cabddbb1757332e28a7e3ad3fdccda4efc0dc5573eb45d57350a977a2d
-          unrolled_symbol_table: d5b873cabddbb1757332e28a7e3ad3fdccda4efc0dc5573eb45d57350a977a2d
-          initial_ast: 4de973a99e0dfd903e9cdf2b54e20ce44fbd5532a16d01f692d776e3c7d46fa5
-          unrolled_ast: 4de973a99e0dfd903e9cdf2b54e20ce44fbd5532a16d01f692d776e3c7d46fa5
-          ssa_ast: dd52f85934e339f4ac02cf2b39cf200552340a57755368b9eb07313e45afa60c
-          flattened_ast: c7d5fe066ccfe0f54b6f2ebc4cf8ddf7675df0ce496e58d61f442ea531485d25
-          destructured_ast: 637f277336037b64d7351f1f54e05a6f4183412026238292cfef8bca75588095
-          inlined_ast: 637f277336037b64d7351f1f54e05a6f4183412026238292cfef8bca75588095
-          dce_ast: 1b3e86fcce933def3987d3376ad396d01ac89791aa04a4d811ef2b17299c71bd
->>>>>>> 1d9197f4
+        - initial_symbol_table: 674860f890826b537e64938487bd497d978746e7e75ab99f8d3fa2a7976ef9d9
+          type_checked_symbol_table: 631676e7c0c6d9c0b3d1bc1aaf4d64c480acc6da3b554cfdb08e9c1abfb6c21f
+          unrolled_symbol_table: 631676e7c0c6d9c0b3d1bc1aaf4d64c480acc6da3b554cfdb08e9c1abfb6c21f
+          initial_ast: 5af291cee1598234a6dbc2d2e57253e795493ee900ca384b4737d32df27e2275
+          unrolled_ast: 5af291cee1598234a6dbc2d2e57253e795493ee900ca384b4737d32df27e2275
+          ssa_ast: 0b66886f95df7f84a1b58b3b78e80b7101a5eccb82f6048048a2e50e8723605d
+          flattened_ast: 8ad71b1d813a93068312826625d541b70baac4ba709507c0cae87292ac9a371b
+          destructured_ast: faeea0fbe56481bd8153d6c617a540429132235031acbe89454ecc7aa3e29e46
+          inlined_ast: faeea0fbe56481bd8153d6c617a540429132235031acbe89454ecc7aa3e29e46
+          dce_ast: 29ed2ce1d8ec68c8e121670344ddc01532e3b5b82b37fd285d7340fb21326cee
           bytecode: c865484cdaac4f81578a7a47f6a1772139a2f4b03d5a4602c7b62be71519846d
           errors: ""
           warnings: ""