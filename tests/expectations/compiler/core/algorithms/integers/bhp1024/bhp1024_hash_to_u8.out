--- conflicted
+++ resolved
@@ -3,29 +3,16 @@
 expectation: Pass
 outputs:
   - - compile:
-<<<<<<< HEAD
-        - initial_symbol_table: 6f3b0bb827fe9e0527663a89ab2bb176631983eb7f66fc71c01437d229aab92f
-          type_checked_symbol_table: 469c1b2c9bd2ca9d2a8bfdd68f3fdf29988d0ada94149ec8cb650ec3ff419534
-          unrolled_symbol_table: 469c1b2c9bd2ca9d2a8bfdd68f3fdf29988d0ada94149ec8cb650ec3ff419534
-          initial_ast: a3075a13ef24b2c3b79cd8f197fdeda463f65d5490ab84ff10095bcf411693d3
-          unrolled_ast: a3075a13ef24b2c3b79cd8f197fdeda463f65d5490ab84ff10095bcf411693d3
-          ssa_ast: 86f5c9c6b031e7aeb1e05b673139009b5a50dcebc175351e19d8d2858fdad6ec
-          flattened_ast: fa38b65725d2e2e77c5c299ccb1c771498240d7848c8d591aa1b5e6980449fd4
-          destructured_ast: 3094d3e390d24434ed415992478c40d77222d5cc5e12c818676d82f96557f356
-          inlined_ast: 3094d3e390d24434ed415992478c40d77222d5cc5e12c818676d82f96557f356
-          dce_ast: 5409c081d158c118d111ea9461003110aeed57bdde0d73077837abd176dd13ca
-=======
-        - initial_symbol_table: 4eb5c887deb4c5b6d4d22fae5a2e104c70698503d02fddeea0bdf4a79e1e58d3
-          type_checked_symbol_table: 8de2e812a3afbc48e16e2b6aa85b1d3b5226bad20456b1215c01fcebb64bd3a7
-          unrolled_symbol_table: 8de2e812a3afbc48e16e2b6aa85b1d3b5226bad20456b1215c01fcebb64bd3a7
-          initial_ast: aacd82bf414097d2b6bdde476726d203d538f9291c99246e5772d9a86e324d05
-          unrolled_ast: aacd82bf414097d2b6bdde476726d203d538f9291c99246e5772d9a86e324d05
-          ssa_ast: 830f2bcd178fb90adaf1434256fca34b32ec861fcd3e7f21f03cf97073c74176
-          flattened_ast: 20497b5cd38a706d0230101cab620266cc28fa1a8dad09376b2dfbe4ca76b05d
-          destructured_ast: af264d1471032607977bcde80beb0a2016d100c7f67eab280e283a2d7372115d
-          inlined_ast: af264d1471032607977bcde80beb0a2016d100c7f67eab280e283a2d7372115d
-          dce_ast: b9cc01736bfba3dd9f2e83679a7b218619673c4a36f2d9158741954f8e854274
->>>>>>> 1d9197f4
+        - initial_symbol_table: 391de5af6b91cae5fbb201a707cc98446504bbc30ae475acb466a319950f7932
+          type_checked_symbol_table: 95d8f88b149e8d93790e8fbfc820b28c800fbc5a32a92cbcacf9fe7b0fe131d8
+          unrolled_symbol_table: 95d8f88b149e8d93790e8fbfc820b28c800fbc5a32a92cbcacf9fe7b0fe131d8
+          initial_ast: 9aff620dd76ac53998b174eb9bf08401e5afd8d6a467b967e2b46cb5558241b6
+          unrolled_ast: 9aff620dd76ac53998b174eb9bf08401e5afd8d6a467b967e2b46cb5558241b6
+          ssa_ast: a5606345c7d4ede71acbf5525ad84760485d9cc717fadcbcbe4781e793bbee1d
+          flattened_ast: 0e262d936c09fb33795e7b050f9f3f7d127bc0769e16e8963a7ea5fa6dd0dbe1
+          destructured_ast: a7f1a1acd14648f9d51cd504046bb439b420c20c07cad054ad04ba0aaac7e68a
+          inlined_ast: a7f1a1acd14648f9d51cd504046bb439b420c20c07cad054ad04ba0aaac7e68a
+          dce_ast: 037797e09ffb65db0d8e7afff652625a87d6d6774d807d10985e271533621d77
           bytecode: 7e364f0f5797c362156d92896d5c0ac0cb8923bdfce720d844550006535bfec9
           errors: ""
           warnings: ""