--- conflicted
+++ resolved
@@ -3,29 +3,16 @@
 expectation: Pass
 outputs:
   - - compile:
-<<<<<<< HEAD
-        - initial_symbol_table: 35ee2e769ba8d1a174cc4f967f1b9a4f8844bba3d9982c2ac3070ce1d6825060
-          type_checked_symbol_table: 499c212f93d8d1968ab8caeb746487a1733eed5a898dc32b222e09e5df217c9f
-          unrolled_symbol_table: 499c212f93d8d1968ab8caeb746487a1733eed5a898dc32b222e09e5df217c9f
-          initial_ast: ef77ba8524554b5cea58a2002e90c0c21311856d9810bd7510361239342ee1d9
-          unrolled_ast: ef77ba8524554b5cea58a2002e90c0c21311856d9810bd7510361239342ee1d9
-          ssa_ast: 06b27991c9eb3aca313277bf4f6bc1f96968808fd8d709b2cd7019626421f997
-          flattened_ast: 6cc2cf900af44734924155190757fc81d4146597e1123511ac3deb1a7a3ea765
-          destructured_ast: 7d2c3c65cdb827285807dd78174db70d3f12748142e614508995001132f159ef
-          inlined_ast: 7d2c3c65cdb827285807dd78174db70d3f12748142e614508995001132f159ef
-          dce_ast: 15667bffc2879bf3bcfbab24f280e28cb54953f545f5d491f4ba2e65c1534bb4
-=======
-        - initial_symbol_table: e25fe2ee031245388788b883d760b544d92529fb38409f6045f0e36f8ca51c2a
-          type_checked_symbol_table: 1fda1dc9f4e2d28cb2846fd4af091b7816b77e03dcaba80e596893db208c6e0d
-          unrolled_symbol_table: 1fda1dc9f4e2d28cb2846fd4af091b7816b77e03dcaba80e596893db208c6e0d
-          initial_ast: 29fc3537b005d5927fdc9f3a3660312e2e97ed731fdbc4b6f9c5ba07dbfd753d
-          unrolled_ast: 29fc3537b005d5927fdc9f3a3660312e2e97ed731fdbc4b6f9c5ba07dbfd753d
-          ssa_ast: 30348b3f8e4fc700994c2b5759ef6f6572754c676c6a590b82ed29fcbd2f4081
-          flattened_ast: af6b3f221d48900c304640050be1c9895c982edc0cf27dd1f7bf4725aaa5766f
-          destructured_ast: 5c2ae0e6e13109f7e39e5485cf638d79c22d5166721fd9ded700408d7b17d681
-          inlined_ast: 5c2ae0e6e13109f7e39e5485cf638d79c22d5166721fd9ded700408d7b17d681
-          dce_ast: a24c8facc5c0bfea1a46e5611aa8e3b012ec01475e866fcc82f6bf85c16ae34e
->>>>>>> 1d9197f4
+        - initial_symbol_table: 8e41ea99129edc81ece5fb996869b3f0b2082bb4f67f7493cc4591840a81369a
+          type_checked_symbol_table: f022a9b97590ea2726f44040088440699fe9235e4505a4a74bb916dd8b66e8ec
+          unrolled_symbol_table: f022a9b97590ea2726f44040088440699fe9235e4505a4a74bb916dd8b66e8ec
+          initial_ast: e0a0f783611f7bcc08271c7259ef2978ee4571cb86633016317f8a61263f9bdb
+          unrolled_ast: e0a0f783611f7bcc08271c7259ef2978ee4571cb86633016317f8a61263f9bdb
+          ssa_ast: 1a8cded804c2c0bea4d3100239c920f9c05e27453743bb92d0c97de1876b922b
+          flattened_ast: 37a3d3534e557cdd41f43d1843889b5864ef5844cf784feaacd6ece2ce7531f1
+          destructured_ast: 0b1c52c255fbb1d040c11c4abba2918759cb98e5097e3ef22804728d548e80a0
+          inlined_ast: 0b1c52c255fbb1d040c11c4abba2918759cb98e5097e3ef22804728d548e80a0
+          dce_ast: eec36bb7ac4980ba963769eaa1b9acae62a248aacf714c98c3e592560e1b38e2
           bytecode: b267a8888601eb2f66b0e0f9814268308403849dd65f3535cea29bcd4245360e
           errors: ""
           warnings: ""