--- conflicted
+++ resolved
@@ -3,29 +3,16 @@
 expectation: Pass
 outputs:
   - - compile:
-<<<<<<< HEAD
-        - initial_symbol_table: 07765fd5744b4db718505bb192e1b8d4f320959bd7637d3b17c239ae7251f2e3
-          type_checked_symbol_table: 7d73ccf676f12a6181beba19e2a833221e501cafb11a15de29b2a93efc5f3e55
-          unrolled_symbol_table: 7d73ccf676f12a6181beba19e2a833221e501cafb11a15de29b2a93efc5f3e55
-          initial_ast: 00579230ce84e7834ad499a19e960c8a3b9ec9621020f90cba124832b6978484
-          unrolled_ast: 00579230ce84e7834ad499a19e960c8a3b9ec9621020f90cba124832b6978484
-          ssa_ast: ac724bab595f3a227b63680a4a480ff3c0edf7f4003783706b25c494f1fe653b
-          flattened_ast: 8d33be9abdf59d70741f463c306f3f19458b8a0606c4a26d2a4c2fdf945c8a43
-          destructured_ast: abf250ec39af33eb227c6efc427d2b72ad80cc27fc2085bdc1af51db9c3083e8
-          inlined_ast: abf250ec39af33eb227c6efc427d2b72ad80cc27fc2085bdc1af51db9c3083e8
-          dce_ast: d389376a3a459dde1c1d00857f2d47aa3081ce6c395cf08be68bea8518cbdb22
-=======
-        - initial_symbol_table: 3977b105dee73a084001614c024b4602a07478cee7a3ae4524f93b4867183b87
-          type_checked_symbol_table: dcb5bb730d53086a4c8c4215f0ec179c5e04a728ef5489bdddda46e82e7bed5a
-          unrolled_symbol_table: dcb5bb730d53086a4c8c4215f0ec179c5e04a728ef5489bdddda46e82e7bed5a
-          initial_ast: a409fe3997a01cc54148e3f4d8cc58c8a41764a0e8fe840c38e1b494196c8e26
-          unrolled_ast: a409fe3997a01cc54148e3f4d8cc58c8a41764a0e8fe840c38e1b494196c8e26
-          ssa_ast: 80c27d0ef412e3682869d854be03c6ab7400555fd96bbeb85cf636d05441622c
-          flattened_ast: 254346c1b3d55c024ca818ddeacfff090a58ff07e30f15c9a642dd6e34e0f03b
-          destructured_ast: 7e91553e0125d2f99c774bffcee425e6b0af952e36bf46039675782ce84e0ede
-          inlined_ast: 7e91553e0125d2f99c774bffcee425e6b0af952e36bf46039675782ce84e0ede
-          dce_ast: 768583b1f47521fc7634112cdf97d9b156e11d3006d20a394ee6e4da14745985
->>>>>>> 1d9197f4
+        - initial_symbol_table: 09015171da9cd92d49fd25eee135cae84b128f540bd8573d1f40ce47bbcb7db5
+          type_checked_symbol_table: c5096dd6d8aabe6fe5380fa2cf7fb74232ba23e16bccce3b00fca030cb822923
+          unrolled_symbol_table: c5096dd6d8aabe6fe5380fa2cf7fb74232ba23e16bccce3b00fca030cb822923
+          initial_ast: ef6a8b12ab9a2990728744af5eed85e7488f25e22611778f05633be09dc639d0
+          unrolled_ast: ef6a8b12ab9a2990728744af5eed85e7488f25e22611778f05633be09dc639d0
+          ssa_ast: 6b57a9b84a5ba37ca589290b095883c39c40fff348600456f4531b130506a4d3
+          flattened_ast: 1d390bcff74a7da50935a7c3d8e9bc9348902ea22e481fb7634f46cbc6e3077a
+          destructured_ast: 43ff018ba2b76a0532fd7e1c2753552ac40822b9654c55e0daf588e65f41fbfa
+          inlined_ast: 43ff018ba2b76a0532fd7e1c2753552ac40822b9654c55e0daf588e65f41fbfa
+          dce_ast: 498731da2308c28a6d1fb4a8f10757664918b05bc0a85a2987a93ab2573a83b4
           bytecode: 0f39fde0b1e15ee4f8db0c84a7a280cdeac852cdca4959a14a61776aa661ced5
           errors: ""
           warnings: ""