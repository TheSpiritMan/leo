---
namespace: Compile
expectation: Pass
outputs:
  - - compile:
<<<<<<< HEAD
        - initial_symbol_table: f80545aa3ce3b052d8f62856298c723eceee61031fd7eb740add66a6c83b2784
          type_checked_symbol_table: 85dceddbdd1f2473643ee725dce1aa8b723e481f648eb7f81eb1ee1bc91cfc0f
          unrolled_symbol_table: 85dceddbdd1f2473643ee725dce1aa8b723e481f648eb7f81eb1ee1bc91cfc0f
          initial_ast: b3df39cd472bfbe76bcc8df5cba7f361aefcb28d25afe323b0b5474f7d8adefb
          unrolled_ast: b3df39cd472bfbe76bcc8df5cba7f361aefcb28d25afe323b0b5474f7d8adefb
          ssa_ast: 156dc3202be8ea868286787236536972be1649ec7de7078d564f84e65b06ea60
          flattened_ast: 98d7ea00ff25e76fc6afdcf78de803bb3d5b17464ed282b51253310b47eb9472
          destructured_ast: 9b3d946a5b7d725bf5c50be427f8bf4e6986a745c09654c48ec72048d78b9250
          inlined_ast: 9b3d946a5b7d725bf5c50be427f8bf4e6986a745c09654c48ec72048d78b9250
          dce_ast: 3befb895113d37ad5b25035a77f04151e005ac56fa7cd5887b44e53dd80028c4
=======
        - initial_symbol_table: 7c888f27e2e6a37c67c6af5055f135fecad5b4fd047302b8a91d2733ec942bc3
          type_checked_symbol_table: 0db7fb858660bda85d0f180cb9e9c57c4fa5001838cc6331f3bd4442a7d0bb89
          unrolled_symbol_table: 0db7fb858660bda85d0f180cb9e9c57c4fa5001838cc6331f3bd4442a7d0bb89
          initial_ast: 9d3cf07e964369d8cd90a6ef2ba444dab1f0f01eba803ed19e56f3b54edf3263
          unrolled_ast: 9d3cf07e964369d8cd90a6ef2ba444dab1f0f01eba803ed19e56f3b54edf3263
          ssa_ast: c347850553a725bc7f9b60067f9a58e6e46ea675411f1f52654ffc3f02335ba8
          flattened_ast: 29764026b4614de0bf911c13347edd2a91fe4b5a41660eaf2dbcf835b5a9ac43
          destructured_ast: cf828a15e481000e83ad70d60e40a76bb130ee3d211f70defeb847025c7ca00d
          inlined_ast: cf828a15e481000e83ad70d60e40a76bb130ee3d211f70defeb847025c7ca00d
          dce_ast: 89d4adff528df4ca7e30c806907c3ba124581ed3edec7728ce1cfaf0c0e2a0d7
>>>>>>> 1d9197f4
          bytecode: cf1f61d314fc1a485ecb3251ed0ecb0a75b9db0af739b9e5cef60f89639cfa8f
          errors: ""
          warnings: ""<|MERGE_RESOLUTION|>--- conflicted
+++ resolved
@@ -3,29 +3,16 @@
 expectation: Pass
 outputs:
   - - compile:
-<<<<<<< HEAD
-        - initial_symbol_table: f80545aa3ce3b052d8f62856298c723eceee61031fd7eb740add66a6c83b2784
-          type_checked_symbol_table: 85dceddbdd1f2473643ee725dce1aa8b723e481f648eb7f81eb1ee1bc91cfc0f
-          unrolled_symbol_table: 85dceddbdd1f2473643ee725dce1aa8b723e481f648eb7f81eb1ee1bc91cfc0f
-          initial_ast: b3df39cd472bfbe76bcc8df5cba7f361aefcb28d25afe323b0b5474f7d8adefb
-          unrolled_ast: b3df39cd472bfbe76bcc8df5cba7f361aefcb28d25afe323b0b5474f7d8adefb
-          ssa_ast: 156dc3202be8ea868286787236536972be1649ec7de7078d564f84e65b06ea60
-          flattened_ast: 98d7ea00ff25e76fc6afdcf78de803bb3d5b17464ed282b51253310b47eb9472
-          destructured_ast: 9b3d946a5b7d725bf5c50be427f8bf4e6986a745c09654c48ec72048d78b9250
-          inlined_ast: 9b3d946a5b7d725bf5c50be427f8bf4e6986a745c09654c48ec72048d78b9250
-          dce_ast: 3befb895113d37ad5b25035a77f04151e005ac56fa7cd5887b44e53dd80028c4
-=======
-        - initial_symbol_table: 7c888f27e2e6a37c67c6af5055f135fecad5b4fd047302b8a91d2733ec942bc3
-          type_checked_symbol_table: 0db7fb858660bda85d0f180cb9e9c57c4fa5001838cc6331f3bd4442a7d0bb89
-          unrolled_symbol_table: 0db7fb858660bda85d0f180cb9e9c57c4fa5001838cc6331f3bd4442a7d0bb89
-          initial_ast: 9d3cf07e964369d8cd90a6ef2ba444dab1f0f01eba803ed19e56f3b54edf3263
-          unrolled_ast: 9d3cf07e964369d8cd90a6ef2ba444dab1f0f01eba803ed19e56f3b54edf3263
-          ssa_ast: c347850553a725bc7f9b60067f9a58e6e46ea675411f1f52654ffc3f02335ba8
-          flattened_ast: 29764026b4614de0bf911c13347edd2a91fe4b5a41660eaf2dbcf835b5a9ac43
-          destructured_ast: cf828a15e481000e83ad70d60e40a76bb130ee3d211f70defeb847025c7ca00d
-          inlined_ast: cf828a15e481000e83ad70d60e40a76bb130ee3d211f70defeb847025c7ca00d
-          dce_ast: 89d4adff528df4ca7e30c806907c3ba124581ed3edec7728ce1cfaf0c0e2a0d7
->>>>>>> 1d9197f4
+        - initial_symbol_table: f928b7b8c5cbf510522bcfc86ac93ec3f1701c50d6ad1d07bd149c05948a12c4
+          type_checked_symbol_table: 71a4f91d8767807eae3af29dab050f20acbc235002f5038d937e1e8b64526ce8
+          unrolled_symbol_table: 71a4f91d8767807eae3af29dab050f20acbc235002f5038d937e1e8b64526ce8
+          initial_ast: 18e80b0e0a72563f8016c36827af1d337871834eb676879218adcc6f3e7ee630
+          unrolled_ast: 18e80b0e0a72563f8016c36827af1d337871834eb676879218adcc6f3e7ee630
+          ssa_ast: d19f8da5aad1f750dc672be0d90a3f5e32d2a0619f26cd993609235b12827917
+          flattened_ast: 1818debae697741abc83767cf15e4263f96c7622b9a639e2a71c4e0b953ccdc5
+          destructured_ast: 8c175160e9fd3d147862eb026f3391a619989ab26280427813fdf5a464d8e5df
+          inlined_ast: 8c175160e9fd3d147862eb026f3391a619989ab26280427813fdf5a464d8e5df
+          dce_ast: f382b5b36c5f2883a2a145c848396aa2cba58443e79800bdb93a8e58fd0eea14
           bytecode: cf1f61d314fc1a485ecb3251ed0ecb0a75b9db0af739b9e5cef60f89639cfa8f
           errors: ""
           warnings: ""