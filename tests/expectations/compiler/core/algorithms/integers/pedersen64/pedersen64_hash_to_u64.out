--- conflicted
+++ resolved
@@ -3,29 +3,16 @@
 expectation: Pass
 outputs:
   - - compile:
-<<<<<<< HEAD
-        - initial_symbol_table: e1f7e3bb1896ae2c350d18b4006bfec84f04aa9a23bf783e381fecac8e894156
-          type_checked_symbol_table: 16519317e6088d4ace734d1b998648c045146d49200f96819601fd044bad4e8e
-          unrolled_symbol_table: 16519317e6088d4ace734d1b998648c045146d49200f96819601fd044bad4e8e
-          initial_ast: 60f7f0addc2515d040137bdfc84dcfc1c3cd76cb73c6692e5d880ca549881235
-          unrolled_ast: 60f7f0addc2515d040137bdfc84dcfc1c3cd76cb73c6692e5d880ca549881235
-          ssa_ast: 8835d7aa39af2942523aad67ea4a35acc67be9a204978dc984731cd56631b560
-          flattened_ast: 6cf5fd1042f51a6890036c9fdeee5388b4c5b16d7860bdc1dbdaca8e472f1282
-          destructured_ast: df6fb79ff8e887b3df37f6597c1fe4fee6b898df766c84e81b7e486815965867
-          inlined_ast: df6fb79ff8e887b3df37f6597c1fe4fee6b898df766c84e81b7e486815965867
-          dce_ast: 5416e1d36f93a0eaa1a7bbf2ef48fa4337ab63797fc481d6e3194c91de74c5cb
-=======
-        - initial_symbol_table: 6b46615461d96e5b7f2faaa687a4c629cfce8b181f37c5e5e348306e163005bd
-          type_checked_symbol_table: 175bed5ebe5423e3c2acb16fce7844103454b3b02d09017fa62dc56e9dc43ff4
-          unrolled_symbol_table: 175bed5ebe5423e3c2acb16fce7844103454b3b02d09017fa62dc56e9dc43ff4
-          initial_ast: f72a40cee2ccc3c02984667158b9c66abdf16895dddbae2061ad741f5f38b94e
-          unrolled_ast: f72a40cee2ccc3c02984667158b9c66abdf16895dddbae2061ad741f5f38b94e
-          ssa_ast: 97783c54a58ac6c59aa2499e9d381e78b938018e47d69b0d2141dc88bcb7654d
-          flattened_ast: 1bf7736c4f9d91450261d17cbb865d27308a4af28a1e40a41bd5fca016992559
-          destructured_ast: b08c6d9812c68bda4c06743cecb2f19b800347d693d45ca54f3c717707fa8721
-          inlined_ast: b08c6d9812c68bda4c06743cecb2f19b800347d693d45ca54f3c717707fa8721
-          dce_ast: a674d35604083b80379b60bfa939abf36d4c9affcc38538a5ce2ff91bebd78df
->>>>>>> 1d9197f4
+        - initial_symbol_table: 0cfd8b0cb21561fb7554996f3edbc883fc170dace49d5f0839bb52b8d7800d19
+          type_checked_symbol_table: 5f0c9faa2523b7bf3a0c25bfc4431ca84519d9146dce75f01c7fda74d43f02b4
+          unrolled_symbol_table: 5f0c9faa2523b7bf3a0c25bfc4431ca84519d9146dce75f01c7fda74d43f02b4
+          initial_ast: a16e9c1f4ea1aa8d80c0c3b4599597a8795bd8408b00b79bf5a5ba80849bf701
+          unrolled_ast: a16e9c1f4ea1aa8d80c0c3b4599597a8795bd8408b00b79bf5a5ba80849bf701
+          ssa_ast: 8df24f8bba330d3d907673277d830b30ef7469cbe7dc29d11c62a36dd800d192
+          flattened_ast: c0ca1ea2f49dfb3ad0812db589a62518d29a799548fef7de5d43792a498bfa12
+          destructured_ast: 42bfa93bd57da697e33233e8d60344b98a49563f3528efdf15c08e1885548973
+          inlined_ast: 42bfa93bd57da697e33233e8d60344b98a49563f3528efdf15c08e1885548973
+          dce_ast: 43f0df4f48ceaf766aeb542dc4b610c79b041dfba2b7158b537674a671bd1400
           bytecode: 045a18fb7e954456ea49039adfc253c222a290fa124ca1b19f86ca824d4c1279
           errors: ""
           warnings: ""