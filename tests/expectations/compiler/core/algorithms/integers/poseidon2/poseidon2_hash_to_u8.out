---
namespace: Compile
expectation: Pass
outputs:
  - - compile:
<<<<<<< HEAD
        - initial_symbol_table: 6f3b0bb827fe9e0527663a89ab2bb176631983eb7f66fc71c01437d229aab92f
          type_checked_symbol_table: 469c1b2c9bd2ca9d2a8bfdd68f3fdf29988d0ada94149ec8cb650ec3ff419534
          unrolled_symbol_table: 469c1b2c9bd2ca9d2a8bfdd68f3fdf29988d0ada94149ec8cb650ec3ff419534
          initial_ast: d014327d40ddafa34604f31932caa430755beba0fd1489b22199d23ea53da81e
          unrolled_ast: d014327d40ddafa34604f31932caa430755beba0fd1489b22199d23ea53da81e
          ssa_ast: aa517723dad9dfb713bf37ba0f0322ae507203c90ae5cf4af04c2930d67c3523
          flattened_ast: 7417adba7268e19873ba49604543c6887cfd911a210b343619f4e9a2537220e2
          destructured_ast: 887729586236ec033431ce1ab19e2cda0fa42a5cd259e0023fc8b9800d2f0845
          inlined_ast: 887729586236ec033431ce1ab19e2cda0fa42a5cd259e0023fc8b9800d2f0845
          dce_ast: a0f658dc27e1d34c4d8328edd1f01233a585769ec4059a83c7b7d752d259c56e
=======
        - initial_symbol_table: 4eb5c887deb4c5b6d4d22fae5a2e104c70698503d02fddeea0bdf4a79e1e58d3
          type_checked_symbol_table: 8de2e812a3afbc48e16e2b6aa85b1d3b5226bad20456b1215c01fcebb64bd3a7
          unrolled_symbol_table: 8de2e812a3afbc48e16e2b6aa85b1d3b5226bad20456b1215c01fcebb64bd3a7
          initial_ast: d7212c70334ad2c50f62b4fc441b204bafb0627a6683bdf8eeab28c832e7c566
          unrolled_ast: d7212c70334ad2c50f62b4fc441b204bafb0627a6683bdf8eeab28c832e7c566
          ssa_ast: f08886d03cf73230d55f55c616aff97bec17482b55e92a57a67250addbe4c257
          flattened_ast: ef4b784c1fdfa91dc3470e7e8c4c4c23abe738ebd412d8db282622e94dd4742b
          destructured_ast: ea1fc879ef69284e6c788d5d968273bdcf1919148ab71a4925baaff9dfd24827
          inlined_ast: ea1fc879ef69284e6c788d5d968273bdcf1919148ab71a4925baaff9dfd24827
          dce_ast: 2ab3e5a1754d4cb96f2ddd0150278f29ac5886f88c870c4cb94b95b7ee1323b8
>>>>>>> 1d9197f4
          bytecode: 7c9f6b45e12973c86606c5cd3ca45c6af53d8819df40fa5660a987821b998301
          errors: ""
          warnings: ""<|MERGE_RESOLUTION|>--- conflicted
+++ resolved
@@ -3,29 +3,16 @@
 expectation: Pass
 outputs:
   - - compile:
-<<<<<<< HEAD
-        - initial_symbol_table: 6f3b0bb827fe9e0527663a89ab2bb176631983eb7f66fc71c01437d229aab92f
-          type_checked_symbol_table: 469c1b2c9bd2ca9d2a8bfdd68f3fdf29988d0ada94149ec8cb650ec3ff419534
-          unrolled_symbol_table: 469c1b2c9bd2ca9d2a8bfdd68f3fdf29988d0ada94149ec8cb650ec3ff419534
-          initial_ast: d014327d40ddafa34604f31932caa430755beba0fd1489b22199d23ea53da81e
-          unrolled_ast: d014327d40ddafa34604f31932caa430755beba0fd1489b22199d23ea53da81e
-          ssa_ast: aa517723dad9dfb713bf37ba0f0322ae507203c90ae5cf4af04c2930d67c3523
-          flattened_ast: 7417adba7268e19873ba49604543c6887cfd911a210b343619f4e9a2537220e2
-          destructured_ast: 887729586236ec033431ce1ab19e2cda0fa42a5cd259e0023fc8b9800d2f0845
-          inlined_ast: 887729586236ec033431ce1ab19e2cda0fa42a5cd259e0023fc8b9800d2f0845
-          dce_ast: a0f658dc27e1d34c4d8328edd1f01233a585769ec4059a83c7b7d752d259c56e
-=======
-        - initial_symbol_table: 4eb5c887deb4c5b6d4d22fae5a2e104c70698503d02fddeea0bdf4a79e1e58d3
-          type_checked_symbol_table: 8de2e812a3afbc48e16e2b6aa85b1d3b5226bad20456b1215c01fcebb64bd3a7
-          unrolled_symbol_table: 8de2e812a3afbc48e16e2b6aa85b1d3b5226bad20456b1215c01fcebb64bd3a7
-          initial_ast: d7212c70334ad2c50f62b4fc441b204bafb0627a6683bdf8eeab28c832e7c566
-          unrolled_ast: d7212c70334ad2c50f62b4fc441b204bafb0627a6683bdf8eeab28c832e7c566
-          ssa_ast: f08886d03cf73230d55f55c616aff97bec17482b55e92a57a67250addbe4c257
-          flattened_ast: ef4b784c1fdfa91dc3470e7e8c4c4c23abe738ebd412d8db282622e94dd4742b
-          destructured_ast: ea1fc879ef69284e6c788d5d968273bdcf1919148ab71a4925baaff9dfd24827
-          inlined_ast: ea1fc879ef69284e6c788d5d968273bdcf1919148ab71a4925baaff9dfd24827
-          dce_ast: 2ab3e5a1754d4cb96f2ddd0150278f29ac5886f88c870c4cb94b95b7ee1323b8
->>>>>>> 1d9197f4
+        - initial_symbol_table: 391de5af6b91cae5fbb201a707cc98446504bbc30ae475acb466a319950f7932
+          type_checked_symbol_table: 95d8f88b149e8d93790e8fbfc820b28c800fbc5a32a92cbcacf9fe7b0fe131d8
+          unrolled_symbol_table: 95d8f88b149e8d93790e8fbfc820b28c800fbc5a32a92cbcacf9fe7b0fe131d8
+          initial_ast: c347a7372b50683ea132c34b26743cc9c1c97dcfaa02e992137c6185f1269bd9
+          unrolled_ast: c347a7372b50683ea132c34b26743cc9c1c97dcfaa02e992137c6185f1269bd9
+          ssa_ast: 320b8a470116216cc5cbfa2ac07c55cd7b19b4e54d44bfc4ce44164303057d73
+          flattened_ast: 3e592a0051f0a8bc0305266087537e61f17b04bae50f734b90994794fd57943f
+          destructured_ast: b5439bcb83e818dd368e6779abce31d8ea0ca9f702e223bc120681ac89e07d88
+          inlined_ast: b5439bcb83e818dd368e6779abce31d8ea0ca9f702e223bc120681ac89e07d88
+          dce_ast: a10ce5789f02a607988605f7994fdb48ec4739e88ca2c7e757a3679764ca2374
           bytecode: 7c9f6b45e12973c86606c5cd3ca45c6af53d8819df40fa5660a987821b998301
           errors: ""
           warnings: ""