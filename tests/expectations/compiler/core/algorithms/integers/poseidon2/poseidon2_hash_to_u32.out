---
namespace: Compile
expectation: Pass
outputs:
  - - compile:
<<<<<<< HEAD
        - initial_symbol_table: 8a8e3573eac7f8f017654f77635ed47fa35bdc38f8f236577f70eaf8d902f0bb
          type_checked_symbol_table: 28867dd4811976283a9b5e0d146926f02dbf0b1d1e23d3173901ffff0c26cce9
          unrolled_symbol_table: 28867dd4811976283a9b5e0d146926f02dbf0b1d1e23d3173901ffff0c26cce9
          initial_ast: 222626d87ad4543c2599f4ca26ec7d090763cdc32bcb6cf6dc0d46dabd6c32bf
          unrolled_ast: 222626d87ad4543c2599f4ca26ec7d090763cdc32bcb6cf6dc0d46dabd6c32bf
          ssa_ast: 14bdf39f5a55f57e8e13b5b6fda03f58ac500fbe9d4890de8f92507ac67db610
          flattened_ast: 8cd309072af84daef5906f455052fb894c2736266f7d042f464881d9f461d44b
          destructured_ast: 50bd59cf3770a5c1920f297f658d6728d2cad65b359f47aab6688c04f9e6e2c8
          inlined_ast: 50bd59cf3770a5c1920f297f658d6728d2cad65b359f47aab6688c04f9e6e2c8
          dce_ast: 0f3d32a1ebbf1d750826c7a5c5c2767fac17f56070c2df0d1f3e10b6863b6397
=======
        - initial_symbol_table: d061675c1ae757b577112bb732e05a3d580cce4c0b1f3851d70fc70abc487015
          type_checked_symbol_table: dd6a6f655b9f7836e8ebba12dca1e10573b253720019c7bf67cdcbde86ee4234
          unrolled_symbol_table: dd6a6f655b9f7836e8ebba12dca1e10573b253720019c7bf67cdcbde86ee4234
          initial_ast: 9248643778d786116f429891817f0cb07d8ab382c3be0b2196a97297f073234e
          unrolled_ast: 9248643778d786116f429891817f0cb07d8ab382c3be0b2196a97297f073234e
          ssa_ast: 56ddbb11b93d0cb7e494c6c18091a9bcf32e1f5bb1b24d6776bacdb54c405c6b
          flattened_ast: 5168a501650e894669e4308dc7d2a5a92a5d49afa6173b28c53de16a3c50493c
          destructured_ast: 69cbeca05657b2e74b0b440de2699fe8fe3c8da98d767b8ed46b484652c27c32
          inlined_ast: 69cbeca05657b2e74b0b440de2699fe8fe3c8da98d767b8ed46b484652c27c32
          dce_ast: 1121d32544406dc1884502da4ffcf66d0d074b7b1e78089b21904e6d27a2e7eb
>>>>>>> 1d9197f4
          bytecode: b4e8a66b3535650cce69094a5691ed7e5da80420ef152a6c98c1084dc31cbcdb
          errors: ""
          warnings: ""<|MERGE_RESOLUTION|>--- conflicted
+++ resolved
@@ -3,29 +3,16 @@
 expectation: Pass
 outputs:
   - - compile:
-<<<<<<< HEAD
-        - initial_symbol_table: 8a8e3573eac7f8f017654f77635ed47fa35bdc38f8f236577f70eaf8d902f0bb
-          type_checked_symbol_table: 28867dd4811976283a9b5e0d146926f02dbf0b1d1e23d3173901ffff0c26cce9
-          unrolled_symbol_table: 28867dd4811976283a9b5e0d146926f02dbf0b1d1e23d3173901ffff0c26cce9
-          initial_ast: 222626d87ad4543c2599f4ca26ec7d090763cdc32bcb6cf6dc0d46dabd6c32bf
-          unrolled_ast: 222626d87ad4543c2599f4ca26ec7d090763cdc32bcb6cf6dc0d46dabd6c32bf
-          ssa_ast: 14bdf39f5a55f57e8e13b5b6fda03f58ac500fbe9d4890de8f92507ac67db610
-          flattened_ast: 8cd309072af84daef5906f455052fb894c2736266f7d042f464881d9f461d44b
-          destructured_ast: 50bd59cf3770a5c1920f297f658d6728d2cad65b359f47aab6688c04f9e6e2c8
-          inlined_ast: 50bd59cf3770a5c1920f297f658d6728d2cad65b359f47aab6688c04f9e6e2c8
-          dce_ast: 0f3d32a1ebbf1d750826c7a5c5c2767fac17f56070c2df0d1f3e10b6863b6397
-=======
-        - initial_symbol_table: d061675c1ae757b577112bb732e05a3d580cce4c0b1f3851d70fc70abc487015
-          type_checked_symbol_table: dd6a6f655b9f7836e8ebba12dca1e10573b253720019c7bf67cdcbde86ee4234
-          unrolled_symbol_table: dd6a6f655b9f7836e8ebba12dca1e10573b253720019c7bf67cdcbde86ee4234
-          initial_ast: 9248643778d786116f429891817f0cb07d8ab382c3be0b2196a97297f073234e
-          unrolled_ast: 9248643778d786116f429891817f0cb07d8ab382c3be0b2196a97297f073234e
-          ssa_ast: 56ddbb11b93d0cb7e494c6c18091a9bcf32e1f5bb1b24d6776bacdb54c405c6b
-          flattened_ast: 5168a501650e894669e4308dc7d2a5a92a5d49afa6173b28c53de16a3c50493c
-          destructured_ast: 69cbeca05657b2e74b0b440de2699fe8fe3c8da98d767b8ed46b484652c27c32
-          inlined_ast: 69cbeca05657b2e74b0b440de2699fe8fe3c8da98d767b8ed46b484652c27c32
-          dce_ast: 1121d32544406dc1884502da4ffcf66d0d074b7b1e78089b21904e6d27a2e7eb
->>>>>>> 1d9197f4
+        - initial_symbol_table: 368da9bd20b2f0534d8bf457e7829d72f7a4fb99162ce204c60e1341454445bc
+          type_checked_symbol_table: 8f995e87e0ebb5498ffa85fdee0a9fb86af46c6af7696163f8c68bf1e30d8b19
+          unrolled_symbol_table: 8f995e87e0ebb5498ffa85fdee0a9fb86af46c6af7696163f8c68bf1e30d8b19
+          initial_ast: 3fcca316604bac2592335d5620a8c191dfc6bc2786b0b4ae4b989ad90632f3d4
+          unrolled_ast: 3fcca316604bac2592335d5620a8c191dfc6bc2786b0b4ae4b989ad90632f3d4
+          ssa_ast: 1b7ccdf930ed7e4fdb6b3df609ce384d4edb1144d87d971c9fb3358a75f742eb
+          flattened_ast: 0841a8fc5b091c4fdce18a60dca998dcc2b42533260c87b6d28559835dfb2577
+          destructured_ast: 7d73c77802d132d6e0ec7233cf7d6ac8540df13f3976cb40ad4ee364d7860032
+          inlined_ast: 7d73c77802d132d6e0ec7233cf7d6ac8540df13f3976cb40ad4ee364d7860032
+          dce_ast: a5a2221e951038455d8896e0771a7b31988c2336145371999d948bf4525bb51b
           bytecode: b4e8a66b3535650cce69094a5691ed7e5da80420ef152a6c98c1084dc31cbcdb
           errors: ""
           warnings: ""