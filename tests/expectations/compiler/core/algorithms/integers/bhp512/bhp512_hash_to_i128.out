--- conflicted
+++ resolved
@@ -3,29 +3,16 @@
 expectation: Pass
 outputs:
   - - compile:
-<<<<<<< HEAD
-        - initial_symbol_table: 7663250c6f266d8ff8bc029270277b0e00033e6628ea14a1b3dd9f46eeb34834
-          type_checked_symbol_table: 85f860a6f878c647bb1ce0795064b136203d3d64a6a12ca6ef59af594af77dce
-          unrolled_symbol_table: 85f860a6f878c647bb1ce0795064b136203d3d64a6a12ca6ef59af594af77dce
-          initial_ast: 5f4463371ed2411a7c4d00bdf016e41e66d54cace5a9b905f7adfca195162f94
-          unrolled_ast: 5f4463371ed2411a7c4d00bdf016e41e66d54cace5a9b905f7adfca195162f94
-          ssa_ast: 72e0cfc1ac9da190d9abe0e06329079c5b76e5e3ad7911d856f50d11ce5495e7
-          flattened_ast: 038ff836409f94e83d442c084bfd660dd038452f4b3f6d45cafa3f74e444a2e6
-          destructured_ast: c9994cc2d1e3cc75ee0906b44ee5b6eac8fda1a9ffdd7de5b467ce3b8f10c356
-          inlined_ast: c9994cc2d1e3cc75ee0906b44ee5b6eac8fda1a9ffdd7de5b467ce3b8f10c356
-          dce_ast: af84eecd15a9e9ff8fbaba874118365698c43793e8ea4e7ba90128b1c3d77945
-=======
-        - initial_symbol_table: e843b79f66c9f7be987fa7be8eb17f89af3da83b3c17bdcb0c5369563c7c21fb
-          type_checked_symbol_table: c0d676aee6398c29f2310af23b5abef6143d931a509ad26e07832c31f4449ae3
-          unrolled_symbol_table: c0d676aee6398c29f2310af23b5abef6143d931a509ad26e07832c31f4449ae3
-          initial_ast: 5ef3282fda533b3e1306dbad1c2851f0d6790b9a7dfc797af030672e7331d8ca
-          unrolled_ast: 5ef3282fda533b3e1306dbad1c2851f0d6790b9a7dfc797af030672e7331d8ca
-          ssa_ast: d946ceaae0adbf27cf4d6e662b7e87b07c09369e0ceb4466af55c4dad48b49a2
-          flattened_ast: 91fe53e67dec50b4c54670426e2e95e3395cfb22351a30fb9f16a1354e987826
-          destructured_ast: 84a8e7ecb0aeb0a3c5fe0b4369917bb198574ea447e78a1bed98a9262d9f4fc8
-          inlined_ast: 84a8e7ecb0aeb0a3c5fe0b4369917bb198574ea447e78a1bed98a9262d9f4fc8
-          dce_ast: da1d2a3ec3a8ffec53d93de85924a32ab58765cbfaa5f7939bfb69d9ca5ee659
->>>>>>> 1d9197f4
+        - initial_symbol_table: 88337028e1c8b518142989b2c36459f26268b0660501d07046a2af01e286a25d
+          type_checked_symbol_table: 85845a68b23d3e281346ae8fd1f3147dba218f5fd2f65dd7b3ec39d2c912fc3f
+          unrolled_symbol_table: 85845a68b23d3e281346ae8fd1f3147dba218f5fd2f65dd7b3ec39d2c912fc3f
+          initial_ast: a7f690d5f9fdf10e4861ed37c5291db9c543859523b890b74bb80e91a460ed9b
+          unrolled_ast: a7f690d5f9fdf10e4861ed37c5291db9c543859523b890b74bb80e91a460ed9b
+          ssa_ast: 5564d4a3af024639515800558bd59978f92edca4c9efc2aa746be0d24e0dae3c
+          flattened_ast: 8d3444b5c693ae303e395cd8355b224f719a1a5d9189f5cd6cf58ab056d33e95
+          destructured_ast: 656d5c1b8f115cdc3961e6b9396634f2e3240db6d1925bf1409f070a1bfbd25d
+          inlined_ast: 656d5c1b8f115cdc3961e6b9396634f2e3240db6d1925bf1409f070a1bfbd25d
+          dce_ast: 1a839c56a2dd66194e81afdd9b4b5be212927ae57037f8a86253bf48befd49e1
           bytecode: cda5a5c278c39eba47e30601b6d8ae039a1e9a67b514f7da166b26e47d96ad38
           errors: ""
           warnings: ""