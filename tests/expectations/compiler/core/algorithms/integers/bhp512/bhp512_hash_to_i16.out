--- conflicted
+++ resolved
@@ -3,29 +3,16 @@
 expectation: Pass
 outputs:
   - - compile:
-<<<<<<< HEAD
-        - initial_symbol_table: 290d40a093afd471bc1d3a52c29e2e26e92306eb875e45a0f4331fb42b9ce0f0
-          type_checked_symbol_table: 53cd6927f60374950c3d2059d575bd1ca571cba352ad61b93ee8ef0f3dd17d88
-          unrolled_symbol_table: 53cd6927f60374950c3d2059d575bd1ca571cba352ad61b93ee8ef0f3dd17d88
-          initial_ast: 15a51a8ee164ad9c57def986fa9362a34355fafb95a3354f80ff90e5d0bb26ad
-          unrolled_ast: 15a51a8ee164ad9c57def986fa9362a34355fafb95a3354f80ff90e5d0bb26ad
-          ssa_ast: 6e7a99987d0337824c503a36422878956916c280fa6f6ce95c50b5a71eeed181
-          flattened_ast: dec09ccd2fd7b0428ab8dd2c157fa7b7533a7a4f06dd635d5e1ad5be9875943f
-          destructured_ast: c7c8c6b4bdb6a6f5543920301e1c55cc04ee4233a7ffe991ac901ef02cab1a13
-          inlined_ast: c7c8c6b4bdb6a6f5543920301e1c55cc04ee4233a7ffe991ac901ef02cab1a13
-          dce_ast: 43dc51092a439461beb8593d7ccc4e2da7126de5ba02a937706a9fe7a85a1521
-=======
-        - initial_symbol_table: e9376599041e21fade8cd887dcdb2fac09dc6cc6bacccf9a1db45952620e4b1f
-          type_checked_symbol_table: 75b388c8c7585deaa1fcbb8a7d645ece4b9adda46cda288a55c564d30b567092
-          unrolled_symbol_table: 75b388c8c7585deaa1fcbb8a7d645ece4b9adda46cda288a55c564d30b567092
-          initial_ast: 96a89f0de1a0236916155bff15eef92c69686950a40c27c49b28c98f143ac2f9
-          unrolled_ast: 96a89f0de1a0236916155bff15eef92c69686950a40c27c49b28c98f143ac2f9
-          ssa_ast: 4c750a7de64bce23dd1af91f96ce73f11931cf4dd58593d33c73a103b41feca1
-          flattened_ast: e303a901f35e6ee029ec9e98f2c13a6758dca2835a3e9c2bd8dc5d8c85940f57
-          destructured_ast: 0067e5d9e324490ace273626ce61f0fbc2ef83a873ab62ac3b59018d0d1f5f98
-          inlined_ast: 0067e5d9e324490ace273626ce61f0fbc2ef83a873ab62ac3b59018d0d1f5f98
-          dce_ast: 05586e60d6364374fdd98a13528d1544a66fa6840b00684d8eed8bd6bab7d5de
->>>>>>> 1d9197f4
+        - initial_symbol_table: 6fbe09668eae866b7d088936aef31c44d3dcaefb4267380e57b04d6e9da910ca
+          type_checked_symbol_table: 41d7881113f04ef3706fed6729f54dc0cf45cd8eba6509d94fefcd3c70d48cad
+          unrolled_symbol_table: 41d7881113f04ef3706fed6729f54dc0cf45cd8eba6509d94fefcd3c70d48cad
+          initial_ast: f4733a66bc4cddca0d350e8af547fdde33e43b715ac5105f62aed7e45503ca2f
+          unrolled_ast: f4733a66bc4cddca0d350e8af547fdde33e43b715ac5105f62aed7e45503ca2f
+          ssa_ast: 65321971d129d6995335b03474e46ceaeecf691f11e22a49add789e481594b6e
+          flattened_ast: 040f2ba657c6d1ced86c37d521d8b3b6ad433a043ec2e2037a872b78f4170f18
+          destructured_ast: 225d62b3ae7240a81e5a9b94379c8e44543fc97a34b60ad118eef21d46ac563e
+          inlined_ast: 225d62b3ae7240a81e5a9b94379c8e44543fc97a34b60ad118eef21d46ac563e
+          dce_ast: c103e4a82ac0f087032a18d0e25ab4220164bb33aa42d610f54be19f8003b5ad
           bytecode: 772c3a89be9b29a160cbddfae2d0bd3edd4bef0291f89e4e6049af2139c6239e
           errors: ""
           warnings: ""