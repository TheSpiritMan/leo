---
namespace: Compile
expectation: Pass
outputs:
  - - compile:
<<<<<<< HEAD
        - initial_symbol_table: 8a8e3573eac7f8f017654f77635ed47fa35bdc38f8f236577f70eaf8d902f0bb
          type_checked_symbol_table: 28867dd4811976283a9b5e0d146926f02dbf0b1d1e23d3173901ffff0c26cce9
          unrolled_symbol_table: 28867dd4811976283a9b5e0d146926f02dbf0b1d1e23d3173901ffff0c26cce9
          initial_ast: 9bb717bbb182e273bc2090955e8f8264cd6f9aa2d6f16b38f10099fe1706bc0d
          unrolled_ast: 9bb717bbb182e273bc2090955e8f8264cd6f9aa2d6f16b38f10099fe1706bc0d
          ssa_ast: 0dabe39e154b4e57362d033c9816acbac59d47808a1d85e589dde4ff0dcbe0fe
          flattened_ast: 808c2053c59e7d183aa033efb5728c75f6e668dc2d7c9c4ffc80bfa5c336507b
          destructured_ast: 03774be93476115618592fe1d7989fa090c863ae010299751f5ee1ff4e5e4530
          inlined_ast: 03774be93476115618592fe1d7989fa090c863ae010299751f5ee1ff4e5e4530
          dce_ast: e7a66b25a831fd4e8936f02ad82ca5945f2f29a2426b7bf18954bd70a0f1137f
=======
        - initial_symbol_table: d061675c1ae757b577112bb732e05a3d580cce4c0b1f3851d70fc70abc487015
          type_checked_symbol_table: dd6a6f655b9f7836e8ebba12dca1e10573b253720019c7bf67cdcbde86ee4234
          unrolled_symbol_table: dd6a6f655b9f7836e8ebba12dca1e10573b253720019c7bf67cdcbde86ee4234
          initial_ast: 68b4cee3452674687204b9c6a48d1a0244d9f0630cd7083b97b1750bda807ff0
          unrolled_ast: 68b4cee3452674687204b9c6a48d1a0244d9f0630cd7083b97b1750bda807ff0
          ssa_ast: 8c466a44e145afcd28324d975f2a80b9ce163e92edc5fc1e0e9f55c056cd8078
          flattened_ast: 15ceea3e8ed0d293d2df40ce255ffa0062b9c34532e8ca0da8a3b6349ff43d99
          destructured_ast: 7b53d67c51bc57ad9174cea63016dec7f1f7321db1b0b4ca1e526f7165f54193
          inlined_ast: 7b53d67c51bc57ad9174cea63016dec7f1f7321db1b0b4ca1e526f7165f54193
          dce_ast: 4cfb9ac9c8c48960f4a66057524c31694621fe1bff4cd5ac70b1adb20d5d1c6b
>>>>>>> 1d9197f4
          bytecode: 96dddca27dc2e6feaa13b9f53fe1bb2180299e90860ed8c3be4f92687949f30f
          errors: ""
          warnings: ""<|MERGE_RESOLUTION|>--- conflicted
+++ resolved
@@ -3,29 +3,16 @@
 expectation: Pass
 outputs:
   - - compile:
-<<<<<<< HEAD
-        - initial_symbol_table: 8a8e3573eac7f8f017654f77635ed47fa35bdc38f8f236577f70eaf8d902f0bb
-          type_checked_symbol_table: 28867dd4811976283a9b5e0d146926f02dbf0b1d1e23d3173901ffff0c26cce9
-          unrolled_symbol_table: 28867dd4811976283a9b5e0d146926f02dbf0b1d1e23d3173901ffff0c26cce9
-          initial_ast: 9bb717bbb182e273bc2090955e8f8264cd6f9aa2d6f16b38f10099fe1706bc0d
-          unrolled_ast: 9bb717bbb182e273bc2090955e8f8264cd6f9aa2d6f16b38f10099fe1706bc0d
-          ssa_ast: 0dabe39e154b4e57362d033c9816acbac59d47808a1d85e589dde4ff0dcbe0fe
-          flattened_ast: 808c2053c59e7d183aa033efb5728c75f6e668dc2d7c9c4ffc80bfa5c336507b
-          destructured_ast: 03774be93476115618592fe1d7989fa090c863ae010299751f5ee1ff4e5e4530
-          inlined_ast: 03774be93476115618592fe1d7989fa090c863ae010299751f5ee1ff4e5e4530
-          dce_ast: e7a66b25a831fd4e8936f02ad82ca5945f2f29a2426b7bf18954bd70a0f1137f
-=======
-        - initial_symbol_table: d061675c1ae757b577112bb732e05a3d580cce4c0b1f3851d70fc70abc487015
-          type_checked_symbol_table: dd6a6f655b9f7836e8ebba12dca1e10573b253720019c7bf67cdcbde86ee4234
-          unrolled_symbol_table: dd6a6f655b9f7836e8ebba12dca1e10573b253720019c7bf67cdcbde86ee4234
-          initial_ast: 68b4cee3452674687204b9c6a48d1a0244d9f0630cd7083b97b1750bda807ff0
-          unrolled_ast: 68b4cee3452674687204b9c6a48d1a0244d9f0630cd7083b97b1750bda807ff0
-          ssa_ast: 8c466a44e145afcd28324d975f2a80b9ce163e92edc5fc1e0e9f55c056cd8078
-          flattened_ast: 15ceea3e8ed0d293d2df40ce255ffa0062b9c34532e8ca0da8a3b6349ff43d99
-          destructured_ast: 7b53d67c51bc57ad9174cea63016dec7f1f7321db1b0b4ca1e526f7165f54193
-          inlined_ast: 7b53d67c51bc57ad9174cea63016dec7f1f7321db1b0b4ca1e526f7165f54193
-          dce_ast: 4cfb9ac9c8c48960f4a66057524c31694621fe1bff4cd5ac70b1adb20d5d1c6b
->>>>>>> 1d9197f4
+        - initial_symbol_table: 368da9bd20b2f0534d8bf457e7829d72f7a4fb99162ce204c60e1341454445bc
+          type_checked_symbol_table: 8f995e87e0ebb5498ffa85fdee0a9fb86af46c6af7696163f8c68bf1e30d8b19
+          unrolled_symbol_table: 8f995e87e0ebb5498ffa85fdee0a9fb86af46c6af7696163f8c68bf1e30d8b19
+          initial_ast: 9e1e981d6feb7eff67a920f434d9b7fa996e1a7d3f7ef324ca443375e3e26b08
+          unrolled_ast: 9e1e981d6feb7eff67a920f434d9b7fa996e1a7d3f7ef324ca443375e3e26b08
+          ssa_ast: fdfc38625f6c2298e3f63920725a6d432b9c673aeb261436e3a78f360d695558
+          flattened_ast: df95d687dd5269b64204c26d363d1e0788fab1cf728f2503afe023bfaae7ce8a
+          destructured_ast: 222f915b75310106b189bf86a67237d4498476e5c3ee4ff508cad9a17e519215
+          inlined_ast: 222f915b75310106b189bf86a67237d4498476e5c3ee4ff508cad9a17e519215
+          dce_ast: 21a69ca0665b0d54c5c401ff8c62159c4b3d10531456da6730e1dc56987d4ad2
           bytecode: 96dddca27dc2e6feaa13b9f53fe1bb2180299e90860ed8c3be4f92687949f30f
           errors: ""
           warnings: ""