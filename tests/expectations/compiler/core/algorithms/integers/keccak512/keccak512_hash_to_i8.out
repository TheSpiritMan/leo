--- conflicted
+++ resolved
@@ -3,29 +3,16 @@
 expectation: Pass
 outputs:
   - - compile:
-<<<<<<< HEAD
-        - initial_symbol_table: 35ee2e769ba8d1a174cc4f967f1b9a4f8844bba3d9982c2ac3070ce1d6825060
-          type_checked_symbol_table: 499c212f93d8d1968ab8caeb746487a1733eed5a898dc32b222e09e5df217c9f
-          unrolled_symbol_table: 499c212f93d8d1968ab8caeb746487a1733eed5a898dc32b222e09e5df217c9f
-          initial_ast: 391cb0a9df8e057f622d5c83c79bfa76657807042351bbae08bf3dcf4ba84036
-          unrolled_ast: 391cb0a9df8e057f622d5c83c79bfa76657807042351bbae08bf3dcf4ba84036
-          ssa_ast: 56839525b9653825c4c9566ae864272c317e8bb31e98d1e1b22dae56ccff00a1
-          flattened_ast: 8eea658829a7c509d91a72cbc540d578e64468e68fecbbb3429ca87ff72e664e
-          destructured_ast: 7745854da9e60b8cf22b31988b53423055810743892b68d1580f8c249d04fa08
-          inlined_ast: 7745854da9e60b8cf22b31988b53423055810743892b68d1580f8c249d04fa08
-          dce_ast: e43d420e6c267b70079b6140c2441847320ec99e3b9f4da6141e5b125bc0b0a8
-=======
-        - initial_symbol_table: e25fe2ee031245388788b883d760b544d92529fb38409f6045f0e36f8ca51c2a
-          type_checked_symbol_table: 1fda1dc9f4e2d28cb2846fd4af091b7816b77e03dcaba80e596893db208c6e0d
-          unrolled_symbol_table: 1fda1dc9f4e2d28cb2846fd4af091b7816b77e03dcaba80e596893db208c6e0d
-          initial_ast: ce1e7006739186722c6ae0960b87718ebd59c82d80adc3196419b5e523aec8e0
-          unrolled_ast: ce1e7006739186722c6ae0960b87718ebd59c82d80adc3196419b5e523aec8e0
-          ssa_ast: 6f3ee971d53ee8cd09ef7843e8edbd225c6c1e4a04013f0445f7ec3f29ce47bc
-          flattened_ast: 0369ca0b7b7e7279b0cf6707d42b8b34260ee487177180ac9c57818d1165ef49
-          destructured_ast: 7b4db3296b2762fbdf596491ca0df448aa57b30549a2bab4189e3de509a4fdd8
-          inlined_ast: 7b4db3296b2762fbdf596491ca0df448aa57b30549a2bab4189e3de509a4fdd8
-          dce_ast: c7448c355f292095c467f04cb35a41a01ef2feafce9a0409a8da25b6fa547809
->>>>>>> 1d9197f4
+        - initial_symbol_table: 8e41ea99129edc81ece5fb996869b3f0b2082bb4f67f7493cc4591840a81369a
+          type_checked_symbol_table: f022a9b97590ea2726f44040088440699fe9235e4505a4a74bb916dd8b66e8ec
+          unrolled_symbol_table: f022a9b97590ea2726f44040088440699fe9235e4505a4a74bb916dd8b66e8ec
+          initial_ast: 581993f9ddb206fefa3e24d1086e7d890ad289aa2973f630e8e1a692dde767a5
+          unrolled_ast: 581993f9ddb206fefa3e24d1086e7d890ad289aa2973f630e8e1a692dde767a5
+          ssa_ast: a21c48d2cd3f38260583f4608465c168e57e936de0628bd3e68ebb33c87d81d8
+          flattened_ast: 0dad05bcfc040d470ddfc5ded9124eabacb3660202560e2815107db7ed0649c8
+          destructured_ast: 80d5c3180478992f4999876ba63d7614afcb6aed1586705c1e75729773c8c601
+          inlined_ast: 80d5c3180478992f4999876ba63d7614afcb6aed1586705c1e75729773c8c601
+          dce_ast: 7c99e01e7f88df4a0e61cb54f89f579ef0085d478eadfa6ce5363dc66fed261c
           bytecode: 26f4c496d5e435d186f9ec58390da76af8848cecaaac30920a4daab0e2523a73
           errors: ""
           warnings: ""