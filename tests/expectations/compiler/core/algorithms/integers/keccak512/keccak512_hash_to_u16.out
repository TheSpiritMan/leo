---
namespace: Compile
expectation: Pass
outputs:
  - - compile:
<<<<<<< HEAD
        - initial_symbol_table: 0ca2caa5119ad8321c02902964c50669237711713d6ff2978bee751b9188925b
          type_checked_symbol_table: 4dca1d62163f5d313d3dc3eba26a64f890dd816c23c96432624135c5c1426af6
          unrolled_symbol_table: 4dca1d62163f5d313d3dc3eba26a64f890dd816c23c96432624135c5c1426af6
          initial_ast: e603e42fadd8cd88d7930be9e9bec20a1386a09069b9abf9284cf88de54379b8
          unrolled_ast: e603e42fadd8cd88d7930be9e9bec20a1386a09069b9abf9284cf88de54379b8
          ssa_ast: 638ffb3f0d971ecb5c58de42150df16fe67374f78cd6c639244b0de36feed077
          flattened_ast: 7a484f2ffd453b4e23d30d3edaf32843ce9f5d84da0858890d0206bb4c1da416
          destructured_ast: 614f0a49cf0895cb14d315d8389d7aa56607d3240f5a96aa1338dea9a15ab4be
          inlined_ast: 614f0a49cf0895cb14d315d8389d7aa56607d3240f5a96aa1338dea9a15ab4be
          dce_ast: f738529388ac8b171a84ebdea5e913717991dec73d3410c1908e0e18bee6c134
=======
        - initial_symbol_table: 0a8cdfe6525fbd0f4affcc4e41070522a4e8d46ee262c74ee047dba0de3334cb
          type_checked_symbol_table: 09cc08f638ea700b7a8923b2ec2d48e9ec07d93b43d2fdd510b1cad4f40bb51e
          unrolled_symbol_table: 09cc08f638ea700b7a8923b2ec2d48e9ec07d93b43d2fdd510b1cad4f40bb51e
          initial_ast: 695278768d7a6d16dea2170ef346aac78544a6f2aa62fc4a6d01a2324b294342
          unrolled_ast: 695278768d7a6d16dea2170ef346aac78544a6f2aa62fc4a6d01a2324b294342
          ssa_ast: 86aae25bf8baf02a6b77841fc153fccc4b5fd1c38586e1d967a3bc48726617c3
          flattened_ast: dbbe480d8a17c6af81a27ef300dc93f0b2a7f731ae0f4dade7926ffde81fb483
          destructured_ast: ec850b9105370e87df13a1fcaaa3ff5281c0c5774bd929760124d2226fbd05eb
          inlined_ast: ec850b9105370e87df13a1fcaaa3ff5281c0c5774bd929760124d2226fbd05eb
          dce_ast: b5f766370663dc1c29a0bbb949cb701dff5f60db99461840cda5012b91fe6e68
>>>>>>> 1d9197f4
          bytecode: 382d6faca5454efb2c43e692e7ef46168de32044fd4eb589025fb7dabc62d3bb
          errors: ""
          warnings: ""<|MERGE_RESOLUTION|>--- conflicted
+++ resolved
@@ -3,29 +3,16 @@
 expectation: Pass
 outputs:
   - - compile:
-<<<<<<< HEAD
-        - initial_symbol_table: 0ca2caa5119ad8321c02902964c50669237711713d6ff2978bee751b9188925b
-          type_checked_symbol_table: 4dca1d62163f5d313d3dc3eba26a64f890dd816c23c96432624135c5c1426af6
-          unrolled_symbol_table: 4dca1d62163f5d313d3dc3eba26a64f890dd816c23c96432624135c5c1426af6
-          initial_ast: e603e42fadd8cd88d7930be9e9bec20a1386a09069b9abf9284cf88de54379b8
-          unrolled_ast: e603e42fadd8cd88d7930be9e9bec20a1386a09069b9abf9284cf88de54379b8
-          ssa_ast: 638ffb3f0d971ecb5c58de42150df16fe67374f78cd6c639244b0de36feed077
-          flattened_ast: 7a484f2ffd453b4e23d30d3edaf32843ce9f5d84da0858890d0206bb4c1da416
-          destructured_ast: 614f0a49cf0895cb14d315d8389d7aa56607d3240f5a96aa1338dea9a15ab4be
-          inlined_ast: 614f0a49cf0895cb14d315d8389d7aa56607d3240f5a96aa1338dea9a15ab4be
-          dce_ast: f738529388ac8b171a84ebdea5e913717991dec73d3410c1908e0e18bee6c134
-=======
-        - initial_symbol_table: 0a8cdfe6525fbd0f4affcc4e41070522a4e8d46ee262c74ee047dba0de3334cb
-          type_checked_symbol_table: 09cc08f638ea700b7a8923b2ec2d48e9ec07d93b43d2fdd510b1cad4f40bb51e
-          unrolled_symbol_table: 09cc08f638ea700b7a8923b2ec2d48e9ec07d93b43d2fdd510b1cad4f40bb51e
-          initial_ast: 695278768d7a6d16dea2170ef346aac78544a6f2aa62fc4a6d01a2324b294342
-          unrolled_ast: 695278768d7a6d16dea2170ef346aac78544a6f2aa62fc4a6d01a2324b294342
-          ssa_ast: 86aae25bf8baf02a6b77841fc153fccc4b5fd1c38586e1d967a3bc48726617c3
-          flattened_ast: dbbe480d8a17c6af81a27ef300dc93f0b2a7f731ae0f4dade7926ffde81fb483
-          destructured_ast: ec850b9105370e87df13a1fcaaa3ff5281c0c5774bd929760124d2226fbd05eb
-          inlined_ast: ec850b9105370e87df13a1fcaaa3ff5281c0c5774bd929760124d2226fbd05eb
-          dce_ast: b5f766370663dc1c29a0bbb949cb701dff5f60db99461840cda5012b91fe6e68
->>>>>>> 1d9197f4
+        - initial_symbol_table: 41af720cc1d434c939e53f987f86625f33b305dda37e8d4ddbd4671fd14ca620
+          type_checked_symbol_table: 63f9e8d294e5cdbd39df3e97d0499c9156c4dff78fa47f25193700722caea0f3
+          unrolled_symbol_table: 63f9e8d294e5cdbd39df3e97d0499c9156c4dff78fa47f25193700722caea0f3
+          initial_ast: 3c23bd11eb47b2a6bf9791442a6e6c860568c865a411efc5f5079f1f011dc8df
+          unrolled_ast: 3c23bd11eb47b2a6bf9791442a6e6c860568c865a411efc5f5079f1f011dc8df
+          ssa_ast: baf15e83d5b029d1a2a245c987b234b1da0099f1b13774348e50a77818280ccc
+          flattened_ast: 071527d3eed490dbcc66b935a0cc8c771aa344b4a03f736352077ae3bf9cb9e5
+          destructured_ast: 295c2afd824442cbca7afc910e3905c0bdaadec959215df863ac9a30ac7f988b
+          inlined_ast: 295c2afd824442cbca7afc910e3905c0bdaadec959215df863ac9a30ac7f988b
+          dce_ast: b40ada564ca5c8ad4a6524bf2239e152bf295fa004287f86499caa04cc8ea20a
           bytecode: 382d6faca5454efb2c43e692e7ef46168de32044fd4eb589025fb7dabc62d3bb
           errors: ""
           warnings: ""