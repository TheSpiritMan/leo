--- conflicted
+++ resolved
@@ -3,29 +3,16 @@
 expectation: Pass
 outputs:
   - - compile:
-<<<<<<< HEAD
-        - initial_symbol_table: 35ee2e769ba8d1a174cc4f967f1b9a4f8844bba3d9982c2ac3070ce1d6825060
-          type_checked_symbol_table: 499c212f93d8d1968ab8caeb746487a1733eed5a898dc32b222e09e5df217c9f
-          unrolled_symbol_table: 499c212f93d8d1968ab8caeb746487a1733eed5a898dc32b222e09e5df217c9f
-          initial_ast: 9a1bf4beada9bafe85a938c768a5c5b121e43d30770ec39f94ac79c5b97c14b4
-          unrolled_ast: 9a1bf4beada9bafe85a938c768a5c5b121e43d30770ec39f94ac79c5b97c14b4
-          ssa_ast: 4ed597a0b7a4e4f1ca1ce21d2ebf1a7efcc129e76a712f117bb25d58a04f8a25
-          flattened_ast: dc3145b296776dbaf2f2008ffdcdddd764e3818c4768efbf8c76c171658f5ba4
-          destructured_ast: 2083571af721c88e29495e956f2a48633865d7bbb5effbc4fb37c5d70e7423e5
-          inlined_ast: 2083571af721c88e29495e956f2a48633865d7bbb5effbc4fb37c5d70e7423e5
-          dce_ast: f51d66047d717bf7f410c71ee64a592df33874d2d22967a9a9728c7a4f61cc36
-=======
-        - initial_symbol_table: e25fe2ee031245388788b883d760b544d92529fb38409f6045f0e36f8ca51c2a
-          type_checked_symbol_table: 1fda1dc9f4e2d28cb2846fd4af091b7816b77e03dcaba80e596893db208c6e0d
-          unrolled_symbol_table: 1fda1dc9f4e2d28cb2846fd4af091b7816b77e03dcaba80e596893db208c6e0d
-          initial_ast: 2959f3807c3cf4c77a25d79e05a6bc208e8a28995342bfb3e3cef6e65ec27f0a
-          unrolled_ast: 2959f3807c3cf4c77a25d79e05a6bc208e8a28995342bfb3e3cef6e65ec27f0a
-          ssa_ast: c886913b96151dbc573c3fe79e36090933899d08507a7a728f04e7e6202490cd
-          flattened_ast: acc4d48bb0582b5cdd770f79b10e0bca4f2bfbb9e403dab0b9102d11e1f5ecc0
-          destructured_ast: cadaf7bf0952f2498a5c70d3fd8e6815bba0430ec85d31f73a9a17d8ff1257fb
-          inlined_ast: cadaf7bf0952f2498a5c70d3fd8e6815bba0430ec85d31f73a9a17d8ff1257fb
-          dce_ast: cdadb0e06c7145e51f51e3b6761016a9fe08655508e7822ce416a5d44fa27c63
->>>>>>> 1d9197f4
+        - initial_symbol_table: 8e41ea99129edc81ece5fb996869b3f0b2082bb4f67f7493cc4591840a81369a
+          type_checked_symbol_table: f022a9b97590ea2726f44040088440699fe9235e4505a4a74bb916dd8b66e8ec
+          unrolled_symbol_table: f022a9b97590ea2726f44040088440699fe9235e4505a4a74bb916dd8b66e8ec
+          initial_ast: 36443dddd6c85acf7616f5527e0f601464378a8ca65226f4800b4a3d61f1c228
+          unrolled_ast: 36443dddd6c85acf7616f5527e0f601464378a8ca65226f4800b4a3d61f1c228
+          ssa_ast: 045c04b5b8186f116f9d5ea8fcd6cb648c0ac4d08d879ed76001f85acc83248f
+          flattened_ast: ee7198c9a9bc3f6b61af2cbe2c2990349ad0333a060cec741d390a38fcc86196
+          destructured_ast: 2b4804691be550351737afd19f9a589e073404b93a7c3d5585edfa913efa9cef
+          inlined_ast: 2b4804691be550351737afd19f9a589e073404b93a7c3d5585edfa913efa9cef
+          dce_ast: 897fcbf1be15e3efd19aec131dd59f1e137f6ca8802fd46af15db9cde4e8175c
           bytecode: ca074224fb21da9078cf66f586228b5d09460ff02edf0f84847970c375695b57
           errors: ""
           warnings: ""