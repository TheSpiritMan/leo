---
namespace: Compile
expectation: Pass
outputs:
  - - compile:
<<<<<<< HEAD
        - initial_symbol_table: 07765fd5744b4db718505bb192e1b8d4f320959bd7637d3b17c239ae7251f2e3
          type_checked_symbol_table: 7d73ccf676f12a6181beba19e2a833221e501cafb11a15de29b2a93efc5f3e55
          unrolled_symbol_table: 7d73ccf676f12a6181beba19e2a833221e501cafb11a15de29b2a93efc5f3e55
          initial_ast: f286138dad40eb651c6ee0014e58be63bc0c509a05e5df84939203ae02b23bca
          unrolled_ast: f286138dad40eb651c6ee0014e58be63bc0c509a05e5df84939203ae02b23bca
          ssa_ast: 9f906fcb838d1a75e8864845cd15ceba7283bb08f1062c48635380b3c0c07b85
          flattened_ast: c58b3fb52087cb63c5047733e68e75541ef415984d7f9093e8302187bffafbfd
          destructured_ast: 29c3732ade74fbdd7dda5946b1e8b8aa37d843f01ccb503b129b05582e94fe50
          inlined_ast: 29c3732ade74fbdd7dda5946b1e8b8aa37d843f01ccb503b129b05582e94fe50
          dce_ast: f242f9d21bfb62e9235dbe05a110527d71e3272bd664df621eb2789f4989ed5b
=======
        - initial_symbol_table: 3977b105dee73a084001614c024b4602a07478cee7a3ae4524f93b4867183b87
          type_checked_symbol_table: dcb5bb730d53086a4c8c4215f0ec179c5e04a728ef5489bdddda46e82e7bed5a
          unrolled_symbol_table: dcb5bb730d53086a4c8c4215f0ec179c5e04a728ef5489bdddda46e82e7bed5a
          initial_ast: 8d4d44e0f34537be44088b10c4e9206e7ef4e90d0583c6c04adb4390c462b02d
          unrolled_ast: 8d4d44e0f34537be44088b10c4e9206e7ef4e90d0583c6c04adb4390c462b02d
          ssa_ast: 8b60d5cc66a0f9cde4a44fe810799b9c3c6cf38383b8379785f5949ec98d588a
          flattened_ast: 549ae66536dd76a05be82146e5c21b5f8c0651f0efecc59c401431d34b6aec41
          destructured_ast: 1ccc8c74d7c5ac1cf0aa803fed2859890a5cd569e8c1428d958b280271f7829c
          inlined_ast: 1ccc8c74d7c5ac1cf0aa803fed2859890a5cd569e8c1428d958b280271f7829c
          dce_ast: a1df226d8630c624d41225f4fd3020c0dd89406968671841454b32324d60d35e
>>>>>>> 1d9197f4
          bytecode: 9613835dc4e36f266d29110dd595208e54ebd4b8dcf371985a38796c15044f38
          errors: ""
          warnings: ""<|MERGE_RESOLUTION|>--- conflicted
+++ resolved
@@ -3,29 +3,16 @@
 expectation: Pass
 outputs:
   - - compile:
-<<<<<<< HEAD
-        - initial_symbol_table: 07765fd5744b4db718505bb192e1b8d4f320959bd7637d3b17c239ae7251f2e3
-          type_checked_symbol_table: 7d73ccf676f12a6181beba19e2a833221e501cafb11a15de29b2a93efc5f3e55
-          unrolled_symbol_table: 7d73ccf676f12a6181beba19e2a833221e501cafb11a15de29b2a93efc5f3e55
-          initial_ast: f286138dad40eb651c6ee0014e58be63bc0c509a05e5df84939203ae02b23bca
-          unrolled_ast: f286138dad40eb651c6ee0014e58be63bc0c509a05e5df84939203ae02b23bca
-          ssa_ast: 9f906fcb838d1a75e8864845cd15ceba7283bb08f1062c48635380b3c0c07b85
-          flattened_ast: c58b3fb52087cb63c5047733e68e75541ef415984d7f9093e8302187bffafbfd
-          destructured_ast: 29c3732ade74fbdd7dda5946b1e8b8aa37d843f01ccb503b129b05582e94fe50
-          inlined_ast: 29c3732ade74fbdd7dda5946b1e8b8aa37d843f01ccb503b129b05582e94fe50
-          dce_ast: f242f9d21bfb62e9235dbe05a110527d71e3272bd664df621eb2789f4989ed5b
-=======
-        - initial_symbol_table: 3977b105dee73a084001614c024b4602a07478cee7a3ae4524f93b4867183b87
-          type_checked_symbol_table: dcb5bb730d53086a4c8c4215f0ec179c5e04a728ef5489bdddda46e82e7bed5a
-          unrolled_symbol_table: dcb5bb730d53086a4c8c4215f0ec179c5e04a728ef5489bdddda46e82e7bed5a
-          initial_ast: 8d4d44e0f34537be44088b10c4e9206e7ef4e90d0583c6c04adb4390c462b02d
-          unrolled_ast: 8d4d44e0f34537be44088b10c4e9206e7ef4e90d0583c6c04adb4390c462b02d
-          ssa_ast: 8b60d5cc66a0f9cde4a44fe810799b9c3c6cf38383b8379785f5949ec98d588a
-          flattened_ast: 549ae66536dd76a05be82146e5c21b5f8c0651f0efecc59c401431d34b6aec41
-          destructured_ast: 1ccc8c74d7c5ac1cf0aa803fed2859890a5cd569e8c1428d958b280271f7829c
-          inlined_ast: 1ccc8c74d7c5ac1cf0aa803fed2859890a5cd569e8c1428d958b280271f7829c
-          dce_ast: a1df226d8630c624d41225f4fd3020c0dd89406968671841454b32324d60d35e
->>>>>>> 1d9197f4
+        - initial_symbol_table: 09015171da9cd92d49fd25eee135cae84b128f540bd8573d1f40ce47bbcb7db5
+          type_checked_symbol_table: c5096dd6d8aabe6fe5380fa2cf7fb74232ba23e16bccce3b00fca030cb822923
+          unrolled_symbol_table: c5096dd6d8aabe6fe5380fa2cf7fb74232ba23e16bccce3b00fca030cb822923
+          initial_ast: b25fb77b11b643939ed5c49d9139f0b98e96d93c0f41b826e84098e6f32fdacc
+          unrolled_ast: b25fb77b11b643939ed5c49d9139f0b98e96d93c0f41b826e84098e6f32fdacc
+          ssa_ast: feb8df3f031d4decc90b8829832727392a126a6c90abfad1fa669409d2f401e3
+          flattened_ast: 14cf66577cc0b3311f383d839cd56eca91d4281360ecfd56d23e65e8c162db84
+          destructured_ast: 5de4d1ec25088a606ebc07ee80750f90ffee00c4eaab2453c9b61cd4a8023c2d
+          inlined_ast: 5de4d1ec25088a606ebc07ee80750f90ffee00c4eaab2453c9b61cd4a8023c2d
+          dce_ast: 6bface0a7e45eeb927840757fb12fffb19bce9e27b13722ce5f093b3d37732dc
           bytecode: 9613835dc4e36f266d29110dd595208e54ebd4b8dcf371985a38796c15044f38
           errors: ""
           warnings: ""