--- conflicted
+++ resolved
@@ -3,29 +3,16 @@
 expectation: Pass
 outputs:
   - - compile:
-<<<<<<< HEAD
-        - initial_symbol_table: cde267005ab63bbf7732222cdf11cba82760283e305d151eac86294c3ddeca5e
-          type_checked_symbol_table: 70b1f7d016f3e65d2902d20fab38f69924278f04173bdbd4d112e98f751fe32d
-          unrolled_symbol_table: 70b1f7d016f3e65d2902d20fab38f69924278f04173bdbd4d112e98f751fe32d
-          initial_ast: fd34ed94615f69893b79b9867e8ef66cd332948f31c9cbef0abfe49de7f1d40c
-          unrolled_ast: fd34ed94615f69893b79b9867e8ef66cd332948f31c9cbef0abfe49de7f1d40c
-          ssa_ast: 13955d2954b2dda4fcc57bd85679ef46e4ca9aad02be63ba5a98ee995727c5da
-          flattened_ast: 8802ad10375eeb7097e0ab83c63e06ccb8d49d0b4d2483c94d9ad69f4ebb881e
-          destructured_ast: 51a17fba50daf33ddff63566d8ba94ecb613a84c10aa6a0cc15d7342daafc682
-          inlined_ast: 51a17fba50daf33ddff63566d8ba94ecb613a84c10aa6a0cc15d7342daafc682
-          dce_ast: c4790b38dfca72f6c2c4bff1152297013a5ce5e938a9404027836757ae571bd6
-=======
-        - initial_symbol_table: 060fc20ea7dd04712b9e2b3488a4a6d3e6281973dd38a8d3e53663648b433ef3
-          type_checked_symbol_table: 5db93764c7db085c6e9ea6b1537335abad1a01c43b783684a6f11eb8e404fed8
-          unrolled_symbol_table: 5db93764c7db085c6e9ea6b1537335abad1a01c43b783684a6f11eb8e404fed8
-          initial_ast: 6de6b2a95b78782eb9c42e23f18ef8d547c2fe9370e59c4afaffad7d03192957
-          unrolled_ast: 6de6b2a95b78782eb9c42e23f18ef8d547c2fe9370e59c4afaffad7d03192957
-          ssa_ast: 3d8bc0a89ad207534d72836572dffc3b41d49a11a997feb575cba0b4807d5159
-          flattened_ast: ebc3f28ad8ec2dd44dde9d45b4d5bad81cbd51f06fab1630cd4003b7823d0439
-          destructured_ast: 998f7b3c6413f69f8fc07a7586014829c6663bb0a6308d24a8581e97e8b1a86b
-          inlined_ast: 998f7b3c6413f69f8fc07a7586014829c6663bb0a6308d24a8581e97e8b1a86b
-          dce_ast: 520162fbabd2f84f98378a654b00eee3146b0be518d5163c87343768f7a785bf
->>>>>>> 1d9197f4
+        - initial_symbol_table: 35faa74f7e63d6091fd26297a05671a6c5f428a70d5a37eb6e66a0b3600114d5
+          type_checked_symbol_table: 95144067dd9f17706ebab908322cdd2ba6e86ca14fa23e543205a1ffa98dd4ad
+          unrolled_symbol_table: 95144067dd9f17706ebab908322cdd2ba6e86ca14fa23e543205a1ffa98dd4ad
+          initial_ast: 7bbcf217bccf5513b4bc097816d3554cc4abdd52b729f65fab7cc256bf887797
+          unrolled_ast: 7bbcf217bccf5513b4bc097816d3554cc4abdd52b729f65fab7cc256bf887797
+          ssa_ast: 2e5c1e42bd0e260e7d0bde74b78ccf68b57ba4531bd2b0215898ff7a08c0d0f6
+          flattened_ast: 81712202b122a29df2350446b7add33ce0d458a95681b29db479e29e59d22333
+          destructured_ast: a97b9a1067ae7b9249aba16ad0d8c1df7aaabfc4dc704ceaec19d5fbadb5e1d6
+          inlined_ast: a97b9a1067ae7b9249aba16ad0d8c1df7aaabfc4dc704ceaec19d5fbadb5e1d6
+          dce_ast: 951899f2d2baf69aca2887011f9579e5426e167938a8c78523fdf750af867737
           bytecode: ea26232ca66042daf7a856c208ce760f7355068171ed4cde5da403f375ab7d65
           errors: ""
           warnings: ""