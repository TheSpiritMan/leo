---
namespace: Compile
expectation: Pass
outputs:
  - - compile:
<<<<<<< HEAD
        - initial_symbol_table: f0f996bd026e52be88eda1f06611a250f07beb461598af45364338b71c6be67e
          type_checked_symbol_table: ff73715654c51dd2d9fea914a60b8e6cae327c41c9b70edd77e8bc4e12e811e9
          unrolled_symbol_table: ff73715654c51dd2d9fea914a60b8e6cae327c41c9b70edd77e8bc4e12e811e9
          initial_ast: d8ed6cdeedf7a048b49009aa37e73c8ffd930b74ad188d02b5d40b244b4e41fa
          unrolled_ast: d8ed6cdeedf7a048b49009aa37e73c8ffd930b74ad188d02b5d40b244b4e41fa
          ssa_ast: 4f084091dd152f3f9afc9f5a2ebe0e9e581fa86a5261895662d7ff6ad1b45cc3
          flattened_ast: 6a8cb269ed3ef0468524a172ddd90ba3a264d87cfcbf66140e0879a79b2f7e8e
          destructured_ast: be21875a0bba583ff907332f0236633c194bf9932f731b77502fa19eb8afc1bd
          inlined_ast: be21875a0bba583ff907332f0236633c194bf9932f731b77502fa19eb8afc1bd
          dce_ast: c1dcf010069c55d2eec3fd3d59233e19afd047e33a7d338202480177ef848ee0
=======
        - initial_symbol_table: 64becc6a57749a4b966792745febbddb9007cb0c9f1bcdd2aa77c0b4ef531482
          type_checked_symbol_table: 68ebb4783f19bd9197355774f21441a1515e8b2a5e748c08df8724a97ea66df1
          unrolled_symbol_table: 68ebb4783f19bd9197355774f21441a1515e8b2a5e748c08df8724a97ea66df1
          initial_ast: 1a4404fd4fbe4223a8a9fee9e671b61b4b0605e9e84f8228969f68c6ea43caca
          unrolled_ast: 1a4404fd4fbe4223a8a9fee9e671b61b4b0605e9e84f8228969f68c6ea43caca
          ssa_ast: 8fe3cafaa3e39eeb22782a4c2d68e0da2059d027f5b05c15adaea4f6b1c387ce
          flattened_ast: aaabdbf53c88a3a39f6002b445d8601f72dd69adfa92336730d33603b5027b63
          destructured_ast: 5f3c7fb02db7193d29f923a3de71d6fd7d184a182bbd53b661ccc92d86215103
          inlined_ast: 5f3c7fb02db7193d29f923a3de71d6fd7d184a182bbd53b661ccc92d86215103
          dce_ast: 9e90146c6dde6d4628ee8e7a31b16f52b5188ebc16b4de7a989adf25bd74f449
>>>>>>> 1d9197f4
          bytecode: 9dddbe9729f05832d71afd33571dc4ea51212f6e4f6d6c6b27f523d38059f2a1
          errors: ""
          warnings: ""<|MERGE_RESOLUTION|>--- conflicted
+++ resolved
@@ -3,29 +3,16 @@
 expectation: Pass
 outputs:
   - - compile:
-<<<<<<< HEAD
-        - initial_symbol_table: f0f996bd026e52be88eda1f06611a250f07beb461598af45364338b71c6be67e
-          type_checked_symbol_table: ff73715654c51dd2d9fea914a60b8e6cae327c41c9b70edd77e8bc4e12e811e9
-          unrolled_symbol_table: ff73715654c51dd2d9fea914a60b8e6cae327c41c9b70edd77e8bc4e12e811e9
-          initial_ast: d8ed6cdeedf7a048b49009aa37e73c8ffd930b74ad188d02b5d40b244b4e41fa
-          unrolled_ast: d8ed6cdeedf7a048b49009aa37e73c8ffd930b74ad188d02b5d40b244b4e41fa
-          ssa_ast: 4f084091dd152f3f9afc9f5a2ebe0e9e581fa86a5261895662d7ff6ad1b45cc3
-          flattened_ast: 6a8cb269ed3ef0468524a172ddd90ba3a264d87cfcbf66140e0879a79b2f7e8e
-          destructured_ast: be21875a0bba583ff907332f0236633c194bf9932f731b77502fa19eb8afc1bd
-          inlined_ast: be21875a0bba583ff907332f0236633c194bf9932f731b77502fa19eb8afc1bd
-          dce_ast: c1dcf010069c55d2eec3fd3d59233e19afd047e33a7d338202480177ef848ee0
-=======
-        - initial_symbol_table: 64becc6a57749a4b966792745febbddb9007cb0c9f1bcdd2aa77c0b4ef531482
-          type_checked_symbol_table: 68ebb4783f19bd9197355774f21441a1515e8b2a5e748c08df8724a97ea66df1
-          unrolled_symbol_table: 68ebb4783f19bd9197355774f21441a1515e8b2a5e748c08df8724a97ea66df1
-          initial_ast: 1a4404fd4fbe4223a8a9fee9e671b61b4b0605e9e84f8228969f68c6ea43caca
-          unrolled_ast: 1a4404fd4fbe4223a8a9fee9e671b61b4b0605e9e84f8228969f68c6ea43caca
-          ssa_ast: 8fe3cafaa3e39eeb22782a4c2d68e0da2059d027f5b05c15adaea4f6b1c387ce
-          flattened_ast: aaabdbf53c88a3a39f6002b445d8601f72dd69adfa92336730d33603b5027b63
-          destructured_ast: 5f3c7fb02db7193d29f923a3de71d6fd7d184a182bbd53b661ccc92d86215103
-          inlined_ast: 5f3c7fb02db7193d29f923a3de71d6fd7d184a182bbd53b661ccc92d86215103
-          dce_ast: 9e90146c6dde6d4628ee8e7a31b16f52b5188ebc16b4de7a989adf25bd74f449
->>>>>>> 1d9197f4
+        - initial_symbol_table: 50685756468b80481a31a2082a3df618d0e2ac34d08f6954df2f2b82de7d11b1
+          type_checked_symbol_table: 00b97f407ed6f4025b85376bc8d0b25e1d3a8430a6ab420e1e183a5c1b6e430d
+          unrolled_symbol_table: 00b97f407ed6f4025b85376bc8d0b25e1d3a8430a6ab420e1e183a5c1b6e430d
+          initial_ast: 82de0890b05877addbe0f7fa1e0f042ae94ba18fed6ca520c146f8abac917233
+          unrolled_ast: 82de0890b05877addbe0f7fa1e0f042ae94ba18fed6ca520c146f8abac917233
+          ssa_ast: 31e65ca01c531ea8acc6ec7674b66e1582858a42ca6e26aad4cb6838cd2baf63
+          flattened_ast: e6ff1a62bb61627d7c6d6a189030ca91db3fc74d34eeae009545630cba209ff9
+          destructured_ast: 7fb58525b391920dcbd96b29a69bfdb5eff704cb6ee02c4a7eb4e9dd2e57e2e2
+          inlined_ast: 7fb58525b391920dcbd96b29a69bfdb5eff704cb6ee02c4a7eb4e9dd2e57e2e2
+          dce_ast: af2332a27e15ba72e974ea746040a345d97f6459811c08c270426c0478814a7b
           bytecode: 9dddbe9729f05832d71afd33571dc4ea51212f6e4f6d6c6b27f523d38059f2a1
           errors: ""
           warnings: ""