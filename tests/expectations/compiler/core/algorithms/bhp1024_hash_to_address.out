--- conflicted
+++ resolved
@@ -3,29 +3,16 @@
 expectation: Pass
 outputs:
   - - compile:
-<<<<<<< HEAD
-        - initial_symbol_table: 0f5d36005197cb2fccb650b60da08e392ad4e36923fd4feb47db3a6fbb7a11de
-          type_checked_symbol_table: 9276817b440938ef8b32982f5bbfa1161c9d01d5f02c8440c3dc0ddbc30ba758
-          unrolled_symbol_table: 9276817b440938ef8b32982f5bbfa1161c9d01d5f02c8440c3dc0ddbc30ba758
-          initial_ast: 460ea8330881454e8f6f674ae5a550cf439a283d1e6e6abee86bde30c0caa2b9
-          unrolled_ast: 460ea8330881454e8f6f674ae5a550cf439a283d1e6e6abee86bde30c0caa2b9
-          ssa_ast: dfa3c08d62add7479c43e4c3cfb69835c7d84574081aa03eec56e143752ec287
-          flattened_ast: 46abd94be0fd2d28b46a30f7ab9bbb331995c2d48f49ed668352584169c1a03c
-          destructured_ast: 042fac35ee6d70f8c057956f71b39a8b0fd3abf7c23951499f0aecc82edba820
-          inlined_ast: 042fac35ee6d70f8c057956f71b39a8b0fd3abf7c23951499f0aecc82edba820
-          dce_ast: 7e6b98bf461ec4ac39f59e0b90a1ceef3cb594f862bf27f940dc6252a4f52a4d
-=======
-        - initial_symbol_table: c76280ef8b8dab4d05bd78867d20311f59ccc08ede7a9f225502bca134dab5b8
-          type_checked_symbol_table: b348281fa241dbbe4e97d86ae6054a99ed874e2b42138171a8d34cacda486c74
-          unrolled_symbol_table: b348281fa241dbbe4e97d86ae6054a99ed874e2b42138171a8d34cacda486c74
-          initial_ast: be7e265fbaf35e6890747f6e75f719336c787424f66b57fd4a140916c341e84a
-          unrolled_ast: be7e265fbaf35e6890747f6e75f719336c787424f66b57fd4a140916c341e84a
-          ssa_ast: 683d09e60d6b10a2bfeecf3217f6dbb13061c4b97b1186a392fd1c12e4949f14
-          flattened_ast: cc2f6760be06ac27cd63cf3e6cf22551798ab1a7f10736c7b450563032650b01
-          destructured_ast: 42f911b31153e9262e8386cc0b58c5fb7d1d5072214b3a74b9a1cda04cb33909
-          inlined_ast: 42f911b31153e9262e8386cc0b58c5fb7d1d5072214b3a74b9a1cda04cb33909
-          dce_ast: bcb33822bcabe69e266a99cdf1255abbadcb5392da4bfce26d4b8d5a8411b3b8
->>>>>>> 1d9197f4
+        - initial_symbol_table: a32d8e2614c0c938f3045c99a5ae1a9435cd34da9c543bb2fd3b10e6128d9837
+          type_checked_symbol_table: 98151b61965a5ad83116770d19d69a429dbe167b4d4554ba1da8adddb45c6d11
+          unrolled_symbol_table: 98151b61965a5ad83116770d19d69a429dbe167b4d4554ba1da8adddb45c6d11
+          initial_ast: a3dd97bc31b1dc64c7608e1fc5ad68b8d0d3f781e49c207928f5d425f1fd1bf9
+          unrolled_ast: a3dd97bc31b1dc64c7608e1fc5ad68b8d0d3f781e49c207928f5d425f1fd1bf9
+          ssa_ast: ed3fd32fe2f8d8f419bdbf1abf78c6f1af1e0ee9ee74188e48886205b7a9744a
+          flattened_ast: 1296938ea71288a8b64f116c48377f091f366a4a01cf9f20a9aadd3676d89a84
+          destructured_ast: aaf2797e71fc28e403368fbceb36062a0b1352e9d7ac6caeecb1d250f0e9e84c
+          inlined_ast: aaf2797e71fc28e403368fbceb36062a0b1352e9d7ac6caeecb1d250f0e9e84c
+          dce_ast: f22471183488a6b6d96935c302e8b542b24e5e7ea3c947b0c8f01c52687bc37e
           bytecode: 03845ec2f54d49f71640659603ead8f68ad067a15fda438e5e13524777d1559b
           errors: ""
           warnings: ""