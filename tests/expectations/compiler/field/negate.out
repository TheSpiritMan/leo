---
namespace: Compile
expectation: Pass
outputs:
  - - compile:
<<<<<<< HEAD
        - initial_symbol_table: a4dd4125ff7cc2aa202034438ab36f8f4c92b75aa151f750a3e004d1baef580d
          type_checked_symbol_table: 22a997d88b3ed1f674afc3c86c8e7a1162869aa20df3916b515f13bb4efe43ef
          unrolled_symbol_table: 22a997d88b3ed1f674afc3c86c8e7a1162869aa20df3916b515f13bb4efe43ef
          initial_ast: f7adc52caae03a5564007b26b0d8a0e79ee7e72d096e7d6ff0b08af66d7a0489
          unrolled_ast: f7adc52caae03a5564007b26b0d8a0e79ee7e72d096e7d6ff0b08af66d7a0489
          ssa_ast: bb1d7f8ca838711f052278f666b80438ca5e33f52e1694357e42ce8923a574e0
          flattened_ast: bfe117223f8130fef7d941ad3a58141302f9b00b664af4859e6e2553c6f79555
          destructured_ast: 6235eae1db8805050b23922e69e49cea063997d3f054b4be44cee234f9b0f065
          inlined_ast: 6235eae1db8805050b23922e69e49cea063997d3f054b4be44cee234f9b0f065
          dce_ast: 6235eae1db8805050b23922e69e49cea063997d3f054b4be44cee234f9b0f065
=======
        - initial_symbol_table: 2e7574014889415bc585a412dded1e666a341742c0c36aefbca3691ebb6cd4cf
          type_checked_symbol_table: c9dcbb112084ca6c9b8e85ada9b27912ea3d0ac86c89f063eea71757ebec915e
          unrolled_symbol_table: c9dcbb112084ca6c9b8e85ada9b27912ea3d0ac86c89f063eea71757ebec915e
          initial_ast: 8399da9555c265e3b33777fb573a2f4e35b4e0bb4fb076a438f4fbe438ee5cad
          unrolled_ast: 8399da9555c265e3b33777fb573a2f4e35b4e0bb4fb076a438f4fbe438ee5cad
          ssa_ast: b733ca92f109c6d27c586024cf62c0fddfdcc7966607f5dfd4b4e8733faca26b
          flattened_ast: 261d2c8d98e6f0ad4889878111b2957435a0477d913a1e7d158dc3c11499cf34
          destructured_ast: 8175895b8cdd32ff5d6ccceabed4cbe49b6b80f6b13665165df364858bb7c1b0
          inlined_ast: 8175895b8cdd32ff5d6ccceabed4cbe49b6b80f6b13665165df364858bb7c1b0
          dce_ast: 8175895b8cdd32ff5d6ccceabed4cbe49b6b80f6b13665165df364858bb7c1b0
>>>>>>> 1d9197f4
          bytecode: b9e119319f6a86cf6b4820d47924a35737646c2bee28ef72882d8e255cdaf7fb
          errors: ""
          warnings: ""<|MERGE_RESOLUTION|>--- conflicted
+++ resolved
@@ -3,29 +3,16 @@
 expectation: Pass
 outputs:
   - - compile:
-<<<<<<< HEAD
-        - initial_symbol_table: a4dd4125ff7cc2aa202034438ab36f8f4c92b75aa151f750a3e004d1baef580d
-          type_checked_symbol_table: 22a997d88b3ed1f674afc3c86c8e7a1162869aa20df3916b515f13bb4efe43ef
-          unrolled_symbol_table: 22a997d88b3ed1f674afc3c86c8e7a1162869aa20df3916b515f13bb4efe43ef
-          initial_ast: f7adc52caae03a5564007b26b0d8a0e79ee7e72d096e7d6ff0b08af66d7a0489
-          unrolled_ast: f7adc52caae03a5564007b26b0d8a0e79ee7e72d096e7d6ff0b08af66d7a0489
-          ssa_ast: bb1d7f8ca838711f052278f666b80438ca5e33f52e1694357e42ce8923a574e0
-          flattened_ast: bfe117223f8130fef7d941ad3a58141302f9b00b664af4859e6e2553c6f79555
-          destructured_ast: 6235eae1db8805050b23922e69e49cea063997d3f054b4be44cee234f9b0f065
-          inlined_ast: 6235eae1db8805050b23922e69e49cea063997d3f054b4be44cee234f9b0f065
-          dce_ast: 6235eae1db8805050b23922e69e49cea063997d3f054b4be44cee234f9b0f065
-=======
-        - initial_symbol_table: 2e7574014889415bc585a412dded1e666a341742c0c36aefbca3691ebb6cd4cf
-          type_checked_symbol_table: c9dcbb112084ca6c9b8e85ada9b27912ea3d0ac86c89f063eea71757ebec915e
-          unrolled_symbol_table: c9dcbb112084ca6c9b8e85ada9b27912ea3d0ac86c89f063eea71757ebec915e
-          initial_ast: 8399da9555c265e3b33777fb573a2f4e35b4e0bb4fb076a438f4fbe438ee5cad
-          unrolled_ast: 8399da9555c265e3b33777fb573a2f4e35b4e0bb4fb076a438f4fbe438ee5cad
-          ssa_ast: b733ca92f109c6d27c586024cf62c0fddfdcc7966607f5dfd4b4e8733faca26b
-          flattened_ast: 261d2c8d98e6f0ad4889878111b2957435a0477d913a1e7d158dc3c11499cf34
-          destructured_ast: 8175895b8cdd32ff5d6ccceabed4cbe49b6b80f6b13665165df364858bb7c1b0
-          inlined_ast: 8175895b8cdd32ff5d6ccceabed4cbe49b6b80f6b13665165df364858bb7c1b0
-          dce_ast: 8175895b8cdd32ff5d6ccceabed4cbe49b6b80f6b13665165df364858bb7c1b0
->>>>>>> 1d9197f4
+        - initial_symbol_table: eaedb08cd9ff18badbefd1f8b5046cad7c81ebd4b22eba15bbb24f4c5d1a0796
+          type_checked_symbol_table: a252bcb92e6dc70f6bffb274f5178f727b247eeb9170d4ab4b526a077e2b419f
+          unrolled_symbol_table: a252bcb92e6dc70f6bffb274f5178f727b247eeb9170d4ab4b526a077e2b419f
+          initial_ast: 1cd2dd98064f19e046f15fc21049e47fe5191fedd90b8c13f826e6128c63a4bf
+          unrolled_ast: 1cd2dd98064f19e046f15fc21049e47fe5191fedd90b8c13f826e6128c63a4bf
+          ssa_ast: 605eadbcb724b40419e5fa8b5cf800e0d97237b17175bc803802cef0986ee168
+          flattened_ast: 3b5561a745b44711f0add62664ffacea72179f1b5f49f1bf17d21fb9ed6d60c7
+          destructured_ast: b9ab8fc45ccbcd0c0627257c0adcaeeff2bbe7647c4ebb27d91c139bbe1df440
+          inlined_ast: b9ab8fc45ccbcd0c0627257c0adcaeeff2bbe7647c4ebb27d91c139bbe1df440
+          dce_ast: b9ab8fc45ccbcd0c0627257c0adcaeeff2bbe7647c4ebb27d91c139bbe1df440
           bytecode: b9e119319f6a86cf6b4820d47924a35737646c2bee28ef72882d8e255cdaf7fb
           errors: ""
           warnings: ""