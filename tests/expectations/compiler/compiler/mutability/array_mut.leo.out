--- conflicted
+++ resolved
@@ -17,13 +17,7 @@
               type: bool
               value: "true"
     initial_ast: 4d94b2e41bfde9391113571391de5fc76a8f4d9bb38714a71c1637afe9d612fc
-<<<<<<< HEAD
+    ir: 808a6d9ba2c264679534b61de941ef0a58298b2590a49619081cd57c59314988
     imports_resolved_ast: 779b6c7b7e2968248cf8c0fee5b1acccb2f67a2fca68ae49d28e077518a41fec
     canonicalized_ast: 779b6c7b7e2968248cf8c0fee5b1acccb2f67a2fca68ae49d28e077518a41fec
-    type_inferenced_ast: 4c57804ba7ccff7f14035b94f3e3e3c86201dd266c99dbea6b06a864a0f53332
-=======
-    ir: 808a6d9ba2c264679534b61de941ef0a58298b2590a49619081cd57c59314988
-    imports_resolved_ast: d2cf8f849231b64c74d5dab20a4dc708ade8c093b429f0c4a96b472943bf4ce1
-    canonicalized_ast: d2cf8f849231b64c74d5dab20a4dc708ade8c093b429f0c4a96b472943bf4ce1
-    type_inferenced_ast: 36080e34f4e1ffbfa03f1f4203539eb12850115016c993f52cd153b74ebd872b
->>>>>>> 3626fbdb
+    type_inferenced_ast: 4c57804ba7ccff7f14035b94f3e3e3c86201dd266c99dbea6b06a864a0f53332