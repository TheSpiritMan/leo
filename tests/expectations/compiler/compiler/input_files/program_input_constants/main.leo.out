---
namespace: Compile
expectation: Pass
outputs:
  - circuit:
      num_public_variables: 0
      num_private_variables: 2
      num_constraints: 2
      at: 401937c524c61a28b4fab76d7a1f85bb628850012af62362a0922610372faf92
      bt: cdf9a9cee4f2edf55111a95ae60bde9801080f6bde638a5c79273a39a2f9f7f5
      ct: 643d5437104296e21d906ecb15b2c96ad278f20cfc4af53b12bb6069bd853726
    output:
      - input_file: input/main.in
        output:
          registers:
            r0:
              type: bool
              value: "true"
    initial_ast: b732a4f87a510f10e1c8119b45df8e60e883c9fda12c84c1e627378b665fa577
<<<<<<< HEAD
    imports_resolved_ast: 51b4996b56d7713b2d82459bd4f7a00819fdbfc96f6ceb2ece513569e1ffac47
    canonicalized_ast: 51b4996b56d7713b2d82459bd4f7a00819fdbfc96f6ceb2ece513569e1ffac47
    type_inferenced_ast: b8fc78083a5dac72b2fb9c278cec4d78fff4b5598a371a87df24c582fba15992
=======
    ir: 41c70f8a052603e9d891e71f1e1bb862099ce33411df7378527ae8b92fb03d30
    imports_resolved_ast: b7ca095e8818716d171ea70e7c1b4803f36fe4a1dcc8cc6b85b27dda4c615465
    canonicalized_ast: b7ca095e8818716d171ea70e7c1b4803f36fe4a1dcc8cc6b85b27dda4c615465
    type_inferenced_ast: e4670173ed11e09096214ba2a349410659c5119617ca88428d911995e9f2d375
>>>>>>> 3626fbdb
<|MERGE_RESOLUTION|>--- conflicted
+++ resolved
@@ -17,13 +17,7 @@
               type: bool
               value: "true"
     initial_ast: b732a4f87a510f10e1c8119b45df8e60e883c9fda12c84c1e627378b665fa577
-<<<<<<< HEAD
+    ir: 41c70f8a052603e9d891e71f1e1bb862099ce33411df7378527ae8b92fb03d30
     imports_resolved_ast: 51b4996b56d7713b2d82459bd4f7a00819fdbfc96f6ceb2ece513569e1ffac47
     canonicalized_ast: 51b4996b56d7713b2d82459bd4f7a00819fdbfc96f6ceb2ece513569e1ffac47
-    type_inferenced_ast: b8fc78083a5dac72b2fb9c278cec4d78fff4b5598a371a87df24c582fba15992
-=======
-    ir: 41c70f8a052603e9d891e71f1e1bb862099ce33411df7378527ae8b92fb03d30
-    imports_resolved_ast: b7ca095e8818716d171ea70e7c1b4803f36fe4a1dcc8cc6b85b27dda4c615465
-    canonicalized_ast: b7ca095e8818716d171ea70e7c1b4803f36fe4a1dcc8cc6b85b27dda4c615465
-    type_inferenced_ast: e4670173ed11e09096214ba2a349410659c5119617ca88428d911995e9f2d375
->>>>>>> 3626fbdb
+    type_inferenced_ast: b8fc78083a5dac72b2fb9c278cec4d78fff4b5598a371a87df24c582fba15992