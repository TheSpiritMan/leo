---
namespace: Compile
expectation: Pass
outputs:
  - circuit:
      num_public_variables: 0
      num_private_variables: 3
      num_constraints: 3
      at: 83b1bd5868cfd70d986276428ff81a9120e0848a6f44d7bd6d5a25d6063c7669
      bt: 5a01b0726c5b948a3b336179b77081865f51dc2f1de630ce95b03424a5ae7998
      ct: 7ca43d5c34997f3c866631161cb33186cc016972238c07771ae105ca1b05320d
    output:
      - input_file: input/basic.in
        output:
          registers:
            b:
              type: bool
              value: "true"
<<<<<<< HEAD
    initial_ast: 7bca73fcc59e8e6d650c4a373b5d5ff213313921747ac90a4bfc2991d6fc64e1
    canonicalized_ast: 7bca73fcc59e8e6d650c4a373b5d5ff213313921747ac90a4bfc2991d6fc64e1
    type_inferenced_ast: ce2f3b04378b21d025bbeb2e068c5213c10649f4b9424108c4b644df3a40628b
=======
    initial_ast: 2cfed669110dc972ec11a67149117c6dd2f4d09d7791d7d3cdfe334c32bfc3eb
    canonicalized_ast: 2cfed669110dc972ec11a67149117c6dd2f4d09d7791d7d3cdfe334c32bfc3eb
    type_inferenced_ast: 4df0dad517cafd4f8f4e9a9717e0b4d3decd2c07091338cd65fe97fdcc5e8778
>>>>>>> 235daa9e
<|MERGE_RESOLUTION|>--- conflicted
+++ resolved
@@ -16,12 +16,6 @@
             b:
               type: bool
               value: "true"
-<<<<<<< HEAD
-    initial_ast: 7bca73fcc59e8e6d650c4a373b5d5ff213313921747ac90a4bfc2991d6fc64e1
-    canonicalized_ast: 7bca73fcc59e8e6d650c4a373b5d5ff213313921747ac90a4bfc2991d6fc64e1
-    type_inferenced_ast: ce2f3b04378b21d025bbeb2e068c5213c10649f4b9424108c4b644df3a40628b
-=======
-    initial_ast: 2cfed669110dc972ec11a67149117c6dd2f4d09d7791d7d3cdfe334c32bfc3eb
-    canonicalized_ast: 2cfed669110dc972ec11a67149117c6dd2f4d09d7791d7d3cdfe334c32bfc3eb
-    type_inferenced_ast: 4df0dad517cafd4f8f4e9a9717e0b4d3decd2c07091338cd65fe97fdcc5e8778
->>>>>>> 235daa9e
+    initial_ast: 2e0d03e2ad668ec5149102d0f9de870d0b3d263fb5c460471db913b5c15e153b
+    canonicalized_ast: 2e0d03e2ad668ec5149102d0f9de870d0b3d263fb5c460471db913b5c15e153b
+    type_inferenced_ast: ab37500c6660ca13113fe642160046179b9713d848ab712cd1c57b6e82ac7916