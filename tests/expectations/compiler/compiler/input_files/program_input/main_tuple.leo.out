---
namespace: Compile
expectation: Pass
outputs:
  - circuit:
      num_public_variables: 0
      num_private_variables: 34
      num_constraints: 34
      at: f125defc4f811f0fbe8d01dc52de44bb493389fc56d273cacb1086c81acad1f8
      bt: 9fd7adedb2e86d2ef5ffbc91d14e45729d1faa5a9b0329d0a0f0011524f527da
      ct: b932b14e686704d456a327fec2d18f9beafb7c7f259278497b3ab5c1bc6d0710
    ir:
      - "decl f0: <0>"
      - "  store &v1, ((v0), (), (), ())"
      - "  tget &v3, v2, 0"
      - "  eq &v4, v3, 10"
      - "  tget &v5, v2, 1"
      - "  eq &v6, v5, true"
      - "  and &v7, v4, v6"
      - "  tget &v8, v2, 2"
      - "  eq &v9, v8, 10"
      - "  and &v10, v7, v9"
      - "  retn v10"
      - "decl f1: <11>"
      - "  retn [false, false, false, false, false, false, false, false, false, false, false, false, false, false, false, false, false, false, false, false, false, false, false, false, false, false, false, false, false, false, false, false, false, false, false, false, false, false, false, false, false, false, false, false, false, false, false, false, false, false, false, false, false, false, false, false, false, false, false, false, false, false, false, false, false, false, false, false, false, false, false, false, false, false, false, false, false, false, false, false, false, false, false, false, false, false, false, false, false, false, false, false, false, false, false, false, false, false, false, false, false, false, false, false, false, false, false, false, false, false, false, false, false, false, false, false, false, false, false, false, false, false, false, false, false, false, false, false, false, false, false, false, false, false, false, false, false, false, false, false, false, false, false, false, false, false, false, false, false, false, false, false, false, false, false, false, false, false, false, false, false, false, false, false, false, false, false, false, false, false, false, false, false, false, false, false, false, false, false, false, false, false, false, false, false, false, false, false, false, false, false, false, false, false, false, false, false, false, false, false, false, false, false, false, false, false, false, false, false, false, false, false, false, false, false, false, false, false, false, false, false, false, false, false, false, false, false, false, false, false, false, false, false, false, false, false, false, false, false, false, false, false, false, false, false, false, false, false, false, false, false, false, false, false, false, false]"
      - "decl f2: <12>"
      - "  retn aleo1qnr4dkkvkgfqph0vzc3y6z2eu975wnpz2925ntjccd5cfqxtyu8sta57j8"
      - "decl f3: <13>"
      - "  retn [0, 0, 0, 0, 0, 0, 0, 0, 0, 0, 0, 0, 0, 0, 0, 0, 0, 0, 0, 0, 0, 0, 0, 0, 0, 0, 0, 0, 0, 0, 0, 0]"
      - "decl f4: <14>"
      - "  retn aleo1qnr4dkkvkgfqph0vzc3y6z2eu975wnpz2925ntjccd5cfqxtyu8sta57j8"
      - "decl f5: <15>"
      - "  retn [false, false, false, false, false, false, false, false, false, false, false, false, false, false, false, false, false, false, false, false, false, false, false, false, false, false, false, false, false, false, false, false, false, false, false, false, false, false, false, false, false, false, false, false, false, false, false, false, false, false, false, false, false, false, false, false, false, false, false, false, false, false, false, false, false, false, false, false, false, false, false, false, false, false, false, false, false, false, false, false, false, false, false, false, false, false, false, false, false, false, false, false, false, false, false, false, false, false, false, false, false, false, false, false, false, false, false, false, false, false, false, false, false, false, false, false, false, false, false, false, false, false, false, false, false, false, false, false, false, false, false, false, false, false, false, false, false, false, false, false, false, false, false, false, false, false, false, false, false, false, false, false, false, false, false, false, false, false, false, false, false, false, false, false, false, false, false, false, false, false, false, false, false, false, false, false, false, false, false, false, false, false, false, false, false, false, false, false, false, false, false, false, false, false, false, false, false, false, false, false, false, false, false, false, false, false, false, false, false, false, false, false, false, false, false, false, false, false, false, false, false, false, false, false, false, false, false, false, false, false, false, false, false, false, false, false, false, false, false, false, false, false, false, false, false, false, false, false, false, false, false, false, false, false, false, false]"
      - "decl f6: <16>"
      - "  retn aleo1qnr4dkkvkgfqph0vzc3y6z2eu975wnpz2925ntjccd5cfqxtyu8sta57j8"
      - "decl f7: <17>"
      - "  retn [0, 0, 0, 0, 0, 0, 0, 0, 0, 0, 0, 0, 0, 0, 0, 0, 0, 0, 0, 0, 0, 0, 0, 0, 0, 0, 0, 0, 0, 0, 0, 0]"
      - "decl f8: <18>"
      - "  retn aleo1qnr4dkkvkgfqph0vzc3y6z2eu975wnpz2925ntjccd5cfqxtyu8sta57j8"
      - "decl f9: <19>"
      - "  retn 0"
      - "decl f10: <20>"
      - "  retn [false]"
      - "decl f11: <21>"
      - "  retn false"
      - "decl f12: <22>"
      - "  retn [0]"
      - "decl f13: <23>"
      - "  retn false"
      - "decl f14: <24>"
      - "  retn [false]"
      - "decl f15: <25>"
      - "  retn false"
      - "decl f16: <26>"
      - "  retn [0]"
      - "decl f17: <27>"
      - "  retn false"
      - "decl f18: <28>"
      - "  retn [false, false, false, false, false, false, false, false, false, false, false, false, false, false, false, false, false, false, false, false, false, false, false, false, false, false, false, false, false, false, false, false, false, false, false, false, false, false, false, false, false, false, false, false, false, false, false, false, false, false, false, false, false, false, false, false, false, false, false, false, false, false, false, false, false, false, false, false, false, false, false, false, false, false, false, false, false, false, false, false, false, false, false, false, false, false, false, false, false, false, false, false, false, false, false, false, false, false, false, false, false, false, false, false, false, false, false, false, false, false, false, false, false, false, false, false, false, false, false, false, false, false, false, false, false, false, false, false, false, false, false, false, false, false, false, false, false, false, false, false, false, false, false, false, false, false, false, false, false, false, false, false, false, false, false, false, false, false, false, false, false, false, false, false, false, false, false, false, false, false, false, false, false, false, false, false, false, false, false, false, false, false, false, false, false, false, false, false, false, false, false, false, false, false, false, false, false, false, false, false, false, false, false, false, false, false, false, false, false, false, false, false, false, false, false, false, false, false, false, false, false, false, false, false, false, false, false, false, false, false, false, false, false, false, false, false, false, false, false, false, false, false, false, false, false, false, false, false, false, false, false, false, false]"
      - "decl f19: <29>"
      - "  retn 'a'"
      - "decl f20: <30>"
      - "  retn [0, 0, 0, 0, 0, 0, 0, 0, 0, 0, 0, 0, 0, 0, 0, 0, 0, 0, 0, 0, 0, 0, 0, 0, 0, 0, 0, 0, 0, 0, 0, 0]"
      - "decl f21: <31>"
      - "  retn 'a'"
      - "decl f22: <32>"
      - "  retn [false, false, false, false, false, false, false, false, false, false, false, false, false, false, false, false, false, false, false, false, false, false, false, false, false, false, false, false, false, false, false, false, false, false, false, false, false, false, false, false, false, false, false, false, false, false, false, false, false, false, false, false, false, false, false, false, false, false, false, false, false, false, false, false, false, false, false, false, false, false, false, false, false, false, false, false, false, false, false, false, false, false, false, false, false, false, false, false, false, false, false, false, false, false, false, false, false, false, false, false, false, false, false, false, false, false, false, false, false, false, false, false, false, false, false, false, false, false, false, false, false, false, false, false, false, false, false, false, false, false, false, false, false, false, false, false, false, false, false, false, false, false, false, false, false, false, false, false, false, false, false, false, false, false, false, false, false, false, false, false, false, false, false, false, false, false, false, false, false, false, false, false, false, false, false, false, false, false, false, false, false, false, false, false, false, false, false, false, false, false, false, false, false, false, false, false, false, false, false, false, false, false, false, false, false, false, false, false, false, false, false, false, false, false, false, false, false, false, false, false, false, false, false, false, false, false, false, false, false, false, false, false, false, false, false, false, false, false, false, false, false, false, false, false, false, false, false, false, false, false, false, false, false]"
      - "decl f23: <33>"
      - "  retn 'a'"
      - "decl f24: <34>"
      - "  retn [0, 0, 0, 0, 0, 0, 0, 0, 0, 0, 0, 0, 0, 0, 0, 0, 0, 0, 0, 0, 0, 0, 0, 0, 0, 0, 0, 0, 0, 0, 0, 0]"
      - "decl f25: <35>"
      - "  retn 'a'"
      - "decl f26: <36>"
      - "  retn [false, false, false, false, false, false, false, false, false, false, false, false, false, false, false, false, false, false, false, false, false, false, false, false, false, false, false, false, false, false, false, false, false, false, false, false, false, false, false, false, false, false, false, false, false, false, false, false, false, false, false, false, false, false, false, false, false, false, false, false, false, false, false, false, false, false, false, false, false, false, false, false, false, false, false, false, false, false, false, false, false, false, false, false, false, false, false, false, false, false, false, false, false, false, false, false, false, false, false, false, false, false, false, false, false, false, false, false, false, false, false, false, false, false, false, false, false, false, false, false, false, false, false, false, false, false, false, false, false, false, false, false, false, false, false, false, false, false, false, false, false, false, false, false, false, false, false, false, false, false, false, false, false, false, false, false, false, false, false, false, false, false, false, false, false, false, false, false, false, false, false, false, false, false, false, false, false, false, false, false, false, false, false, false, false, false, false, false, false, false, false, false, false, false, false, false, false, false, false, false, false, false, false, false, false, false, false, false, false, false, false, false, false, false, false, false, false, false, false, false, false, false, false, false, false, false, false, false, false, false, false, false, false, false, false, false, false, false, false, false, false, false, false, false, false, false, false, false, false, false, false, false, false]"
      - "decl f27: <37>"
      - "  retn []"
      - "decl f28: <38>"
      - "  retn [0, 0, 0, 0, 0, 0, 0, 0, 0, 0, 0, 0, 0, 0, 0, 0, 0, 0, 0, 0, 0, 0, 0, 0, 0, 0, 0, 0, 0, 0, 0, 0]"
      - "decl f29: <39>"
      - "  retn []"
      - "decl f30: <40>"
      - "  retn [false, false, false, false, false, false, false, false, false, false, false, false, false, false, false, false, false, false, false, false, false, false, false, false, false, false, false, false, false, false, false, false, false, false, false, false, false, false, false, false, false, false, false, false, false, false, false, false, false, false, false, false, false, false, false, false, false, false, false, false, false, false, false, false, false, false, false, false, false, false, false, false, false, false, false, false, false, false, false, false, false, false, false, false, false, false, false, false, false, false, false, false, false, false, false, false, false, false, false, false, false, false, false, false, false, false, false, false, false, false, false, false, false, false, false, false, false, false, false, false, false, false, false, false, false, false, false, false, false, false, false, false, false, false, false, false, false, false, false, false, false, false, false, false, false, false, false, false, false, false, false, false, false, false, false, false, false, false, false, false, false, false, false, false, false, false, false, false, false, false, false, false, false, false, false, false, false, false, false, false, false, false, false, false, false, false, false, false, false, false, false, false, false, false, false, false, false, false, false, false, false, false, false, false, false, false, false, false, false, false, false, false, false, false, false, false, false, false, false, false, false, false, false, false, false, false, false, false, false, false, false, false, false, false, false, false, false, false, false, false, false, false, false, false, false, false, false, false, false, false, false, false, false]"
      - "decl f31: <41>"
      - "  retn []"
      - "decl f32: <42>"
      - "  retn [0, 0, 0, 0, 0, 0, 0, 0, 0, 0, 0, 0, 0, 0, 0, 0, 0, 0, 0, 0, 0, 0, 0, 0, 0, 0, 0, 0, 0, 0, 0, 0]"
      - "decl f33: <43>"
      - "  retn []"
      - "decl f34: <44>"
      - "  retn [false, false, false, false, false, false, false, false, false, false, false, false, false, false, false, false, false, false, false, false, false, false, false, false, false, false, false, false, false, false, false, false, false, false, false, false, false, false, false, false, false, false, false, false, false, false, false, false, false, false, false, false, false, false, false, false, false, false, false, false, false, false, false, false, false, false, false, false, false, false, false, false, false, false, false, false, false, false, false, false, false, false, false, false, false, false, false, false, false, false, false, false, false, false, false, false, false, false, false, false, false, false, false, false, false, false, false, false, false, false, false, false, false, false, false, false, false, false, false, false, false, false, false, false, false, false, false, false, false, false, false, false, false, false, false, false, false, false, false, false, false, false, false, false, false, false, false, false, false, false, false, false, false, false, false, false, false, false, false, false, false, false, false, false, false, false, false, false, false, false, false, false, false, false, false, false, false, false, false, false, false, false, false, false, false, false, false, false, false, false, false, false, false, false, false, false, false, false, false, false, false, false, false, false, false, false, false, false, false, false, false, false, false, false, false, false, false, false, false, false, false, false, false, false, false, false, false, false, false, false, false, false, false, false, false, false, false, false, false, false, false, false, false, false, false, false, false, false, false, false, false, false, false, false, false, false, false, false, false, false, false, false, false, false, false, false, false, false, false, false, false, false, false, false, false, false, false, false, false, false, false, false, false, false, false, false, false, false, false, false, false, false, false, false, false, false, false, false, false, false, false, false, false, false, false, false, false, false, false, false, false, false, false, false, false, false, false, false, false, false, false, false, false, false, false, false, false, false, false, false, false, false, false, false, false, false, false, false, false, false, false, false, false, false, false, false, false, false, false, false, false, false, false, false, false, false, false, false, false, false, false, false, false, false, false, false, false, false, false, false, false, false, false, false, false, false, false, false, false, false, false, false, false, false, false, false, false, false, false, false, false, false, false, false, false, false, false, false, false, false, false, false, false, false, false, false, false, false, false, false, false, false, false, false, false, false, false, false, false, false, false, false, false, false, false, false, false, false, false, false, false, false, false, false, false, false, false, false, false, false, false, false, false, false, false, false, false, false, false, false, false, false, false, false, false, false, false, false, false, false, false, false, false, false, false, false, false, false, false, false, false, false, false, false, false, false, false, false, false, false, false, false, false, false, false, false, false, false, false, false, false, false, false, false, false, false, false, false, false, false, false, false, false, false, false, false]"
      - "decl f35: <45>"
      - "  retn []group"
      - "decl f36: <46>"
      - "  retn [0, 0, 0, 0, 0, 0, 0, 0, 0, 0, 0, 0, 0, 0, 0, 0, 0, 0, 0, 0, 0, 0, 0, 0, 0, 0, 0, 0, 0, 0, 0, 0, 0, 0, 0, 0, 0, 0, 0, 0, 0, 0, 0, 0, 0, 0, 0, 0, 0, 0, 0, 0, 0, 0, 0, 0, 0, 0, 0, 0, 0, 0, 0, 0]"
      - "decl f37: <47>"
      - "  retn []group"
      - "decl f38: <48>"
      - "  retn [false, false, false, false, false, false, false, false, false, false, false, false, false, false, false, false, false, false, false, false, false, false, false, false, false, false, false, false, false, false, false, false, false, false, false, false, false, false, false, false, false, false, false, false, false, false, false, false, false, false, false, false, false, false, false, false, false, false, false, false, false, false, false, false, false, false, false, false, false, false, false, false, false, false, false, false, false, false, false, false, false, false, false, false, false, false, false, false, false, false, false, false, false, false, false, false, false, false, false, false, false, false, false, false, false, false, false, false, false, false, false, false, false, false, false, false, false, false, false, false, false, false, false, false, false, false, false, false, false, false, false, false, false, false, false, false, false, false, false, false, false, false, false, false, false, false, false, false, false, false, false, false, false, false, false, false, false, false, false, false, false, false, false, false, false, false, false, false, false, false, false, false, false, false, false, false, false, false, false, false, false, false, false, false, false, false, false, false, false, false, false, false, false, false, false, false, false, false, false, false, false, false, false, false, false, false, false, false, false, false, false, false, false, false, false, false, false, false, false, false, false, false, false, false, false, false, false, false, false, false, false, false, false, false, false, false, false, false, false, false, false, false, false, false, false, false, false, false, false, false, false, false, false, false, false, false, false, false, false, false, false, false, false, false, false, false, false, false, false, false, false, false, false, false, false, false, false, false, false, false, false, false, false, false, false, false, false, false, false, false, false, false, false, false, false, false, false, false, false, false, false, false, false, false, false, false, false, false, false, false, false, false, false, false, false, false, false, false, false, false, false, false, false, false, false, false, false, false, false, false, false, false, false, false, false, false, false, false, false, false, false, false, false, false, false, false, false, false, false, false, false, false, false, false, false, false, false, false, false, false, false, false, false, false, false, false, false, false, false, false, false, false, false, false, false, false, false, false, false, false, false, false, false, false, false, false, false, false, false, false, false, false, false, false, false, false, false, false, false, false, false, false, false, false, false, false, false, false, false, false, false, false, false, false, false, false, false, false, false, false, false, false, false, false, false, false, false, false, false, false, false, false, false, false, false, false, false, false, false, false, false, false, false, false, false, false, false, false, false, false, false, false, false, false, false, false, false, false, false, false, false, false, false, false, false, false, false, false, false, false, false, false, false, false, false, false, false, false, false, false, false, false, false, false, false, false, false, false, false, false, false, false, false, false, false, false, false, false, false, false, false, false, false, false, false, false]"
      - "decl f39: <49>"
      - "  retn []group"
      - "decl f40: <50>"
      - "  retn [0, 0, 0, 0, 0, 0, 0, 0, 0, 0, 0, 0, 0, 0, 0, 0, 0, 0, 0, 0, 0, 0, 0, 0, 0, 0, 0, 0, 0, 0, 0, 0, 0, 0, 0, 0, 0, 0, 0, 0, 0, 0, 0, 0, 0, 0, 0, 0, 0, 0, 0, 0, 0, 0, 0, 0, 0, 0, 0, 0, 0, 0, 0, 0]"
      - "decl f41: <51>"
      - "  retn []group"
      - "decl f42: <52>"
      - "  retn [false, false, false, false, false, false, false, false]"
      - "decl f43: <53>"
      - "  retn 0"
      - "decl f44: <54>"
      - "  retn [0]"
      - "decl f45: <55>"
      - "  retn 0"
      - "decl f46: <56>"
      - "  retn [false, false, false, false, false, false, false, false]"
      - "decl f47: <57>"
      - "  retn 0"
      - "decl f48: <58>"
      - "  retn [0]"
      - "decl f49: <59>"
      - "  retn 0"
      - "decl f50: <60>"
      - "  retn [false, false, false, false, false, false, false, false, false, false, false, false, false, false, false, false]"
      - "decl f51: <61>"
      - "  retn 0"
      - "decl f52: <62>"
      - "  retn [0, 0]"
      - "decl f53: <63>"
      - "  retn 0"
      - "decl f54: <64>"
      - "  retn [false, false, false, false, false, false, false, false, false, false, false, false, false, false, false, false]"
      - "decl f55: <65>"
      - "  retn 0"
      - "decl f56: <66>"
      - "  retn [0, 0]"
      - "decl f57: <67>"
      - "  retn 0"
      - "decl f58: <68>"
      - "  retn [false, false, false, false, false, false, false, false, false, false, false, false, false, false, false, false, false, false, false, false, false, false, false, false, false, false, false, false, false, false, false, false]"
      - "decl f59: <69>"
      - "  retn 0"
      - "decl f60: <70>"
      - "  retn [0, 0, 0, 0]"
      - "decl f61: <71>"
      - "  retn 0"
      - "decl f62: <72>"
      - "  retn [false, false, false, false, false, false, false, false, false, false, false, false, false, false, false, false, false, false, false, false, false, false, false, false, false, false, false, false, false, false, false, false]"
      - "decl f63: <73>"
      - "  retn 0"
      - "decl f64: <74>"
      - "  retn [0, 0, 0, 0]"
      - "decl f65: <75>"
      - "  retn 0"
      - "decl f66: <76>"
      - "  retn [false, false, false, false, false, false, false, false, false, false, false, false, false, false, false, false, false, false, false, false, false, false, false, false, false, false, false, false, false, false, false, false, false, false, false, false, false, false, false, false, false, false, false, false, false, false, false, false, false, false, false, false, false, false, false, false, false, false, false, false, false, false, false, false]"
      - "decl f67: <77>"
      - "  retn 0"
      - "decl f68: <78>"
      - "  retn [0, 0, 0, 0, 0, 0, 0, 0]"
      - "decl f69: <79>"
      - "  retn 0"
      - "decl f70: <80>"
      - "  retn [false, false, false, false, false, false, false, false, false, false, false, false, false, false, false, false, false, false, false, false, false, false, false, false, false, false, false, false, false, false, false, false, false, false, false, false, false, false, false, false, false, false, false, false, false, false, false, false, false, false, false, false, false, false, false, false, false, false, false, false, false, false, false, false]"
      - "decl f71: <81>"
      - "  retn 0"
      - "decl f72: <82>"
      - "  retn [0, 0, 0, 0, 0, 0, 0, 0]"
      - "decl f73: <83>"
      - "  retn 0"
      - "decl f74: <84>"
      - "  retn [false, false, false, false, false, false, false, false, false, false, false, false, false, false, false, false, false, false, false, false, false, false, false, false, false, false, false, false, false, false, false, false, false, false, false, false, false, false, false, false, false, false, false, false, false, false, false, false, false, false, false, false, false, false, false, false, false, false, false, false, false, false, false, false, false, false, false, false, false, false, false, false, false, false, false, false, false, false, false, false, false, false, false, false, false, false, false, false, false, false, false, false, false, false, false, false, false, false, false, false, false, false, false, false, false, false, false, false, false, false, false, false, false, false, false, false, false, false, false, false, false, false, false, false, false, false, false, false]"
      - "decl f75: <85>"
      - "  retn 0"
      - "decl f76: <86>"
      - "  retn [0, 0, 0, 0, 0, 0, 0, 0, 0, 0, 0, 0, 0, 0, 0, 0]"
      - "decl f77: <87>"
      - "  retn 0"
      - "decl f78: <88>"
      - "  retn [false, false, false, false, false, false, false, false, false, false, false, false, false, false, false, false, false, false, false, false, false, false, false, false, false, false, false, false, false, false, false, false, false, false, false, false, false, false, false, false, false, false, false, false, false, false, false, false, false, false, false, false, false, false, false, false, false, false, false, false, false, false, false, false, false, false, false, false, false, false, false, false, false, false, false, false, false, false, false, false, false, false, false, false, false, false, false, false, false, false, false, false, false, false, false, false, false, false, false, false, false, false, false, false, false, false, false, false, false, false, false, false, false, false, false, false, false, false, false, false, false, false, false, false, false, false, false, false]"
      - "decl f79: <89>"
      - "  retn 0"
      - "decl f80: <90>"
      - "  retn [0, 0, 0, 0, 0, 0, 0, 0, 0, 0, 0, 0, 0, 0, 0, 0]"
      - "decl f81: <91>"
      - "  retn 0"
      - "decl f82: <92>"
      - "  retn [false, false, false, false, false, false, false, false]"
      - "decl f83: <93>"
      - "  retn 0"
      - "decl f84: <94>"
      - "  retn [0]"
      - "decl f85: <95>"
      - "  retn 0"
      - "decl f86: <96>"
      - "  retn [false, false, false, false, false, false, false, false]"
      - "decl f87: <97>"
      - "  retn 0"
      - "decl f88: <98>"
      - "  retn [0]"
      - "decl f89: <99>"
      - "  retn 0"
      - "decl f90: <100>"
      - "  retn [false, false, false, false, false, false, false, false, false, false, false, false, false, false, false, false]"
      - "decl f91: <101>"
      - "  retn 0"
      - "decl f92: <102>"
      - "  retn [0, 0]"
      - "decl f93: <103>"
      - "  retn 0"
      - "decl f94: <104>"
      - "  retn [false, false, false, false, false, false, false, false, false, false, false, false, false, false, false, false]"
      - "decl f95: <105>"
      - "  retn 0"
      - "decl f96: <106>"
      - "  retn [0, 0]"
      - "decl f97: <107>"
      - "  retn 0"
      - "decl f98: <108>"
      - "  retn [false, false, false, false, false, false, false, false, false, false, false, false, false, false, false, false, false, false, false, false, false, false, false, false, false, false, false, false, false, false, false, false]"
      - "decl f99: <109>"
      - "  retn 0"
      - "decl f100: <110>"
      - "  retn [0, 0, 0, 0]"
      - "decl f101: <111>"
      - "  retn 0"
      - "decl f102: <112>"
      - "  retn [false, false, false, false, false, false, false, false, false, false, false, false, false, false, false, false, false, false, false, false, false, false, false, false, false, false, false, false, false, false, false, false]"
      - "decl f103: <113>"
      - "  retn 0"
      - "decl f104: <114>"
      - "  retn [0, 0, 0, 0]"
      - "decl f105: <115>"
      - "  retn 0"
      - "decl f106: <116>"
      - "  retn [false, false, false, false, false, false, false, false, false, false, false, false, false, false, false, false, false, false, false, false, false, false, false, false, false, false, false, false, false, false, false, false, false, false, false, false, false, false, false, false, false, false, false, false, false, false, false, false, false, false, false, false, false, false, false, false, false, false, false, false, false, false, false, false]"
      - "decl f107: <117>"
      - "  retn 0"
      - "decl f108: <118>"
      - "  retn [0, 0, 0, 0, 0, 0, 0, 0]"
      - "decl f109: <119>"
      - "  retn 0"
      - "decl f110: <120>"
      - "  retn [false, false, false, false, false, false, false, false, false, false, false, false, false, false, false, false, false, false, false, false, false, false, false, false, false, false, false, false, false, false, false, false, false, false, false, false, false, false, false, false, false, false, false, false, false, false, false, false, false, false, false, false, false, false, false, false, false, false, false, false, false, false, false, false]"
      - "decl f111: <121>"
      - "  retn 0"
      - "decl f112: <122>"
      - "  retn [0, 0, 0, 0, 0, 0, 0, 0]"
      - "decl f113: <123>"
      - "  retn 0"
      - "decl f114: <124>"
      - "  retn [false, false, false, false, false, false, false, false, false, false, false, false, false, false, false, false, false, false, false, false, false, false, false, false, false, false, false, false, false, false, false, false, false, false, false, false, false, false, false, false, false, false, false, false, false, false, false, false, false, false, false, false, false, false, false, false, false, false, false, false, false, false, false, false, false, false, false, false, false, false, false, false, false, false, false, false, false, false, false, false, false, false, false, false, false, false, false, false, false, false, false, false, false, false, false, false, false, false, false, false, false, false, false, false, false, false, false, false, false, false, false, false, false, false, false, false, false, false, false, false, false, false, false, false, false, false, false, false]"
      - "decl f115: <125>"
      - "  retn 0"
      - "decl f116: <126>"
      - "  retn [0, 0, 0, 0, 0, 0, 0, 0, 0, 0, 0, 0, 0, 0, 0, 0]"
      - "decl f117: <127>"
      - "  retn 0"
      - "decl f118: <128>"
      - "  retn [false, false, false, false, false, false, false, false, false, false, false, false, false, false, false, false, false, false, false, false, false, false, false, false, false, false, false, false, false, false, false, false, false, false, false, false, false, false, false, false, false, false, false, false, false, false, false, false, false, false, false, false, false, false, false, false, false, false, false, false, false, false, false, false, false, false, false, false, false, false, false, false, false, false, false, false, false, false, false, false, false, false, false, false, false, false, false, false, false, false, false, false, false, false, false, false, false, false, false, false, false, false, false, false, false, false, false, false, false, false, false, false, false, false, false, false, false, false, false, false, false, false, false, false, false, false, false, false]"
      - "decl f119: <129>"
      - "  retn 0"
      - "decl f120: <130>"
      - "  retn [0, 0, 0, 0, 0, 0, 0, 0, 0, 0, 0, 0, 0, 0, 0, 0]"
      - "decl f121: <131>"
      - "  retn 0"
      - ""
    output:
      - input_file: input/main_tuple.in
        output:
          registers:
            r0:
              type: bool
              value: "true"
<<<<<<< HEAD
    initial_ast: 96cbeced2b58af807337c697110c8309f69182d428c25e5010997d0067db4e17
    imports_resolved_ast: 4fc6c36cf70c4aa0533361e7e6e0b567ac289e17551070e23e727f6966e48b89
    canonicalized_ast: 4fc6c36cf70c4aa0533361e7e6e0b567ac289e17551070e23e727f6966e48b89
    type_inferenced_ast: 99674d64dac7471b1c41dc533af5f7d751d006b221ce07f4cf7ceed5a99da2a6
=======
    initial_ast: c471e6d8ce270425a0571879ebc21fa39e4a13628c316b1a6f6d81c4b315b843
    imports_resolved_ast: 97c1390122b1ba6377ef0cf4c2f3a0eb0218f3d52f53d44e1bc63d0243beddb9
    canonicalized_ast: 97c1390122b1ba6377ef0cf4c2f3a0eb0218f3d52f53d44e1bc63d0243beddb9
    type_inferenced_ast: 12204c49694d41d2040ccbed54e7f48e9e48f0f05e96a5161722d1902aff7d57
>>>>>>> 03f78d56
<|MERGE_RESOLUTION|>--- conflicted
+++ resolved
@@ -271,14 +271,7 @@
             r0:
               type: bool
               value: "true"
-<<<<<<< HEAD
-    initial_ast: 96cbeced2b58af807337c697110c8309f69182d428c25e5010997d0067db4e17
-    imports_resolved_ast: 4fc6c36cf70c4aa0533361e7e6e0b567ac289e17551070e23e727f6966e48b89
-    canonicalized_ast: 4fc6c36cf70c4aa0533361e7e6e0b567ac289e17551070e23e727f6966e48b89
-    type_inferenced_ast: 99674d64dac7471b1c41dc533af5f7d751d006b221ce07f4cf7ceed5a99da2a6
-=======
-    initial_ast: c471e6d8ce270425a0571879ebc21fa39e4a13628c316b1a6f6d81c4b315b843
-    imports_resolved_ast: 97c1390122b1ba6377ef0cf4c2f3a0eb0218f3d52f53d44e1bc63d0243beddb9
-    canonicalized_ast: 97c1390122b1ba6377ef0cf4c2f3a0eb0218f3d52f53d44e1bc63d0243beddb9
-    type_inferenced_ast: 12204c49694d41d2040ccbed54e7f48e9e48f0f05e96a5161722d1902aff7d57
->>>>>>> 03f78d56
+    initial_ast: 57b68b88db05a381b0679f490979506ba517b29c0221529ccdc706e27a2d6733
+    imports_resolved_ast: 250cf780dfcffbc7ea555047c597903ff8318dcabf7aa126927fe98a93771929
+    canonicalized_ast: 250cf780dfcffbc7ea555047c597903ff8318dcabf7aa126927fe98a93771929
+    type_inferenced_ast: c51587f5ef5a23f41c8c0bc4048862d8966d5b9ecd4bac67804d69e0cc1699ff