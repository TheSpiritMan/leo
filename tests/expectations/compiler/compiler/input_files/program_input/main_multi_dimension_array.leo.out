---
namespace: Compile
expectation: Pass
outputs:
  - circuit:
      num_public_variables: 0
      num_private_variables: 224
      num_constraints: 224
      at: ccf19b025615a81b1f19967fd069c140849429e932a38b245cda98b9acea2191
      bt: 57f1871a8d1ff309df7590b6b67374f185bb1b17d18e0bad3d75c9f537675e70
      ct: b92d53399a71512b25b4ee9f35327fe8a8e658b444fcf397b0d8cd6790448ff5
    ir:
      - "decl f0: <0>"
      - "  store &v1, ((v0), (), (), ())"
      - "  log INFO, \"x: \", v2, \"\""
      - "  store &v3, [[[0, 0, 0], [0, 0, 0]], [[0, 0, 0], [0, 0, 0]]]"
      - "  log INFO, \"y: \", [[[0, 0, 0], [0, 0, 0]], [[0, 0, 0], [0, 0, 0]]], \"\""
      - "  aget &v4, v2, 0"
      - "  aget &v5, v4, 0"
      - "  aget &v6, v5, 0"
      - "  eq &v7, v6, 0"
      - "  aget &v8, v2, 1"
      - "  aget &v9, v8, 1"
      - "  aget &v10, v9, 2"
      - "  eq &v11, v10, 0"
      - "  and &v12, v7, v11"
      - "  retn v12"
      - ""
    output:
      - input_file: input/main_multi_dimension_array.in
        output:
          registers:
            r0:
              type: bool
              value: "true"
<<<<<<< HEAD
    initial_ast: a2646afd34522d62c921918c0110ee95c98b977a02485803031e49dba77f8e52
    imports_resolved_ast: a2646afd34522d62c921918c0110ee95c98b977a02485803031e49dba77f8e52
    canonicalized_ast: 0159f747c1fcf2a1b65658c6df47661384dd8d5b79369f5a1414188d781b4eb6
    type_inferenced_ast: 91eca7954ffed3c42b7c44ad0d8ec7fec9853ecb0546e05fa8d00c5a530fe6f7
=======
    initial_ast: f74b907c08c1bfd4d2afc9df5589bc2aed1923db5e858c5cc6046f5aed735cf2
    imports_resolved_ast: 6d70609f85ed94459de8f43f955264c3261a8078dbf4bf528ce0088305d23b3c
    canonicalized_ast: 9ad6397486392caa67aba505a6404fbfb824be83d6b548eaab6a301d1fca52b5
    type_inferenced_ast: 0c8d039bf361d66861ccfd4c817408baef514b13b1542079a5d23301bdb0582a
>>>>>>> 0e96bf8d
<|MERGE_RESOLUTION|>--- conflicted
+++ resolved
@@ -4,28 +4,11 @@
 outputs:
   - circuit:
       num_public_variables: 0
-      num_private_variables: 224
-      num_constraints: 224
-      at: ccf19b025615a81b1f19967fd069c140849429e932a38b245cda98b9acea2191
-      bt: 57f1871a8d1ff309df7590b6b67374f185bb1b17d18e0bad3d75c9f537675e70
-      ct: b92d53399a71512b25b4ee9f35327fe8a8e658b444fcf397b0d8cd6790448ff5
-    ir:
-      - "decl f0: <0>"
-      - "  store &v1, ((v0), (), (), ())"
-      - "  log INFO, \"x: \", v2, \"\""
-      - "  store &v3, [[[0, 0, 0], [0, 0, 0]], [[0, 0, 0], [0, 0, 0]]]"
-      - "  log INFO, \"y: \", [[[0, 0, 0], [0, 0, 0]], [[0, 0, 0], [0, 0, 0]]], \"\""
-      - "  aget &v4, v2, 0"
-      - "  aget &v5, v4, 0"
-      - "  aget &v6, v5, 0"
-      - "  eq &v7, v6, 0"
-      - "  aget &v8, v2, 1"
-      - "  aget &v9, v8, 1"
-      - "  aget &v10, v9, 2"
-      - "  eq &v11, v10, 0"
-      - "  and &v12, v7, v11"
-      - "  retn v12"
-      - ""
+      num_private_variables: 223
+      num_constraints: 223
+      at: 87fe022f8971e90450cc219824d04ea84f08040429143393193aa2de0321759f
+      bt: 65e18f4e1e32d72f87d238401f8397b5d8ba20e7da7d50cc5930faa5673cdb77
+      ct: 389354117abccc4ef9f4822705889f64f1d16b7e0d2adae52005c7b91b0ccabb
     output:
       - input_file: input/main_multi_dimension_array.in
         output:
@@ -33,14 +16,7 @@
             r0:
               type: bool
               value: "true"
-<<<<<<< HEAD
-    initial_ast: a2646afd34522d62c921918c0110ee95c98b977a02485803031e49dba77f8e52
-    imports_resolved_ast: a2646afd34522d62c921918c0110ee95c98b977a02485803031e49dba77f8e52
-    canonicalized_ast: 0159f747c1fcf2a1b65658c6df47661384dd8d5b79369f5a1414188d781b4eb6
-    type_inferenced_ast: 91eca7954ffed3c42b7c44ad0d8ec7fec9853ecb0546e05fa8d00c5a530fe6f7
-=======
     initial_ast: f74b907c08c1bfd4d2afc9df5589bc2aed1923db5e858c5cc6046f5aed735cf2
     imports_resolved_ast: 6d70609f85ed94459de8f43f955264c3261a8078dbf4bf528ce0088305d23b3c
     canonicalized_ast: 9ad6397486392caa67aba505a6404fbfb824be83d6b548eaab6a301d1fca52b5
-    type_inferenced_ast: 0c8d039bf361d66861ccfd4c817408baef514b13b1542079a5d23301bdb0582a
->>>>>>> 0e96bf8d
+    type_inferenced_ast: 0c8d039bf361d66861ccfd4c817408baef514b13b1542079a5d23301bdb0582a