--- conflicted
+++ resolved
@@ -266,14 +266,7 @@
             r0:
               type: bool
               value: "true"
-<<<<<<< HEAD
-    initial_ast: 38b44f1767b9084530bc369e04e8f7e4dad2ddf32347c19d8e5cd8f7978f0928
-    imports_resolved_ast: ff179f6ed2b2accdfe6de1b5d6b423c347320d9270bd4e07971919a365d338d8
-    canonicalized_ast: b0bc47552070af22f4408d1ff3eb8163972e6c944a76e35be0cd4160ebb77815
-    type_inferenced_ast: 78a74174bb087775068d666320114c6819fb50cd1cce7278fd946f9eea235e99
-=======
-    initial_ast: c6a04922e517c734796d3e706c2fef328b48f4fddba26e6cd55325a9b588ec7d
-    imports_resolved_ast: 023a18d8cbf29eb292c7a0d090b13cdb807d466f468c65ccef87adb6e7da2945
-    canonicalized_ast: cf75dd044028afba3bd7b5206d5849dffd9cad57e3d1a028ea3be13ab52e90ad
-    type_inferenced_ast: 9c5fc7a92ef4cd5d35af4f00a1835987ca68ae4e27a8e5345dda32a34c70b200
->>>>>>> 03f78d56
+    initial_ast: 8b99f2b5ae2fa4ee4fdc5adfb77b723885ecbe207fe99843ee8af6853e7dbc98
+    imports_resolved_ast: d300ba7253008db5df56041870c0b7a64bc843a616b60f585c68d47fead18a83
+    canonicalized_ast: 35aed3724851b8fe7b9c849539a180afe1c441ed943064d712b8ae050b692b81
+    type_inferenced_ast: 023b44644e8195d0ba8d4c8f9e211e85f66a101a0eecbbaf6df794ff41be7789