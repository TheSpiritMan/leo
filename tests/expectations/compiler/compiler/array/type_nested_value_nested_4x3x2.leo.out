---
namespace: Compile
expectation: Pass
outputs:
  - circuit:
      num_public_variables: 0
      num_private_variables: 2
      num_constraints: 2
      at: 401937c524c61a28b4fab76d7a1f85bb628850012af62362a0922610372faf92
      bt: cdf9a9cee4f2edf55111a95ae60bde9801080f6bde638a5c79273a39a2f9f7f5
      ct: 643d5437104296e21d906ecb15b2c96ad278f20cfc4af53b12bb6069bd853726
    ir:
      - "decl f0: <0>"
      - "  store &v1, ((v0), (), (), ())"
      - "  store &v3, [[[0, 0], [0, 0], [0, 0]], [[0, 0], [0, 0], [0, 0]], [[0, 0], [0, 0], [0, 0]], [[0, 0], [0, 0], [0, 0]]]"
      - "  store &v4, [[[0, 0], [0, 0], [0, 0]], [[0, 0], [0, 0], [0, 0]], [[0, 0], [0, 0], [0, 0]], [[0, 0], [0, 0], [0, 0]]]"
      - "  eq &v5, true, v2"
      - "  retn v5"
      - "decl f1: <6>"
      - "  retn [false, false, false, false, false, false, false, false, false, false, false, false, false, false, false, false, false, false, false, false, false, false, false, false, false, false, false, false, false, false, false, false, false, false, false, false, false, false, false, false, false, false, false, false, false, false, false, false, false, false, false, false, false, false, false, false, false, false, false, false, false, false, false, false, false, false, false, false, false, false, false, false, false, false, false, false, false, false, false, false, false, false, false, false, false, false, false, false, false, false, false, false, false, false, false, false, false, false, false, false, false, false, false, false, false, false, false, false, false, false, false, false, false, false, false, false, false, false, false, false, false, false, false, false, false, false, false, false, false, false, false, false, false, false, false, false, false, false, false, false, false, false, false, false, false, false, false, false, false, false, false, false, false, false, false, false, false, false, false, false, false, false, false, false, false, false, false, false, false, false, false, false, false, false, false, false, false, false, false, false, false, false, false, false, false, false, false, false, false, false, false, false, false, false, false, false, false, false, false, false, false, false, false, false, false, false, false, false, false, false, false, false, false, false, false, false, false, false, false, false, false, false, false, false, false, false, false, false, false, false, false, false, false, false, false, false, false, false, false, false, false, false, false, false, false, false, false, false, false, false, false, false, false, false, false, false]"
      - "decl f2: <7>"
      - "  retn aleo1qnr4dkkvkgfqph0vzc3y6z2eu975wnpz2925ntjccd5cfqxtyu8sta57j8"
      - "decl f3: <8>"
      - "  retn [0, 0, 0, 0, 0, 0, 0, 0, 0, 0, 0, 0, 0, 0, 0, 0, 0, 0, 0, 0, 0, 0, 0, 0, 0, 0, 0, 0, 0, 0, 0, 0]"
      - "decl f4: <9>"
      - "  retn aleo1qnr4dkkvkgfqph0vzc3y6z2eu975wnpz2925ntjccd5cfqxtyu8sta57j8"
      - "decl f5: <10>"
      - "  retn [false, false, false, false, false, false, false, false, false, false, false, false, false, false, false, false, false, false, false, false, false, false, false, false, false, false, false, false, false, false, false, false, false, false, false, false, false, false, false, false, false, false, false, false, false, false, false, false, false, false, false, false, false, false, false, false, false, false, false, false, false, false, false, false, false, false, false, false, false, false, false, false, false, false, false, false, false, false, false, false, false, false, false, false, false, false, false, false, false, false, false, false, false, false, false, false, false, false, false, false, false, false, false, false, false, false, false, false, false, false, false, false, false, false, false, false, false, false, false, false, false, false, false, false, false, false, false, false, false, false, false, false, false, false, false, false, false, false, false, false, false, false, false, false, false, false, false, false, false, false, false, false, false, false, false, false, false, false, false, false, false, false, false, false, false, false, false, false, false, false, false, false, false, false, false, false, false, false, false, false, false, false, false, false, false, false, false, false, false, false, false, false, false, false, false, false, false, false, false, false, false, false, false, false, false, false, false, false, false, false, false, false, false, false, false, false, false, false, false, false, false, false, false, false, false, false, false, false, false, false, false, false, false, false, false, false, false, false, false, false, false, false, false, false, false, false, false, false, false, false, false, false, false, false, false, false]"
      - "decl f6: <11>"
      - "  retn aleo1qnr4dkkvkgfqph0vzc3y6z2eu975wnpz2925ntjccd5cfqxtyu8sta57j8"
      - "decl f7: <12>"
      - "  retn [0, 0, 0, 0, 0, 0, 0, 0, 0, 0, 0, 0, 0, 0, 0, 0, 0, 0, 0, 0, 0, 0, 0, 0, 0, 0, 0, 0, 0, 0, 0, 0]"
      - "decl f8: <13>"
      - "  retn aleo1qnr4dkkvkgfqph0vzc3y6z2eu975wnpz2925ntjccd5cfqxtyu8sta57j8"
      - "decl f9: <14>"
      - "  retn [false]"
      - "decl f10: <15>"
      - "  retn false"
      - "decl f11: <16>"
      - "  retn [0]"
      - "decl f12: <17>"
      - "  retn false"
      - "decl f13: <18>"
      - "  retn [false]"
      - "decl f14: <19>"
      - "  retn false"
      - "decl f15: <20>"
      - "  retn [0]"
      - "decl f16: <21>"
      - "  retn false"
      - "decl f17: <22>"
      - "  retn [false, false, false, false, false, false, false, false, false, false, false, false, false, false, false, false, false, false, false, false, false, false, false, false, false, false, false, false, false, false, false, false, false, false, false, false, false, false, false, false, false, false, false, false, false, false, false, false, false, false, false, false, false, false, false, false, false, false, false, false, false, false, false, false, false, false, false, false, false, false, false, false, false, false, false, false, false, false, false, false, false, false, false, false, false, false, false, false, false, false, false, false, false, false, false, false, false, false, false, false, false, false, false, false, false, false, false, false, false, false, false, false, false, false, false, false, false, false, false, false, false, false, false, false, false, false, false, false, false, false, false, false, false, false, false, false, false, false, false, false, false, false, false, false, false, false, false, false, false, false, false, false, false, false, false, false, false, false, false, false, false, false, false, false, false, false, false, false, false, false, false, false, false, false, false, false, false, false, false, false, false, false, false, false, false, false, false, false, false, false, false, false, false, false, false, false, false, false, false, false, false, false, false, false, false, false, false, false, false, false, false, false, false, false, false, false, false, false, false, false, false, false, false, false, false, false, false, false, false, false, false, false, false, false, false, false, false, false, false, false, false, false, false, false, false, false, false, false, false, false, false, false, false]"
      - "decl f18: <23>"
      - "  retn 'a'"
      - "decl f19: <24>"
      - "  retn [0, 0, 0, 0, 0, 0, 0, 0, 0, 0, 0, 0, 0, 0, 0, 0, 0, 0, 0, 0, 0, 0, 0, 0, 0, 0, 0, 0, 0, 0, 0, 0]"
      - "decl f20: <25>"
      - "  retn 'a'"
      - "decl f21: <26>"
      - "  retn [false, false, false, false, false, false, false, false, false, false, false, false, false, false, false, false, false, false, false, false, false, false, false, false, false, false, false, false, false, false, false, false, false, false, false, false, false, false, false, false, false, false, false, false, false, false, false, false, false, false, false, false, false, false, false, false, false, false, false, false, false, false, false, false, false, false, false, false, false, false, false, false, false, false, false, false, false, false, false, false, false, false, false, false, false, false, false, false, false, false, false, false, false, false, false, false, false, false, false, false, false, false, false, false, false, false, false, false, false, false, false, false, false, false, false, false, false, false, false, false, false, false, false, false, false, false, false, false, false, false, false, false, false, false, false, false, false, false, false, false, false, false, false, false, false, false, false, false, false, false, false, false, false, false, false, false, false, false, false, false, false, false, false, false, false, false, false, false, false, false, false, false, false, false, false, false, false, false, false, false, false, false, false, false, false, false, false, false, false, false, false, false, false, false, false, false, false, false, false, false, false, false, false, false, false, false, false, false, false, false, false, false, false, false, false, false, false, false, false, false, false, false, false, false, false, false, false, false, false, false, false, false, false, false, false, false, false, false, false, false, false, false, false, false, false, false, false, false, false, false, false, false, false]"
      - "decl f22: <27>"
      - "  retn 'a'"
      - "decl f23: <28>"
      - "  retn [0, 0, 0, 0, 0, 0, 0, 0, 0, 0, 0, 0, 0, 0, 0, 0, 0, 0, 0, 0, 0, 0, 0, 0, 0, 0, 0, 0, 0, 0, 0, 0]"
      - "decl f24: <29>"
      - "  retn 'a'"
      - "decl f25: <30>"
      - "  retn [false, false, false, false, false, false, false, false, false, false, false, false, false, false, false, false, false, false, false, false, false, false, false, false, false, false, false, false, false, false, false, false, false, false, false, false, false, false, false, false, false, false, false, false, false, false, false, false, false, false, false, false, false, false, false, false, false, false, false, false, false, false, false, false, false, false, false, false, false, false, false, false, false, false, false, false, false, false, false, false, false, false, false, false, false, false, false, false, false, false, false, false, false, false, false, false, false, false, false, false, false, false, false, false, false, false, false, false, false, false, false, false, false, false, false, false, false, false, false, false, false, false, false, false, false, false, false, false, false, false, false, false, false, false, false, false, false, false, false, false, false, false, false, false, false, false, false, false, false, false, false, false, false, false, false, false, false, false, false, false, false, false, false, false, false, false, false, false, false, false, false, false, false, false, false, false, false, false, false, false, false, false, false, false, false, false, false, false, false, false, false, false, false, false, false, false, false, false, false, false, false, false, false, false, false, false, false, false, false, false, false, false, false, false, false, false, false, false, false, false, false, false, false, false, false, false, false, false, false, false, false, false, false, false, false, false, false, false, false, false, false, false, false, false, false, false, false, false, false, false, false, false, false]"
      - "decl f26: <31>"
      - "  retn []"
      - "decl f27: <32>"
      - "  retn [0, 0, 0, 0, 0, 0, 0, 0, 0, 0, 0, 0, 0, 0, 0, 0, 0, 0, 0, 0, 0, 0, 0, 0, 0, 0, 0, 0, 0, 0, 0, 0]"
      - "decl f28: <33>"
      - "  retn []"
      - "decl f29: <34>"
      - "  retn [false, false, false, false, false, false, false, false, false, false, false, false, false, false, false, false, false, false, false, false, false, false, false, false, false, false, false, false, false, false, false, false, false, false, false, false, false, false, false, false, false, false, false, false, false, false, false, false, false, false, false, false, false, false, false, false, false, false, false, false, false, false, false, false, false, false, false, false, false, false, false, false, false, false, false, false, false, false, false, false, false, false, false, false, false, false, false, false, false, false, false, false, false, false, false, false, false, false, false, false, false, false, false, false, false, false, false, false, false, false, false, false, false, false, false, false, false, false, false, false, false, false, false, false, false, false, false, false, false, false, false, false, false, false, false, false, false, false, false, false, false, false, false, false, false, false, false, false, false, false, false, false, false, false, false, false, false, false, false, false, false, false, false, false, false, false, false, false, false, false, false, false, false, false, false, false, false, false, false, false, false, false, false, false, false, false, false, false, false, false, false, false, false, false, false, false, false, false, false, false, false, false, false, false, false, false, false, false, false, false, false, false, false, false, false, false, false, false, false, false, false, false, false, false, false, false, false, false, false, false, false, false, false, false, false, false, false, false, false, false, false, false, false, false, false, false, false, false, false, false, false, false, false]"
      - "decl f30: <35>"
      - "  retn []"
      - "decl f31: <36>"
      - "  retn [0, 0, 0, 0, 0, 0, 0, 0, 0, 0, 0, 0, 0, 0, 0, 0, 0, 0, 0, 0, 0, 0, 0, 0, 0, 0, 0, 0, 0, 0, 0, 0]"
      - "decl f32: <37>"
      - "  retn []"
      - "decl f33: <38>"
      - "  retn [false, false, false, false, false, false, false, false, false, false, false, false, false, false, false, false, false, false, false, false, false, false, false, false, false, false, false, false, false, false, false, false, false, false, false, false, false, false, false, false, false, false, false, false, false, false, false, false, false, false, false, false, false, false, false, false, false, false, false, false, false, false, false, false, false, false, false, false, false, false, false, false, false, false, false, false, false, false, false, false, false, false, false, false, false, false, false, false, false, false, false, false, false, false, false, false, false, false, false, false, false, false, false, false, false, false, false, false, false, false, false, false, false, false, false, false, false, false, false, false, false, false, false, false, false, false, false, false, false, false, false, false, false, false, false, false, false, false, false, false, false, false, false, false, false, false, false, false, false, false, false, false, false, false, false, false, false, false, false, false, false, false, false, false, false, false, false, false, false, false, false, false, false, false, false, false, false, false, false, false, false, false, false, false, false, false, false, false, false, false, false, false, false, false, false, false, false, false, false, false, false, false, false, false, false, false, false, false, false, false, false, false, false, false, false, false, false, false, false, false, false, false, false, false, false, false, false, false, false, false, false, false, false, false, false, false, false, false, false, false, false, false, false, false, false, false, false, false, false, false, false, false, false, false, false, false, false, false, false, false, false, false, false, false, false, false, false, false, false, false, false, false, false, false, false, false, false, false, false, false, false, false, false, false, false, false, false, false, false, false, false, false, false, false, false, false, false, false, false, false, false, false, false, false, false, false, false, false, false, false, false, false, false, false, false, false, false, false, false, false, false, false, false, false, false, false, false, false, false, false, false, false, false, false, false, false, false, false, false, false, false, false, false, false, false, false, false, false, false, false, false, false, false, false, false, false, false, false, false, false, false, false, false, false, false, false, false, false, false, false, false, false, false, false, false, false, false, false, false, false, false, false, false, false, false, false, false, false, false, false, false, false, false, false, false, false, false, false, false, false, false, false, false, false, false, false, false, false, false, false, false, false, false, false, false, false, false, false, false, false, false, false, false, false, false, false, false, false, false, false, false, false, false, false, false, false, false, false, false, false, false, false, false, false, false, false, false, false, false, false, false, false, false, false, false, false, false, false, false, false, false, false, false, false, false, false, false, false, false, false, false, false, false, false, false, false, false, false, false, false, false, false, false, false, false, false, false, false, false, false, false, false, false, false, false, false, false, false, false, false, false, false, false, false, false, false]"
      - "decl f34: <39>"
      - "  retn []group"
      - "decl f35: <40>"
      - "  retn [0, 0, 0, 0, 0, 0, 0, 0, 0, 0, 0, 0, 0, 0, 0, 0, 0, 0, 0, 0, 0, 0, 0, 0, 0, 0, 0, 0, 0, 0, 0, 0, 0, 0, 0, 0, 0, 0, 0, 0, 0, 0, 0, 0, 0, 0, 0, 0, 0, 0, 0, 0, 0, 0, 0, 0, 0, 0, 0, 0, 0, 0, 0, 0]"
      - "decl f36: <41>"
      - "  retn []group"
      - "decl f37: <42>"
      - "  retn [false, false, false, false, false, false, false, false, false, false, false, false, false, false, false, false, false, false, false, false, false, false, false, false, false, false, false, false, false, false, false, false, false, false, false, false, false, false, false, false, false, false, false, false, false, false, false, false, false, false, false, false, false, false, false, false, false, false, false, false, false, false, false, false, false, false, false, false, false, false, false, false, false, false, false, false, false, false, false, false, false, false, false, false, false, false, false, false, false, false, false, false, false, false, false, false, false, false, false, false, false, false, false, false, false, false, false, false, false, false, false, false, false, false, false, false, false, false, false, false, false, false, false, false, false, false, false, false, false, false, false, false, false, false, false, false, false, false, false, false, false, false, false, false, false, false, false, false, false, false, false, false, false, false, false, false, false, false, false, false, false, false, false, false, false, false, false, false, false, false, false, false, false, false, false, false, false, false, false, false, false, false, false, false, false, false, false, false, false, false, false, false, false, false, false, false, false, false, false, false, false, false, false, false, false, false, false, false, false, false, false, false, false, false, false, false, false, false, false, false, false, false, false, false, false, false, false, false, false, false, false, false, false, false, false, false, false, false, false, false, false, false, false, false, false, false, false, false, false, false, false, false, false, false, false, false, false, false, false, false, false, false, false, false, false, false, false, false, false, false, false, false, false, false, false, false, false, false, false, false, false, false, false, false, false, false, false, false, false, false, false, false, false, false, false, false, false, false, false, false, false, false, false, false, false, false, false, false, false, false, false, false, false, false, false, false, false, false, false, false, false, false, false, false, false, false, false, false, false, false, false, false, false, false, false, false, false, false, false, false, false, false, false, false, false, false, false, false, false, false, false, false, false, false, false, false, false, false, false, false, false, false, false, false, false, false, false, false, false, false, false, false, false, false, false, false, false, false, false, false, false, false, false, false, false, false, false, false, false, false, false, false, false, false, false, false, false, false, false, false, false, false, false, false, false, false, false, false, false, false, false, false, false, false, false, false, false, false, false, false, false, false, false, false, false, false, false, false, false, false, false, false, false, false, false, false, false, false, false, false, false, false, false, false, false, false, false, false, false, false, false, false, false, false, false, false, false, false, false, false, false, false, false, false, false, false, false, false, false, false, false, false, false, false, false, false, false, false, false, false, false, false, false, false, false, false, false, false, false, false, false, false, false, false, false, false, false, false, false, false, false, false, false, false, false, false]"
      - "decl f38: <43>"
      - "  retn []group"
      - "decl f39: <44>"
      - "  retn [0, 0, 0, 0, 0, 0, 0, 0, 0, 0, 0, 0, 0, 0, 0, 0, 0, 0, 0, 0, 0, 0, 0, 0, 0, 0, 0, 0, 0, 0, 0, 0, 0, 0, 0, 0, 0, 0, 0, 0, 0, 0, 0, 0, 0, 0, 0, 0, 0, 0, 0, 0, 0, 0, 0, 0, 0, 0, 0, 0, 0, 0, 0, 0]"
      - "decl f40: <45>"
      - "  retn []group"
      - "decl f41: <46>"
      - "  retn [false, false, false, false, false, false, false, false]"
      - "decl f42: <47>"
      - "  retn 0"
      - "decl f43: <48>"
      - "  retn [0]"
      - "decl f44: <49>"
      - "  retn 0"
      - "decl f45: <50>"
      - "  retn [false, false, false, false, false, false, false, false]"
      - "decl f46: <51>"
      - "  retn 0"
      - "decl f47: <52>"
      - "  retn [0]"
      - "decl f48: <53>"
      - "  retn 0"
      - "decl f49: <54>"
      - "  retn [false, false, false, false, false, false, false, false, false, false, false, false, false, false, false, false]"
      - "decl f50: <55>"
      - "  retn 0"
      - "decl f51: <56>"
      - "  retn [0, 0]"
      - "decl f52: <57>"
      - "  retn 0"
      - "decl f53: <58>"
      - "  retn [false, false, false, false, false, false, false, false, false, false, false, false, false, false, false, false]"
      - "decl f54: <59>"
      - "  retn 0"
      - "decl f55: <60>"
      - "  retn [0, 0]"
      - "decl f56: <61>"
      - "  retn 0"
      - "decl f57: <62>"
      - "  retn [false, false, false, false, false, false, false, false, false, false, false, false, false, false, false, false, false, false, false, false, false, false, false, false, false, false, false, false, false, false, false, false]"
      - "decl f58: <63>"
      - "  retn 0"
      - "decl f59: <64>"
      - "  retn [0, 0, 0, 0]"
      - "decl f60: <65>"
      - "  retn 0"
      - "decl f61: <66>"
      - "  retn [false, false, false, false, false, false, false, false, false, false, false, false, false, false, false, false, false, false, false, false, false, false, false, false, false, false, false, false, false, false, false, false]"
      - "decl f62: <67>"
      - "  retn 0"
      - "decl f63: <68>"
      - "  retn [0, 0, 0, 0]"
      - "decl f64: <69>"
      - "  retn 0"
      - "decl f65: <70>"
      - "  retn [false, false, false, false, false, false, false, false, false, false, false, false, false, false, false, false, false, false, false, false, false, false, false, false, false, false, false, false, false, false, false, false, false, false, false, false, false, false, false, false, false, false, false, false, false, false, false, false, false, false, false, false, false, false, false, false, false, false, false, false, false, false, false, false]"
      - "decl f66: <71>"
      - "  retn 0"
      - "decl f67: <72>"
      - "  retn [0, 0, 0, 0, 0, 0, 0, 0]"
      - "decl f68: <73>"
      - "  retn 0"
      - "decl f69: <74>"
      - "  retn [false, false, false, false, false, false, false, false, false, false, false, false, false, false, false, false, false, false, false, false, false, false, false, false, false, false, false, false, false, false, false, false, false, false, false, false, false, false, false, false, false, false, false, false, false, false, false, false, false, false, false, false, false, false, false, false, false, false, false, false, false, false, false, false]"
      - "decl f70: <75>"
      - "  retn 0"
      - "decl f71: <76>"
      - "  retn [0, 0, 0, 0, 0, 0, 0, 0]"
      - "decl f72: <77>"
      - "  retn 0"
      - "decl f73: <78>"
      - "  retn [false, false, false, false, false, false, false, false, false, false, false, false, false, false, false, false, false, false, false, false, false, false, false, false, false, false, false, false, false, false, false, false, false, false, false, false, false, false, false, false, false, false, false, false, false, false, false, false, false, false, false, false, false, false, false, false, false, false, false, false, false, false, false, false, false, false, false, false, false, false, false, false, false, false, false, false, false, false, false, false, false, false, false, false, false, false, false, false, false, false, false, false, false, false, false, false, false, false, false, false, false, false, false, false, false, false, false, false, false, false, false, false, false, false, false, false, false, false, false, false, false, false, false, false, false, false, false, false]"
      - "decl f74: <79>"
      - "  retn 0"
      - "decl f75: <80>"
      - "  retn [0, 0, 0, 0, 0, 0, 0, 0, 0, 0, 0, 0, 0, 0, 0, 0]"
      - "decl f76: <81>"
      - "  retn 0"
      - "decl f77: <82>"
      - "  retn [false, false, false, false, false, false, false, false, false, false, false, false, false, false, false, false, false, false, false, false, false, false, false, false, false, false, false, false, false, false, false, false, false, false, false, false, false, false, false, false, false, false, false, false, false, false, false, false, false, false, false, false, false, false, false, false, false, false, false, false, false, false, false, false, false, false, false, false, false, false, false, false, false, false, false, false, false, false, false, false, false, false, false, false, false, false, false, false, false, false, false, false, false, false, false, false, false, false, false, false, false, false, false, false, false, false, false, false, false, false, false, false, false, false, false, false, false, false, false, false, false, false, false, false, false, false, false, false]"
      - "decl f78: <83>"
      - "  retn 0"
      - "decl f79: <84>"
      - "  retn [0, 0, 0, 0, 0, 0, 0, 0, 0, 0, 0, 0, 0, 0, 0, 0]"
      - "decl f80: <85>"
      - "  retn 0"
      - "decl f81: <86>"
      - "  retn [false, false, false, false, false, false, false, false]"
      - "decl f82: <87>"
      - "  retn 0"
      - "decl f83: <88>"
      - "  retn [0]"
      - "decl f84: <89>"
      - "  retn 0"
      - "decl f85: <90>"
      - "  retn [false, false, false, false, false, false, false, false]"
      - "decl f86: <91>"
      - "  retn 0"
      - "decl f87: <92>"
      - "  retn [0]"
      - "decl f88: <93>"
      - "  retn 0"
      - "decl f89: <94>"
      - "  retn [false, false, false, false, false, false, false, false, false, false, false, false, false, false, false, false]"
      - "decl f90: <95>"
      - "  retn 0"
      - "decl f91: <96>"
      - "  retn [0, 0]"
      - "decl f92: <97>"
      - "  retn 0"
      - "decl f93: <98>"
      - "  retn [false, false, false, false, false, false, false, false, false, false, false, false, false, false, false, false]"
      - "decl f94: <99>"
      - "  retn 0"
      - "decl f95: <100>"
      - "  retn [0, 0]"
      - "decl f96: <101>"
      - "  retn 0"
      - "decl f97: <102>"
      - "  retn [false, false, false, false, false, false, false, false, false, false, false, false, false, false, false, false, false, false, false, false, false, false, false, false, false, false, false, false, false, false, false, false]"
      - "decl f98: <103>"
      - "  retn 0"
      - "decl f99: <104>"
      - "  retn [0, 0, 0, 0]"
      - "decl f100: <105>"
      - "  retn 0"
      - "decl f101: <106>"
      - "  retn [false, false, false, false, false, false, false, false, false, false, false, false, false, false, false, false, false, false, false, false, false, false, false, false, false, false, false, false, false, false, false, false]"
      - "decl f102: <107>"
      - "  retn 0"
      - "decl f103: <108>"
      - "  retn [0, 0, 0, 0]"
      - "decl f104: <109>"
      - "  retn 0"
      - "decl f105: <110>"
      - "  retn [false, false, false, false, false, false, false, false, false, false, false, false, false, false, false, false, false, false, false, false, false, false, false, false, false, false, false, false, false, false, false, false, false, false, false, false, false, false, false, false, false, false, false, false, false, false, false, false, false, false, false, false, false, false, false, false, false, false, false, false, false, false, false, false]"
      - "decl f106: <111>"
      - "  retn 0"
      - "decl f107: <112>"
      - "  retn [0, 0, 0, 0, 0, 0, 0, 0]"
      - "decl f108: <113>"
      - "  retn 0"
      - "decl f109: <114>"
      - "  retn [false, false, false, false, false, false, false, false, false, false, false, false, false, false, false, false, false, false, false, false, false, false, false, false, false, false, false, false, false, false, false, false, false, false, false, false, false, false, false, false, false, false, false, false, false, false, false, false, false, false, false, false, false, false, false, false, false, false, false, false, false, false, false, false]"
      - "decl f110: <115>"
      - "  retn 0"
      - "decl f111: <116>"
      - "  retn [0, 0, 0, 0, 0, 0, 0, 0]"
      - "decl f112: <117>"
      - "  retn 0"
      - "decl f113: <118>"
      - "  retn [false, false, false, false, false, false, false, false, false, false, false, false, false, false, false, false, false, false, false, false, false, false, false, false, false, false, false, false, false, false, false, false, false, false, false, false, false, false, false, false, false, false, false, false, false, false, false, false, false, false, false, false, false, false, false, false, false, false, false, false, false, false, false, false, false, false, false, false, false, false, false, false, false, false, false, false, false, false, false, false, false, false, false, false, false, false, false, false, false, false, false, false, false, false, false, false, false, false, false, false, false, false, false, false, false, false, false, false, false, false, false, false, false, false, false, false, false, false, false, false, false, false, false, false, false, false, false, false]"
      - "decl f114: <119>"
      - "  retn 0"
      - "decl f115: <120>"
      - "  retn [0, 0, 0, 0, 0, 0, 0, 0, 0, 0, 0, 0, 0, 0, 0, 0]"
      - "decl f116: <121>"
      - "  retn 0"
      - "decl f117: <122>"
      - "  retn [false, false, false, false, false, false, false, false, false, false, false, false, false, false, false, false, false, false, false, false, false, false, false, false, false, false, false, false, false, false, false, false, false, false, false, false, false, false, false, false, false, false, false, false, false, false, false, false, false, false, false, false, false, false, false, false, false, false, false, false, false, false, false, false, false, false, false, false, false, false, false, false, false, false, false, false, false, false, false, false, false, false, false, false, false, false, false, false, false, false, false, false, false, false, false, false, false, false, false, false, false, false, false, false, false, false, false, false, false, false, false, false, false, false, false, false, false, false, false, false, false, false, false, false, false, false, false, false]"
      - "decl f118: <123>"
      - "  retn 0"
      - "decl f119: <124>"
      - "  retn [0, 0, 0, 0, 0, 0, 0, 0, 0, 0, 0, 0, 0, 0, 0, 0]"
      - "decl f120: <125>"
      - "  retn 0"
      - ""
    output:
      - input_file: input/dummy.in
        output:
          registers:
            r0:
              type: bool
              value: "true"
<<<<<<< HEAD
    initial_ast: d3eb5a288cb82401fecc1d6ea1adf0fc2c456eec290e7474b4a59d1845b1ee03
    imports_resolved_ast: 2cf97c176bb818c43d4d7158571c0f29e5d8a3766d836426ce835d3b7a877a29
    canonicalized_ast: 2cf97c176bb818c43d4d7158571c0f29e5d8a3766d836426ce835d3b7a877a29
    type_inferenced_ast: 27c4a89ecaf9e211ab8c9953813ec2eb8e87e14664465c7c16088b5c3bd05d45
=======
    initial_ast: 6b6dc1ab03de471e950c878448f5f5cd5710f019c77475658d0be5f5f71b2261
    imports_resolved_ast: e39e91cdab7e3c720109c4e6705ba77a135dcdabab824d31e0814ed8bff4ddd9
    canonicalized_ast: e39e91cdab7e3c720109c4e6705ba77a135dcdabab824d31e0814ed8bff4ddd9
    type_inferenced_ast: 569b9fa541f0c7dd1302789d887ae1c9db938aa56210f3dbd680f19737b9ad8a
>>>>>>> d621ee72
<|MERGE_RESOLUTION|>--- conflicted
+++ resolved
@@ -264,14 +264,7 @@
             r0:
               type: bool
               value: "true"
-<<<<<<< HEAD
-    initial_ast: d3eb5a288cb82401fecc1d6ea1adf0fc2c456eec290e7474b4a59d1845b1ee03
-    imports_resolved_ast: 2cf97c176bb818c43d4d7158571c0f29e5d8a3766d836426ce835d3b7a877a29
-    canonicalized_ast: 2cf97c176bb818c43d4d7158571c0f29e5d8a3766d836426ce835d3b7a877a29
-    type_inferenced_ast: 27c4a89ecaf9e211ab8c9953813ec2eb8e87e14664465c7c16088b5c3bd05d45
-=======
-    initial_ast: 6b6dc1ab03de471e950c878448f5f5cd5710f019c77475658d0be5f5f71b2261
-    imports_resolved_ast: e39e91cdab7e3c720109c4e6705ba77a135dcdabab824d31e0814ed8bff4ddd9
-    canonicalized_ast: e39e91cdab7e3c720109c4e6705ba77a135dcdabab824d31e0814ed8bff4ddd9
-    type_inferenced_ast: 569b9fa541f0c7dd1302789d887ae1c9db938aa56210f3dbd680f19737b9ad8a
->>>>>>> d621ee72
+    initial_ast: 40ccb07d948a91c2ce5fc7f544129dd7091263a0da06dd249ff1d53851b78630
+    imports_resolved_ast: 7be2c6985d7b7f31fcffab9451335c7234767db13c1329169fb5bc90bf091912
+    canonicalized_ast: 7be2c6985d7b7f31fcffab9451335c7234767db13c1329169fb5bc90bf091912
+    type_inferenced_ast: 23e65515a0e2f6e5901c2cccc4ac70d3f1b3af6251de87972514613e28db4341