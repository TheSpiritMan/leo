---
namespace: Compile
expectation: Pass
outputs:
  - circuit:
      num_public_variables: 0
      num_private_variables: 69
      num_constraints: 52
      at: 47e996b490319c573c3995abd4106b2741c4a3ddf2b137ec1a326741a5056cfd
      bt: c5f0cc4085929ef2a6272ecc8956d26b61bab3d2cb8b14f5a80c2305230f41d0
      ct: c412113831b6b8aa1154a93c041f86489ebea172b5c50a9cb700c9864dcd5c16
    ir:
      - "decl f0: <0>"
      - "  store &v1, ((v0), (), (), ())"
      - "  asget &v4, v2, 0, 4, 4"
      - "  asset &v2, 0, 4, v3"
      - "  store &v2, v2"
      - "  ne &v5, v2, ['H', 'e', 'l', 'l', 'o', ',', ' ', 'W', 'o', 'r', 'l', 'd', '!']"
      - "  retn v5"
      - "decl f1: <6>"
      - "  retn [false, false, false, false, false, false, false, false, false, false, false, false, false, false, false, false, false, false, false, false, false, false, false, false, false, false, false, false, false, false, false, false, false, false, false, false, false, false, false, false, false, false, false, false, false, false, false, false, false, false, false, false, false, false, false, false, false, false, false, false, false, false, false, false, false, false, false, false, false, false, false, false, false, false, false, false, false, false, false, false, false, false, false, false, false, false, false, false, false, false, false, false, false, false, false, false, false, false, false, false, false, false, false, false, false, false, false, false, false, false, false, false, false, false, false, false, false, false, false, false, false, false, false, false, false, false, false, false, false, false, false, false, false, false, false, false, false, false, false, false, false, false, false, false, false, false, false, false, false, false, false, false, false, false, false, false, false, false, false, false, false, false, false, false, false, false, false, false, false, false, false, false, false, false, false, false, false, false, false, false, false, false, false, false, false, false, false, false, false, false, false, false, false, false, false, false, false, false, false, false, false, false, false, false, false, false, false, false, false, false, false, false, false, false, false, false, false, false, false, false, false, false, false, false, false, false, false, false, false, false, false, false, false, false, false, false, false, false, false, false, false, false, false, false, false, false, false, false, false, false, false, false, false, false, false, false]"
      - "decl f2: <7>"
      - "  retn aleo1qnr4dkkvkgfqph0vzc3y6z2eu975wnpz2925ntjccd5cfqxtyu8sta57j8"
      - "decl f3: <8>"
      - "  retn [0, 0, 0, 0, 0, 0, 0, 0, 0, 0, 0, 0, 0, 0, 0, 0, 0, 0, 0, 0, 0, 0, 0, 0, 0, 0, 0, 0, 0, 0, 0, 0]"
      - "decl f4: <9>"
      - "  retn aleo1qnr4dkkvkgfqph0vzc3y6z2eu975wnpz2925ntjccd5cfqxtyu8sta57j8"
      - "decl f5: <10>"
      - "  retn [false, false, false, false, false, false, false, false, false, false, false, false, false, false, false, false, false, false, false, false, false, false, false, false, false, false, false, false, false, false, false, false, false, false, false, false, false, false, false, false, false, false, false, false, false, false, false, false, false, false, false, false, false, false, false, false, false, false, false, false, false, false, false, false, false, false, false, false, false, false, false, false, false, false, false, false, false, false, false, false, false, false, false, false, false, false, false, false, false, false, false, false, false, false, false, false, false, false, false, false, false, false, false, false, false, false, false, false, false, false, false, false, false, false, false, false, false, false, false, false, false, false, false, false, false, false, false, false, false, false, false, false, false, false, false, false, false, false, false, false, false, false, false, false, false, false, false, false, false, false, false, false, false, false, false, false, false, false, false, false, false, false, false, false, false, false, false, false, false, false, false, false, false, false, false, false, false, false, false, false, false, false, false, false, false, false, false, false, false, false, false, false, false, false, false, false, false, false, false, false, false, false, false, false, false, false, false, false, false, false, false, false, false, false, false, false, false, false, false, false, false, false, false, false, false, false, false, false, false, false, false, false, false, false, false, false, false, false, false, false, false, false, false, false, false, false, false, false, false, false, false, false, false, false, false, false]"
      - "decl f6: <11>"
      - "  retn aleo1qnr4dkkvkgfqph0vzc3y6z2eu975wnpz2925ntjccd5cfqxtyu8sta57j8"
      - "decl f7: <12>"
      - "  retn [0, 0, 0, 0, 0, 0, 0, 0, 0, 0, 0, 0, 0, 0, 0, 0, 0, 0, 0, 0, 0, 0, 0, 0, 0, 0, 0, 0, 0, 0, 0, 0]"
      - "decl f8: <13>"
      - "  retn aleo1qnr4dkkvkgfqph0vzc3y6z2eu975wnpz2925ntjccd5cfqxtyu8sta57j8"
      - "decl f9: <14>"
      - "  retn [false]"
      - "decl f10: <15>"
      - "  retn false"
      - "decl f11: <16>"
      - "  retn [0]"
      - "decl f12: <17>"
      - "  retn false"
      - "decl f13: <18>"
      - "  retn [false]"
      - "decl f14: <19>"
      - "  retn false"
      - "decl f15: <20>"
      - "  retn [0]"
      - "decl f16: <21>"
      - "  retn false"
      - "decl f17: <22>"
      - "  retn [false, false, false, false, false, false, false, false, false, false, false, false, false, false, false, false, false, false, false, false, false, false, false, false, false, false, false, false, false, false, false, false, false, false, false, false, false, false, false, false, false, false, false, false, false, false, false, false, false, false, false, false, false, false, false, false, false, false, false, false, false, false, false, false, false, false, false, false, false, false, false, false, false, false, false, false, false, false, false, false, false, false, false, false, false, false, false, false, false, false, false, false, false, false, false, false, false, false, false, false, false, false, false, false, false, false, false, false, false, false, false, false, false, false, false, false, false, false, false, false, false, false, false, false, false, false, false, false, false, false, false, false, false, false, false, false, false, false, false, false, false, false, false, false, false, false, false, false, false, false, false, false, false, false, false, false, false, false, false, false, false, false, false, false, false, false, false, false, false, false, false, false, false, false, false, false, false, false, false, false, false, false, false, false, false, false, false, false, false, false, false, false, false, false, false, false, false, false, false, false, false, false, false, false, false, false, false, false, false, false, false, false, false, false, false, false, false, false, false, false, false, false, false, false, false, false, false, false, false, false, false, false, false, false, false, false, false, false, false, false, false, false, false, false, false, false, false, false, false, false, false, false, false]"
      - "decl f18: <23>"
      - "  retn 'a'"
      - "decl f19: <24>"
      - "  retn [0, 0, 0, 0, 0, 0, 0, 0, 0, 0, 0, 0, 0, 0, 0, 0, 0, 0, 0, 0, 0, 0, 0, 0, 0, 0, 0, 0, 0, 0, 0, 0]"
      - "decl f20: <25>"
      - "  retn 'a'"
      - "decl f21: <26>"
      - "  retn [false, false, false, false, false, false, false, false, false, false, false, false, false, false, false, false, false, false, false, false, false, false, false, false, false, false, false, false, false, false, false, false, false, false, false, false, false, false, false, false, false, false, false, false, false, false, false, false, false, false, false, false, false, false, false, false, false, false, false, false, false, false, false, false, false, false, false, false, false, false, false, false, false, false, false, false, false, false, false, false, false, false, false, false, false, false, false, false, false, false, false, false, false, false, false, false, false, false, false, false, false, false, false, false, false, false, false, false, false, false, false, false, false, false, false, false, false, false, false, false, false, false, false, false, false, false, false, false, false, false, false, false, false, false, false, false, false, false, false, false, false, false, false, false, false, false, false, false, false, false, false, false, false, false, false, false, false, false, false, false, false, false, false, false, false, false, false, false, false, false, false, false, false, false, false, false, false, false, false, false, false, false, false, false, false, false, false, false, false, false, false, false, false, false, false, false, false, false, false, false, false, false, false, false, false, false, false, false, false, false, false, false, false, false, false, false, false, false, false, false, false, false, false, false, false, false, false, false, false, false, false, false, false, false, false, false, false, false, false, false, false, false, false, false, false, false, false, false, false, false, false, false, false]"
      - "decl f22: <27>"
      - "  retn 'a'"
      - "decl f23: <28>"
      - "  retn [0, 0, 0, 0, 0, 0, 0, 0, 0, 0, 0, 0, 0, 0, 0, 0, 0, 0, 0, 0, 0, 0, 0, 0, 0, 0, 0, 0, 0, 0, 0, 0]"
      - "decl f24: <29>"
      - "  retn 'a'"
      - "decl f25: <30>"
      - "  retn [false, false, false, false, false, false, false, false, false, false, false, false, false, false, false, false, false, false, false, false, false, false, false, false, false, false, false, false, false, false, false, false, false, false, false, false, false, false, false, false, false, false, false, false, false, false, false, false, false, false, false, false, false, false, false, false, false, false, false, false, false, false, false, false, false, false, false, false, false, false, false, false, false, false, false, false, false, false, false, false, false, false, false, false, false, false, false, false, false, false, false, false, false, false, false, false, false, false, false, false, false, false, false, false, false, false, false, false, false, false, false, false, false, false, false, false, false, false, false, false, false, false, false, false, false, false, false, false, false, false, false, false, false, false, false, false, false, false, false, false, false, false, false, false, false, false, false, false, false, false, false, false, false, false, false, false, false, false, false, false, false, false, false, false, false, false, false, false, false, false, false, false, false, false, false, false, false, false, false, false, false, false, false, false, false, false, false, false, false, false, false, false, false, false, false, false, false, false, false, false, false, false, false, false, false, false, false, false, false, false, false, false, false, false, false, false, false, false, false, false, false, false, false, false, false, false, false, false, false, false, false, false, false, false, false, false, false, false, false, false, false, false, false, false, false, false, false, false, false, false, false, false, false]"
      - "decl f26: <31>"
      - "  retn []"
      - "decl f27: <32>"
      - "  retn [0, 0, 0, 0, 0, 0, 0, 0, 0, 0, 0, 0, 0, 0, 0, 0, 0, 0, 0, 0, 0, 0, 0, 0, 0, 0, 0, 0, 0, 0, 0, 0]"
      - "decl f28: <33>"
      - "  retn []"
      - "decl f29: <34>"
      - "  retn [false, false, false, false, false, false, false, false, false, false, false, false, false, false, false, false, false, false, false, false, false, false, false, false, false, false, false, false, false, false, false, false, false, false, false, false, false, false, false, false, false, false, false, false, false, false, false, false, false, false, false, false, false, false, false, false, false, false, false, false, false, false, false, false, false, false, false, false, false, false, false, false, false, false, false, false, false, false, false, false, false, false, false, false, false, false, false, false, false, false, false, false, false, false, false, false, false, false, false, false, false, false, false, false, false, false, false, false, false, false, false, false, false, false, false, false, false, false, false, false, false, false, false, false, false, false, false, false, false, false, false, false, false, false, false, false, false, false, false, false, false, false, false, false, false, false, false, false, false, false, false, false, false, false, false, false, false, false, false, false, false, false, false, false, false, false, false, false, false, false, false, false, false, false, false, false, false, false, false, false, false, false, false, false, false, false, false, false, false, false, false, false, false, false, false, false, false, false, false, false, false, false, false, false, false, false, false, false, false, false, false, false, false, false, false, false, false, false, false, false, false, false, false, false, false, false, false, false, false, false, false, false, false, false, false, false, false, false, false, false, false, false, false, false, false, false, false, false, false, false, false, false, false]"
      - "decl f30: <35>"
      - "  retn []"
      - "decl f31: <36>"
      - "  retn [0, 0, 0, 0, 0, 0, 0, 0, 0, 0, 0, 0, 0, 0, 0, 0, 0, 0, 0, 0, 0, 0, 0, 0, 0, 0, 0, 0, 0, 0, 0, 0]"
      - "decl f32: <37>"
      - "  retn []"
      - "decl f33: <38>"
      - "  retn [false, false, false, false, false, false, false, false, false, false, false, false, false, false, false, false, false, false, false, false, false, false, false, false, false, false, false, false, false, false, false, false, false, false, false, false, false, false, false, false, false, false, false, false, false, false, false, false, false, false, false, false, false, false, false, false, false, false, false, false, false, false, false, false, false, false, false, false, false, false, false, false, false, false, false, false, false, false, false, false, false, false, false, false, false, false, false, false, false, false, false, false, false, false, false, false, false, false, false, false, false, false, false, false, false, false, false, false, false, false, false, false, false, false, false, false, false, false, false, false, false, false, false, false, false, false, false, false, false, false, false, false, false, false, false, false, false, false, false, false, false, false, false, false, false, false, false, false, false, false, false, false, false, false, false, false, false, false, false, false, false, false, false, false, false, false, false, false, false, false, false, false, false, false, false, false, false, false, false, false, false, false, false, false, false, false, false, false, false, false, false, false, false, false, false, false, false, false, false, false, false, false, false, false, false, false, false, false, false, false, false, false, false, false, false, false, false, false, false, false, false, false, false, false, false, false, false, false, false, false, false, false, false, false, false, false, false, false, false, false, false, false, false, false, false, false, false, false, false, false, false, false, false, false, false, false, false, false, false, false, false, false, false, false, false, false, false, false, false, false, false, false, false, false, false, false, false, false, false, false, false, false, false, false, false, false, false, false, false, false, false, false, false, false, false, false, false, false, false, false, false, false, false, false, false, false, false, false, false, false, false, false, false, false, false, false, false, false, false, false, false, false, false, false, false, false, false, false, false, false, false, false, false, false, false, false, false, false, false, false, false, false, false, false, false, false, false, false, false, false, false, false, false, false, false, false, false, false, false, false, false, false, false, false, false, false, false, false, false, false, false, false, false, false, false, false, false, false, false, false, false, false, false, false, false, false, false, false, false, false, false, false, false, false, false, false, false, false, false, false, false, false, false, false, false, false, false, false, false, false, false, false, false, false, false, false, false, false, false, false, false, false, false, false, false, false, false, false, false, false, false, false, false, false, false, false, false, false, false, false, false, false, false, false, false, false, false, false, false, false, false, false, false, false, false, false, false, false, false, false, false, false, false, false, false, false, false, false, false, false, false, false, false, false, false, false, false, false, false, false, false, false, false, false, false, false, false, false, false, false, false, false, false, false, false, false, false, false, false, false, false, false, false, false, false, false]"
      - "decl f34: <39>"
      - "  retn []group"
      - "decl f35: <40>"
      - "  retn [0, 0, 0, 0, 0, 0, 0, 0, 0, 0, 0, 0, 0, 0, 0, 0, 0, 0, 0, 0, 0, 0, 0, 0, 0, 0, 0, 0, 0, 0, 0, 0, 0, 0, 0, 0, 0, 0, 0, 0, 0, 0, 0, 0, 0, 0, 0, 0, 0, 0, 0, 0, 0, 0, 0, 0, 0, 0, 0, 0, 0, 0, 0, 0]"
      - "decl f36: <41>"
      - "  retn []group"
      - "decl f37: <42>"
      - "  retn [false, false, false, false, false, false, false, false, false, false, false, false, false, false, false, false, false, false, false, false, false, false, false, false, false, false, false, false, false, false, false, false, false, false, false, false, false, false, false, false, false, false, false, false, false, false, false, false, false, false, false, false, false, false, false, false, false, false, false, false, false, false, false, false, false, false, false, false, false, false, false, false, false, false, false, false, false, false, false, false, false, false, false, false, false, false, false, false, false, false, false, false, false, false, false, false, false, false, false, false, false, false, false, false, false, false, false, false, false, false, false, false, false, false, false, false, false, false, false, false, false, false, false, false, false, false, false, false, false, false, false, false, false, false, false, false, false, false, false, false, false, false, false, false, false, false, false, false, false, false, false, false, false, false, false, false, false, false, false, false, false, false, false, false, false, false, false, false, false, false, false, false, false, false, false, false, false, false, false, false, false, false, false, false, false, false, false, false, false, false, false, false, false, false, false, false, false, false, false, false, false, false, false, false, false, false, false, false, false, false, false, false, false, false, false, false, false, false, false, false, false, false, false, false, false, false, false, false, false, false, false, false, false, false, false, false, false, false, false, false, false, false, false, false, false, false, false, false, false, false, false, false, false, false, false, false, false, false, false, false, false, false, false, false, false, false, false, false, false, false, false, false, false, false, false, false, false, false, false, false, false, false, false, false, false, false, false, false, false, false, false, false, false, false, false, false, false, false, false, false, false, false, false, false, false, false, false, false, false, false, false, false, false, false, false, false, false, false, false, false, false, false, false, false, false, false, false, false, false, false, false, false, false, false, false, false, false, false, false, false, false, false, false, false, false, false, false, false, false, false, false, false, false, false, false, false, false, false, false, false, false, false, false, false, false, false, false, false, false, false, false, false, false, false, false, false, false, false, false, false, false, false, false, false, false, false, false, false, false, false, false, false, false, false, false, false, false, false, false, false, false, false, false, false, false, false, false, false, false, false, false, false, false, false, false, false, false, false, false, false, false, false, false, false, false, false, false, false, false, false, false, false, false, false, false, false, false, false, false, false, false, false, false, false, false, false, false, false, false, false, false, false, false, false, false, false, false, false, false, false, false, false, false, false, false, false, false, false, false, false, false, false, false, false, false, false, false, false, false, false, false, false, false, false, false, false, false, false, false, false, false, false, false, false, false, false, false, false, false, false, false, false, false, false, false, false]"
      - "decl f38: <43>"
      - "  retn []group"
      - "decl f39: <44>"
      - "  retn [0, 0, 0, 0, 0, 0, 0, 0, 0, 0, 0, 0, 0, 0, 0, 0, 0, 0, 0, 0, 0, 0, 0, 0, 0, 0, 0, 0, 0, 0, 0, 0, 0, 0, 0, 0, 0, 0, 0, 0, 0, 0, 0, 0, 0, 0, 0, 0, 0, 0, 0, 0, 0, 0, 0, 0, 0, 0, 0, 0, 0, 0, 0, 0]"
      - "decl f40: <45>"
      - "  retn []group"
      - "decl f41: <46>"
      - "  retn [false, false, false, false, false, false, false, false]"
      - "decl f42: <47>"
      - "  retn 0"
      - "decl f43: <48>"
      - "  retn [0]"
      - "decl f44: <49>"
      - "  retn 0"
      - "decl f45: <50>"
      - "  retn [false, false, false, false, false, false, false, false]"
      - "decl f46: <51>"
      - "  retn 0"
      - "decl f47: <52>"
      - "  retn [0]"
      - "decl f48: <53>"
      - "  retn 0"
      - "decl f49: <54>"
      - "  retn [false, false, false, false, false, false, false, false, false, false, false, false, false, false, false, false]"
      - "decl f50: <55>"
      - "  retn 0"
      - "decl f51: <56>"
      - "  retn [0, 0]"
      - "decl f52: <57>"
      - "  retn 0"
      - "decl f53: <58>"
      - "  retn [false, false, false, false, false, false, false, false, false, false, false, false, false, false, false, false]"
      - "decl f54: <59>"
      - "  retn 0"
      - "decl f55: <60>"
      - "  retn [0, 0]"
      - "decl f56: <61>"
      - "  retn 0"
      - "decl f57: <62>"
      - "  retn [false, false, false, false, false, false, false, false, false, false, false, false, false, false, false, false, false, false, false, false, false, false, false, false, false, false, false, false, false, false, false, false]"
      - "decl f58: <63>"
      - "  retn 0"
      - "decl f59: <64>"
      - "  retn [0, 0, 0, 0]"
      - "decl f60: <65>"
      - "  retn 0"
      - "decl f61: <66>"
      - "  retn [false, false, false, false, false, false, false, false, false, false, false, false, false, false, false, false, false, false, false, false, false, false, false, false, false, false, false, false, false, false, false, false]"
      - "decl f62: <67>"
      - "  retn 0"
      - "decl f63: <68>"
      - "  retn [0, 0, 0, 0]"
      - "decl f64: <69>"
      - "  retn 0"
      - "decl f65: <70>"
      - "  retn [false, false, false, false, false, false, false, false, false, false, false, false, false, false, false, false, false, false, false, false, false, false, false, false, false, false, false, false, false, false, false, false, false, false, false, false, false, false, false, false, false, false, false, false, false, false, false, false, false, false, false, false, false, false, false, false, false, false, false, false, false, false, false, false]"
      - "decl f66: <71>"
      - "  retn 0"
      - "decl f67: <72>"
      - "  retn [0, 0, 0, 0, 0, 0, 0, 0]"
      - "decl f68: <73>"
      - "  retn 0"
      - "decl f69: <74>"
      - "  retn [false, false, false, false, false, false, false, false, false, false, false, false, false, false, false, false, false, false, false, false, false, false, false, false, false, false, false, false, false, false, false, false, false, false, false, false, false, false, false, false, false, false, false, false, false, false, false, false, false, false, false, false, false, false, false, false, false, false, false, false, false, false, false, false]"
      - "decl f70: <75>"
      - "  retn 0"
      - "decl f71: <76>"
      - "  retn [0, 0, 0, 0, 0, 0, 0, 0]"
      - "decl f72: <77>"
      - "  retn 0"
      - "decl f73: <78>"
      - "  retn [false, false, false, false, false, false, false, false, false, false, false, false, false, false, false, false, false, false, false, false, false, false, false, false, false, false, false, false, false, false, false, false, false, false, false, false, false, false, false, false, false, false, false, false, false, false, false, false, false, false, false, false, false, false, false, false, false, false, false, false, false, false, false, false, false, false, false, false, false, false, false, false, false, false, false, false, false, false, false, false, false, false, false, false, false, false, false, false, false, false, false, false, false, false, false, false, false, false, false, false, false, false, false, false, false, false, false, false, false, false, false, false, false, false, false, false, false, false, false, false, false, false, false, false, false, false, false, false]"
      - "decl f74: <79>"
      - "  retn 0"
      - "decl f75: <80>"
      - "  retn [0, 0, 0, 0, 0, 0, 0, 0, 0, 0, 0, 0, 0, 0, 0, 0]"
      - "decl f76: <81>"
      - "  retn 0"
      - "decl f77: <82>"
      - "  retn [false, false, false, false, false, false, false, false, false, false, false, false, false, false, false, false, false, false, false, false, false, false, false, false, false, false, false, false, false, false, false, false, false, false, false, false, false, false, false, false, false, false, false, false, false, false, false, false, false, false, false, false, false, false, false, false, false, false, false, false, false, false, false, false, false, false, false, false, false, false, false, false, false, false, false, false, false, false, false, false, false, false, false, false, false, false, false, false, false, false, false, false, false, false, false, false, false, false, false, false, false, false, false, false, false, false, false, false, false, false, false, false, false, false, false, false, false, false, false, false, false, false, false, false, false, false, false, false]"
      - "decl f78: <83>"
      - "  retn 0"
      - "decl f79: <84>"
      - "  retn [0, 0, 0, 0, 0, 0, 0, 0, 0, 0, 0, 0, 0, 0, 0, 0]"
      - "decl f80: <85>"
      - "  retn 0"
      - "decl f81: <86>"
      - "  retn [false, false, false, false, false, false, false, false]"
      - "decl f82: <87>"
      - "  retn 0"
      - "decl f83: <88>"
      - "  retn [0]"
      - "decl f84: <89>"
      - "  retn 0"
      - "decl f85: <90>"
      - "  retn [false, false, false, false, false, false, false, false]"
      - "decl f86: <91>"
      - "  retn 0"
      - "decl f87: <92>"
      - "  retn [0]"
      - "decl f88: <93>"
      - "  retn 0"
      - "decl f89: <94>"
      - "  retn [false, false, false, false, false, false, false, false, false, false, false, false, false, false, false, false]"
      - "decl f90: <95>"
      - "  retn 0"
      - "decl f91: <96>"
      - "  retn [0, 0]"
      - "decl f92: <97>"
      - "  retn 0"
      - "decl f93: <98>"
      - "  retn [false, false, false, false, false, false, false, false, false, false, false, false, false, false, false, false]"
      - "decl f94: <99>"
      - "  retn 0"
      - "decl f95: <100>"
      - "  retn [0, 0]"
      - "decl f96: <101>"
      - "  retn 0"
      - "decl f97: <102>"
      - "  retn [false, false, false, false, false, false, false, false, false, false, false, false, false, false, false, false, false, false, false, false, false, false, false, false, false, false, false, false, false, false, false, false]"
      - "decl f98: <103>"
      - "  retn 0"
      - "decl f99: <104>"
      - "  retn [0, 0, 0, 0]"
      - "decl f100: <105>"
      - "  retn 0"
      - "decl f101: <106>"
      - "  retn [false, false, false, false, false, false, false, false, false, false, false, false, false, false, false, false, false, false, false, false, false, false, false, false, false, false, false, false, false, false, false, false]"
      - "decl f102: <107>"
      - "  retn 0"
      - "decl f103: <108>"
      - "  retn [0, 0, 0, 0]"
      - "decl f104: <109>"
      - "  retn 0"
      - "decl f105: <110>"
      - "  retn [false, false, false, false, false, false, false, false, false, false, false, false, false, false, false, false, false, false, false, false, false, false, false, false, false, false, false, false, false, false, false, false, false, false, false, false, false, false, false, false, false, false, false, false, false, false, false, false, false, false, false, false, false, false, false, false, false, false, false, false, false, false, false, false]"
      - "decl f106: <111>"
      - "  retn 0"
      - "decl f107: <112>"
      - "  retn [0, 0, 0, 0, 0, 0, 0, 0]"
      - "decl f108: <113>"
      - "  retn 0"
      - "decl f109: <114>"
      - "  retn [false, false, false, false, false, false, false, false, false, false, false, false, false, false, false, false, false, false, false, false, false, false, false, false, false, false, false, false, false, false, false, false, false, false, false, false, false, false, false, false, false, false, false, false, false, false, false, false, false, false, false, false, false, false, false, false, false, false, false, false, false, false, false, false]"
      - "decl f110: <115>"
      - "  retn 0"
      - "decl f111: <116>"
      - "  retn [0, 0, 0, 0, 0, 0, 0, 0]"
      - "decl f112: <117>"
      - "  retn 0"
      - "decl f113: <118>"
      - "  retn [false, false, false, false, false, false, false, false, false, false, false, false, false, false, false, false, false, false, false, false, false, false, false, false, false, false, false, false, false, false, false, false, false, false, false, false, false, false, false, false, false, false, false, false, false, false, false, false, false, false, false, false, false, false, false, false, false, false, false, false, false, false, false, false, false, false, false, false, false, false, false, false, false, false, false, false, false, false, false, false, false, false, false, false, false, false, false, false, false, false, false, false, false, false, false, false, false, false, false, false, false, false, false, false, false, false, false, false, false, false, false, false, false, false, false, false, false, false, false, false, false, false, false, false, false, false, false, false]"
      - "decl f114: <119>"
      - "  retn 0"
      - "decl f115: <120>"
      - "  retn [0, 0, 0, 0, 0, 0, 0, 0, 0, 0, 0, 0, 0, 0, 0, 0]"
      - "decl f116: <121>"
      - "  retn 0"
      - "decl f117: <122>"
      - "  retn [false, false, false, false, false, false, false, false, false, false, false, false, false, false, false, false, false, false, false, false, false, false, false, false, false, false, false, false, false, false, false, false, false, false, false, false, false, false, false, false, false, false, false, false, false, false, false, false, false, false, false, false, false, false, false, false, false, false, false, false, false, false, false, false, false, false, false, false, false, false, false, false, false, false, false, false, false, false, false, false, false, false, false, false, false, false, false, false, false, false, false, false, false, false, false, false, false, false, false, false, false, false, false, false, false, false, false, false, false, false, false, false, false, false, false, false, false, false, false, false, false, false, false, false, false, false, false, false]"
      - "decl f118: <123>"
      - "  retn 0"
      - "decl f119: <124>"
      - "  retn [0, 0, 0, 0, 0, 0, 0, 0, 0, 0, 0, 0, 0, 0, 0, 0]"
      - "decl f120: <125>"
      - "  retn 0"
      - ""
    output:
      - input_file: inputs/string.in
        output:
          registers:
            out:
              type: bool
              value: "true"
      - input_file: inputs/weird.in
        output:
          registers:
            out:
              type: bool
              value: "true"
<<<<<<< HEAD
    initial_ast: 4e42369a59615e5bc0f78fa2c27467f4bd01f0b1cd6edd9675e3325efa0aa750
    imports_resolved_ast: 731c20491262db6b606d7729f68623ab1cc053558dccc461e68e55af0b4a3b6a
    canonicalized_ast: 99703e08bd56409d515fe47dcb0ad814efe020e2ff29634886cad093c09a6d75
    type_inferenced_ast: 706037149e53dcedd88f06a5f690ee8688d79f05e157118f2cb724ff689297e0
=======
    initial_ast: be1cf59fa1d5e62a686a682f5200c34bbf381da61c971ef930ae43b749962ded
    imports_resolved_ast: 1445b5684061905d4311f48f95eebd55923ac01ffe6f6f982ba6dad09e02bdc5
    canonicalized_ast: bdc4445a7b8a59f80b562ed6589a82cb28451fe52b06aeb187df41fdb9e994b3
    type_inferenced_ast: 14d5ecba695e4f8e776a635a98d74bc67ae01fa54639ac4d897e99943d51d5e6
>>>>>>> d621ee72
<|MERGE_RESOLUTION|>--- conflicted
+++ resolved
@@ -271,14 +271,7 @@
             out:
               type: bool
               value: "true"
-<<<<<<< HEAD
-    initial_ast: 4e42369a59615e5bc0f78fa2c27467f4bd01f0b1cd6edd9675e3325efa0aa750
-    imports_resolved_ast: 731c20491262db6b606d7729f68623ab1cc053558dccc461e68e55af0b4a3b6a
-    canonicalized_ast: 99703e08bd56409d515fe47dcb0ad814efe020e2ff29634886cad093c09a6d75
-    type_inferenced_ast: 706037149e53dcedd88f06a5f690ee8688d79f05e157118f2cb724ff689297e0
-=======
-    initial_ast: be1cf59fa1d5e62a686a682f5200c34bbf381da61c971ef930ae43b749962ded
-    imports_resolved_ast: 1445b5684061905d4311f48f95eebd55923ac01ffe6f6f982ba6dad09e02bdc5
-    canonicalized_ast: bdc4445a7b8a59f80b562ed6589a82cb28451fe52b06aeb187df41fdb9e994b3
-    type_inferenced_ast: 14d5ecba695e4f8e776a635a98d74bc67ae01fa54639ac4d897e99943d51d5e6
->>>>>>> d621ee72
+    initial_ast: 46bc1e7f049a6ad8fd4c47c454b0581e21744c5c1c35a2a260f4ac9b3abed75a
+    imports_resolved_ast: e034640a6bfa77e721f0a7f5809c6b06dd488d74301ee8f0970478cc520e4766
+    canonicalized_ast: 62ed7eb8ecf2458d8f5c53c2429e175256f0db43b626e68ab801182ee74b3af0
+    type_inferenced_ast: 0ccd1e27b74c9a4af64d812e1045e1170c24420eb92757823d56443e5840e766