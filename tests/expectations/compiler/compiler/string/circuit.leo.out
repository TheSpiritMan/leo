--- conflicted
+++ resolved
@@ -30,16 +30,8 @@
           registers:
             out:
               type: "[char; 13]"
-<<<<<<< HEAD
               value: "Hello, World!"
-    initial_ast: 3aa0745060289c1a1af4e66265f8a92a89caff1731dc70d8c6a59798152f1a38
-    imports_resolved_ast: 51a077846fa46a0623fcd57e547717ebc28d1fa97bec7f5205e7d48f986ffda5
-    canonicalized_ast: 559d13c93a8a8e0bef3e8db4e6f4a543aeca6dde6910ee6d136c43f9c73d1e6a
-    type_inferenced_ast: 67251b4a2e59336b16ebaa4c2f892a1595f426259a12a84d6cfd7da5626d82c5
-=======
-              value: "\"Hello, World!\""
     initial_ast: 071a9fea0714282cc55a7a71cc6ee5991d6d1471f32d3f6bb825b0f80ea2037f
     imports_resolved_ast: 2e399a644edb07b61d93230e694b45f4e7eadac52265f326f3809d3cb37275a1
     canonicalized_ast: 4a8bb9943413186922cc65ba0687aaa13ba21f1db2d878f352274b1b36c9d893
-    type_inferenced_ast: 461970954a9b58b96aaf44104e8c752226e520c5f92065d917e1efbecb96a04b
->>>>>>> 2a7298b8
+    type_inferenced_ast: 461970954a9b58b96aaf44104e8c752226e520c5f92065d917e1efbecb96a04b