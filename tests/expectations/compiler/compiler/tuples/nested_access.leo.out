---
namespace: Compile
expectation: Pass
outputs:
  - circuit:
      num_public_variables: 0
      num_private_variables: 4
      num_constraints: 4
      at: ba65c8c85d676559099b1e0b0b0409fc2af441050591ecbbdd00319fd879f941
      bt: 89fc68aab179f6cf1f33e0e9313f7d7e73fcb89048e3bc03c14705b1686ae2bb
      ct: 210e130878aabaf46f1fe72749a263f9eb71c6a262b80f13882ed08d472c0ecd
    ir:
      - "decl f0: <0>"
      - "  store &v2, ((v0, v1), (), (), ())"
      - "  store &v4, (v3, false)"
      - "  tget &v5, v4, 1"
      - "  tget &v6, v4, 0"
      - "  tget &v7, v6, 0"
      - "  or &v8, v5, v7"
      - "  tget &v9, v4, 1"
      - "  tget &v10, v4, 0"
      - "  tget &v11, v10, 1"
      - "  and &v12, v9, v11"
      - "  retn (v8, v12)"
      - "decl f1: <13>"
      - "  retn [false, false, false, false, false, false, false, false, false, false, false, false, false, false, false, false, false, false, false, false, false, false, false, false, false, false, false, false, false, false, false, false, false, false, false, false, false, false, false, false, false, false, false, false, false, false, false, false, false, false, false, false, false, false, false, false, false, false, false, false, false, false, false, false, false, false, false, false, false, false, false, false, false, false, false, false, false, false, false, false, false, false, false, false, false, false, false, false, false, false, false, false, false, false, false, false, false, false, false, false, false, false, false, false, false, false, false, false, false, false, false, false, false, false, false, false, false, false, false, false, false, false, false, false, false, false, false, false, false, false, false, false, false, false, false, false, false, false, false, false, false, false, false, false, false, false, false, false, false, false, false, false, false, false, false, false, false, false, false, false, false, false, false, false, false, false, false, false, false, false, false, false, false, false, false, false, false, false, false, false, false, false, false, false, false, false, false, false, false, false, false, false, false, false, false, false, false, false, false, false, false, false, false, false, false, false, false, false, false, false, false, false, false, false, false, false, false, false, false, false, false, false, false, false, false, false, false, false, false, false, false, false, false, false, false, false, false, false, false, false, false, false, false, false, false, false, false, false, false, false, false, false, false, false, false, false]"
      - "decl f2: <14>"
      - "  retn aleo1qnr4dkkvkgfqph0vzc3y6z2eu975wnpz2925ntjccd5cfqxtyu8sta57j8"
      - "decl f3: <15>"
      - "  retn [0, 0, 0, 0, 0, 0, 0, 0, 0, 0, 0, 0, 0, 0, 0, 0, 0, 0, 0, 0, 0, 0, 0, 0, 0, 0, 0, 0, 0, 0, 0, 0]"
      - "decl f4: <16>"
      - "  retn aleo1qnr4dkkvkgfqph0vzc3y6z2eu975wnpz2925ntjccd5cfqxtyu8sta57j8"
      - "decl f5: <17>"
      - "  retn [false, false, false, false, false, false, false, false, false, false, false, false, false, false, false, false, false, false, false, false, false, false, false, false, false, false, false, false, false, false, false, false, false, false, false, false, false, false, false, false, false, false, false, false, false, false, false, false, false, false, false, false, false, false, false, false, false, false, false, false, false, false, false, false, false, false, false, false, false, false, false, false, false, false, false, false, false, false, false, false, false, false, false, false, false, false, false, false, false, false, false, false, false, false, false, false, false, false, false, false, false, false, false, false, false, false, false, false, false, false, false, false, false, false, false, false, false, false, false, false, false, false, false, false, false, false, false, false, false, false, false, false, false, false, false, false, false, false, false, false, false, false, false, false, false, false, false, false, false, false, false, false, false, false, false, false, false, false, false, false, false, false, false, false, false, false, false, false, false, false, false, false, false, false, false, false, false, false, false, false, false, false, false, false, false, false, false, false, false, false, false, false, false, false, false, false, false, false, false, false, false, false, false, false, false, false, false, false, false, false, false, false, false, false, false, false, false, false, false, false, false, false, false, false, false, false, false, false, false, false, false, false, false, false, false, false, false, false, false, false, false, false, false, false, false, false, false, false, false, false, false, false, false, false, false, false]"
      - "decl f6: <18>"
      - "  retn aleo1qnr4dkkvkgfqph0vzc3y6z2eu975wnpz2925ntjccd5cfqxtyu8sta57j8"
      - "decl f7: <19>"
      - "  retn [0, 0, 0, 0, 0, 0, 0, 0, 0, 0, 0, 0, 0, 0, 0, 0, 0, 0, 0, 0, 0, 0, 0, 0, 0, 0, 0, 0, 0, 0, 0, 0]"
      - "decl f8: <20>"
      - "  retn aleo1qnr4dkkvkgfqph0vzc3y6z2eu975wnpz2925ntjccd5cfqxtyu8sta57j8"
      - "decl f9: <21>"
      - "  retn [false]"
      - "decl f10: <22>"
      - "  retn false"
      - "decl f11: <23>"
      - "  retn [0]"
      - "decl f12: <24>"
      - "  retn false"
      - "decl f13: <25>"
      - "  retn [false]"
      - "decl f14: <26>"
      - "  retn false"
      - "decl f15: <27>"
      - "  retn [0]"
      - "decl f16: <28>"
      - "  retn false"
      - "decl f17: <29>"
      - "  retn [false, false, false, false, false, false, false, false, false, false, false, false, false, false, false, false, false, false, false, false, false, false, false, false, false, false, false, false, false, false, false, false, false, false, false, false, false, false, false, false, false, false, false, false, false, false, false, false, false, false, false, false, false, false, false, false, false, false, false, false, false, false, false, false, false, false, false, false, false, false, false, false, false, false, false, false, false, false, false, false, false, false, false, false, false, false, false, false, false, false, false, false, false, false, false, false, false, false, false, false, false, false, false, false, false, false, false, false, false, false, false, false, false, false, false, false, false, false, false, false, false, false, false, false, false, false, false, false, false, false, false, false, false, false, false, false, false, false, false, false, false, false, false, false, false, false, false, false, false, false, false, false, false, false, false, false, false, false, false, false, false, false, false, false, false, false, false, false, false, false, false, false, false, false, false, false, false, false, false, false, false, false, false, false, false, false, false, false, false, false, false, false, false, false, false, false, false, false, false, false, false, false, false, false, false, false, false, false, false, false, false, false, false, false, false, false, false, false, false, false, false, false, false, false, false, false, false, false, false, false, false, false, false, false, false, false, false, false, false, false, false, false, false, false, false, false, false, false, false, false, false, false, false]"
      - "decl f18: <30>"
      - "  retn 'a'"
      - "decl f19: <31>"
      - "  retn [0, 0, 0, 0, 0, 0, 0, 0, 0, 0, 0, 0, 0, 0, 0, 0, 0, 0, 0, 0, 0, 0, 0, 0, 0, 0, 0, 0, 0, 0, 0, 0]"
      - "decl f20: <32>"
      - "  retn 'a'"
      - "decl f21: <33>"
      - "  retn [false, false, false, false, false, false, false, false, false, false, false, false, false, false, false, false, false, false, false, false, false, false, false, false, false, false, false, false, false, false, false, false, false, false, false, false, false, false, false, false, false, false, false, false, false, false, false, false, false, false, false, false, false, false, false, false, false, false, false, false, false, false, false, false, false, false, false, false, false, false, false, false, false, false, false, false, false, false, false, false, false, false, false, false, false, false, false, false, false, false, false, false, false, false, false, false, false, false, false, false, false, false, false, false, false, false, false, false, false, false, false, false, false, false, false, false, false, false, false, false, false, false, false, false, false, false, false, false, false, false, false, false, false, false, false, false, false, false, false, false, false, false, false, false, false, false, false, false, false, false, false, false, false, false, false, false, false, false, false, false, false, false, false, false, false, false, false, false, false, false, false, false, false, false, false, false, false, false, false, false, false, false, false, false, false, false, false, false, false, false, false, false, false, false, false, false, false, false, false, false, false, false, false, false, false, false, false, false, false, false, false, false, false, false, false, false, false, false, false, false, false, false, false, false, false, false, false, false, false, false, false, false, false, false, false, false, false, false, false, false, false, false, false, false, false, false, false, false, false, false, false, false, false]"
      - "decl f22: <34>"
      - "  retn 'a'"
      - "decl f23: <35>"
      - "  retn [0, 0, 0, 0, 0, 0, 0, 0, 0, 0, 0, 0, 0, 0, 0, 0, 0, 0, 0, 0, 0, 0, 0, 0, 0, 0, 0, 0, 0, 0, 0, 0]"
      - "decl f24: <36>"
      - "  retn 'a'"
      - "decl f25: <37>"
      - "  retn [false, false, false, false, false, false, false, false, false, false, false, false, false, false, false, false, false, false, false, false, false, false, false, false, false, false, false, false, false, false, false, false, false, false, false, false, false, false, false, false, false, false, false, false, false, false, false, false, false, false, false, false, false, false, false, false, false, false, false, false, false, false, false, false, false, false, false, false, false, false, false, false, false, false, false, false, false, false, false, false, false, false, false, false, false, false, false, false, false, false, false, false, false, false, false, false, false, false, false, false, false, false, false, false, false, false, false, false, false, false, false, false, false, false, false, false, false, false, false, false, false, false, false, false, false, false, false, false, false, false, false, false, false, false, false, false, false, false, false, false, false, false, false, false, false, false, false, false, false, false, false, false, false, false, false, false, false, false, false, false, false, false, false, false, false, false, false, false, false, false, false, false, false, false, false, false, false, false, false, false, false, false, false, false, false, false, false, false, false, false, false, false, false, false, false, false, false, false, false, false, false, false, false, false, false, false, false, false, false, false, false, false, false, false, false, false, false, false, false, false, false, false, false, false, false, false, false, false, false, false, false, false, false, false, false, false, false, false, false, false, false, false, false, false, false, false, false, false, false, false, false, false, false]"
      - "decl f26: <38>"
      - "  retn []"
      - "decl f27: <39>"
      - "  retn [0, 0, 0, 0, 0, 0, 0, 0, 0, 0, 0, 0, 0, 0, 0, 0, 0, 0, 0, 0, 0, 0, 0, 0, 0, 0, 0, 0, 0, 0, 0, 0]"
      - "decl f28: <40>"
      - "  retn []"
      - "decl f29: <41>"
      - "  retn [false, false, false, false, false, false, false, false, false, false, false, false, false, false, false, false, false, false, false, false, false, false, false, false, false, false, false, false, false, false, false, false, false, false, false, false, false, false, false, false, false, false, false, false, false, false, false, false, false, false, false, false, false, false, false, false, false, false, false, false, false, false, false, false, false, false, false, false, false, false, false, false, false, false, false, false, false, false, false, false, false, false, false, false, false, false, false, false, false, false, false, false, false, false, false, false, false, false, false, false, false, false, false, false, false, false, false, false, false, false, false, false, false, false, false, false, false, false, false, false, false, false, false, false, false, false, false, false, false, false, false, false, false, false, false, false, false, false, false, false, false, false, false, false, false, false, false, false, false, false, false, false, false, false, false, false, false, false, false, false, false, false, false, false, false, false, false, false, false, false, false, false, false, false, false, false, false, false, false, false, false, false, false, false, false, false, false, false, false, false, false, false, false, false, false, false, false, false, false, false, false, false, false, false, false, false, false, false, false, false, false, false, false, false, false, false, false, false, false, false, false, false, false, false, false, false, false, false, false, false, false, false, false, false, false, false, false, false, false, false, false, false, false, false, false, false, false, false, false, false, false, false, false]"
      - "decl f30: <42>"
      - "  retn []"
      - "decl f31: <43>"
      - "  retn [0, 0, 0, 0, 0, 0, 0, 0, 0, 0, 0, 0, 0, 0, 0, 0, 0, 0, 0, 0, 0, 0, 0, 0, 0, 0, 0, 0, 0, 0, 0, 0]"
      - "decl f32: <44>"
      - "  retn []"
      - "decl f33: <45>"
      - "  retn [false, false, false, false, false, false, false, false, false, false, false, false, false, false, false, false, false, false, false, false, false, false, false, false, false, false, false, false, false, false, false, false, false, false, false, false, false, false, false, false, false, false, false, false, false, false, false, false, false, false, false, false, false, false, false, false, false, false, false, false, false, false, false, false, false, false, false, false, false, false, false, false, false, false, false, false, false, false, false, false, false, false, false, false, false, false, false, false, false, false, false, false, false, false, false, false, false, false, false, false, false, false, false, false, false, false, false, false, false, false, false, false, false, false, false, false, false, false, false, false, false, false, false, false, false, false, false, false, false, false, false, false, false, false, false, false, false, false, false, false, false, false, false, false, false, false, false, false, false, false, false, false, false, false, false, false, false, false, false, false, false, false, false, false, false, false, false, false, false, false, false, false, false, false, false, false, false, false, false, false, false, false, false, false, false, false, false, false, false, false, false, false, false, false, false, false, false, false, false, false, false, false, false, false, false, false, false, false, false, false, false, false, false, false, false, false, false, false, false, false, false, false, false, false, false, false, false, false, false, false, false, false, false, false, false, false, false, false, false, false, false, false, false, false, false, false, false, false, false, false, false, false, false, false, false, false, false, false, false, false, false, false, false, false, false, false, false, false, false, false, false, false, false, false, false, false, false, false, false, false, false, false, false, false, false, false, false, false, false, false, false, false, false, false, false, false, false, false, false, false, false, false, false, false, false, false, false, false, false, false, false, false, false, false, false, false, false, false, false, false, false, false, false, false, false, false, false, false, false, false, false, false, false, false, false, false, false, false, false, false, false, false, false, false, false, false, false, false, false, false, false, false, false, false, false, false, false, false, false, false, false, false, false, false, false, false, false, false, false, false, false, false, false, false, false, false, false, false, false, false, false, false, false, false, false, false, false, false, false, false, false, false, false, false, false, false, false, false, false, false, false, false, false, false, false, false, false, false, false, false, false, false, false, false, false, false, false, false, false, false, false, false, false, false, false, false, false, false, false, false, false, false, false, false, false, false, false, false, false, false, false, false, false, false, false, false, false, false, false, false, false, false, false, false, false, false, false, false, false, false, false, false, false, false, false, false, false, false, false, false, false, false, false, false, false, false, false, false, false, false, false, false, false, false, false, false, false, false, false, false, false, false, false, false, false, false, false, false, false, false, false, false, false, false, false, false]"
      - "decl f34: <46>"
      - "  retn []group"
      - "decl f35: <47>"
      - "  retn [0, 0, 0, 0, 0, 0, 0, 0, 0, 0, 0, 0, 0, 0, 0, 0, 0, 0, 0, 0, 0, 0, 0, 0, 0, 0, 0, 0, 0, 0, 0, 0, 0, 0, 0, 0, 0, 0, 0, 0, 0, 0, 0, 0, 0, 0, 0, 0, 0, 0, 0, 0, 0, 0, 0, 0, 0, 0, 0, 0, 0, 0, 0, 0]"
      - "decl f36: <48>"
      - "  retn []group"
      - "decl f37: <49>"
      - "  retn [false, false, false, false, false, false, false, false, false, false, false, false, false, false, false, false, false, false, false, false, false, false, false, false, false, false, false, false, false, false, false, false, false, false, false, false, false, false, false, false, false, false, false, false, false, false, false, false, false, false, false, false, false, false, false, false, false, false, false, false, false, false, false, false, false, false, false, false, false, false, false, false, false, false, false, false, false, false, false, false, false, false, false, false, false, false, false, false, false, false, false, false, false, false, false, false, false, false, false, false, false, false, false, false, false, false, false, false, false, false, false, false, false, false, false, false, false, false, false, false, false, false, false, false, false, false, false, false, false, false, false, false, false, false, false, false, false, false, false, false, false, false, false, false, false, false, false, false, false, false, false, false, false, false, false, false, false, false, false, false, false, false, false, false, false, false, false, false, false, false, false, false, false, false, false, false, false, false, false, false, false, false, false, false, false, false, false, false, false, false, false, false, false, false, false, false, false, false, false, false, false, false, false, false, false, false, false, false, false, false, false, false, false, false, false, false, false, false, false, false, false, false, false, false, false, false, false, false, false, false, false, false, false, false, false, false, false, false, false, false, false, false, false, false, false, false, false, false, false, false, false, false, false, false, false, false, false, false, false, false, false, false, false, false, false, false, false, false, false, false, false, false, false, false, false, false, false, false, false, false, false, false, false, false, false, false, false, false, false, false, false, false, false, false, false, false, false, false, false, false, false, false, false, false, false, false, false, false, false, false, false, false, false, false, false, false, false, false, false, false, false, false, false, false, false, false, false, false, false, false, false, false, false, false, false, false, false, false, false, false, false, false, false, false, false, false, false, false, false, false, false, false, false, false, false, false, false, false, false, false, false, false, false, false, false, false, false, false, false, false, false, false, false, false, false, false, false, false, false, false, false, false, false, false, false, false, false, false, false, false, false, false, false, false, false, false, false, false, false, false, false, false, false, false, false, false, false, false, false, false, false, false, false, false, false, false, false, false, false, false, false, false, false, false, false, false, false, false, false, false, false, false, false, false, false, false, false, false, false, false, false, false, false, false, false, false, false, false, false, false, false, false, false, false, false, false, false, false, false, false, false, false, false, false, false, false, false, false, false, false, false, false, false, false, false, false, false, false, false, false, false, false, false, false, false, false, false, false, false, false, false, false, false, false, false, false, false, false, false, false, false, false, false, false, false, false]"
      - "decl f38: <50>"
      - "  retn []group"
      - "decl f39: <51>"
      - "  retn [0, 0, 0, 0, 0, 0, 0, 0, 0, 0, 0, 0, 0, 0, 0, 0, 0, 0, 0, 0, 0, 0, 0, 0, 0, 0, 0, 0, 0, 0, 0, 0, 0, 0, 0, 0, 0, 0, 0, 0, 0, 0, 0, 0, 0, 0, 0, 0, 0, 0, 0, 0, 0, 0, 0, 0, 0, 0, 0, 0, 0, 0, 0, 0]"
      - "decl f40: <52>"
      - "  retn []group"
      - "decl f41: <53>"
      - "  retn [false, false, false, false, false, false, false, false]"
      - "decl f42: <54>"
      - "  retn 0"
      - "decl f43: <55>"
      - "  retn [0]"
      - "decl f44: <56>"
      - "  retn 0"
      - "decl f45: <57>"
      - "  retn [false, false, false, false, false, false, false, false]"
      - "decl f46: <58>"
      - "  retn 0"
      - "decl f47: <59>"
      - "  retn [0]"
      - "decl f48: <60>"
      - "  retn 0"
      - "decl f49: <61>"
      - "  retn [false, false, false, false, false, false, false, false, false, false, false, false, false, false, false, false]"
      - "decl f50: <62>"
      - "  retn 0"
      - "decl f51: <63>"
      - "  retn [0, 0]"
      - "decl f52: <64>"
      - "  retn 0"
      - "decl f53: <65>"
      - "  retn [false, false, false, false, false, false, false, false, false, false, false, false, false, false, false, false]"
      - "decl f54: <66>"
      - "  retn 0"
      - "decl f55: <67>"
      - "  retn [0, 0]"
      - "decl f56: <68>"
      - "  retn 0"
      - "decl f57: <69>"
      - "  retn [false, false, false, false, false, false, false, false, false, false, false, false, false, false, false, false, false, false, false, false, false, false, false, false, false, false, false, false, false, false, false, false]"
      - "decl f58: <70>"
      - "  retn 0"
      - "decl f59: <71>"
      - "  retn [0, 0, 0, 0]"
      - "decl f60: <72>"
      - "  retn 0"
      - "decl f61: <73>"
      - "  retn [false, false, false, false, false, false, false, false, false, false, false, false, false, false, false, false, false, false, false, false, false, false, false, false, false, false, false, false, false, false, false, false]"
      - "decl f62: <74>"
      - "  retn 0"
      - "decl f63: <75>"
      - "  retn [0, 0, 0, 0]"
      - "decl f64: <76>"
      - "  retn 0"
      - "decl f65: <77>"
      - "  retn [false, false, false, false, false, false, false, false, false, false, false, false, false, false, false, false, false, false, false, false, false, false, false, false, false, false, false, false, false, false, false, false, false, false, false, false, false, false, false, false, false, false, false, false, false, false, false, false, false, false, false, false, false, false, false, false, false, false, false, false, false, false, false, false]"
      - "decl f66: <78>"
      - "  retn 0"
      - "decl f67: <79>"
      - "  retn [0, 0, 0, 0, 0, 0, 0, 0]"
      - "decl f68: <80>"
      - "  retn 0"
      - "decl f69: <81>"
      - "  retn [false, false, false, false, false, false, false, false, false, false, false, false, false, false, false, false, false, false, false, false, false, false, false, false, false, false, false, false, false, false, false, false, false, false, false, false, false, false, false, false, false, false, false, false, false, false, false, false, false, false, false, false, false, false, false, false, false, false, false, false, false, false, false, false]"
      - "decl f70: <82>"
      - "  retn 0"
      - "decl f71: <83>"
      - "  retn [0, 0, 0, 0, 0, 0, 0, 0]"
      - "decl f72: <84>"
      - "  retn 0"
      - "decl f73: <85>"
      - "  retn [false, false, false, false, false, false, false, false, false, false, false, false, false, false, false, false, false, false, false, false, false, false, false, false, false, false, false, false, false, false, false, false, false, false, false, false, false, false, false, false, false, false, false, false, false, false, false, false, false, false, false, false, false, false, false, false, false, false, false, false, false, false, false, false, false, false, false, false, false, false, false, false, false, false, false, false, false, false, false, false, false, false, false, false, false, false, false, false, false, false, false, false, false, false, false, false, false, false, false, false, false, false, false, false, false, false, false, false, false, false, false, false, false, false, false, false, false, false, false, false, false, false, false, false, false, false, false, false]"
      - "decl f74: <86>"
      - "  retn 0"
      - "decl f75: <87>"
      - "  retn [0, 0, 0, 0, 0, 0, 0, 0, 0, 0, 0, 0, 0, 0, 0, 0]"
      - "decl f76: <88>"
      - "  retn 0"
      - "decl f77: <89>"
      - "  retn [false, false, false, false, false, false, false, false, false, false, false, false, false, false, false, false, false, false, false, false, false, false, false, false, false, false, false, false, false, false, false, false, false, false, false, false, false, false, false, false, false, false, false, false, false, false, false, false, false, false, false, false, false, false, false, false, false, false, false, false, false, false, false, false, false, false, false, false, false, false, false, false, false, false, false, false, false, false, false, false, false, false, false, false, false, false, false, false, false, false, false, false, false, false, false, false, false, false, false, false, false, false, false, false, false, false, false, false, false, false, false, false, false, false, false, false, false, false, false, false, false, false, false, false, false, false, false, false]"
      - "decl f78: <90>"
      - "  retn 0"
      - "decl f79: <91>"
      - "  retn [0, 0, 0, 0, 0, 0, 0, 0, 0, 0, 0, 0, 0, 0, 0, 0]"
      - "decl f80: <92>"
      - "  retn 0"
      - "decl f81: <93>"
      - "  retn [false, false, false, false, false, false, false, false]"
      - "decl f82: <94>"
      - "  retn 0"
      - "decl f83: <95>"
      - "  retn [0]"
      - "decl f84: <96>"
      - "  retn 0"
      - "decl f85: <97>"
      - "  retn [false, false, false, false, false, false, false, false]"
      - "decl f86: <98>"
      - "  retn 0"
      - "decl f87: <99>"
      - "  retn [0]"
      - "decl f88: <100>"
      - "  retn 0"
      - "decl f89: <101>"
      - "  retn [false, false, false, false, false, false, false, false, false, false, false, false, false, false, false, false]"
      - "decl f90: <102>"
      - "  retn 0"
      - "decl f91: <103>"
      - "  retn [0, 0]"
      - "decl f92: <104>"
      - "  retn 0"
      - "decl f93: <105>"
      - "  retn [false, false, false, false, false, false, false, false, false, false, false, false, false, false, false, false]"
      - "decl f94: <106>"
      - "  retn 0"
      - "decl f95: <107>"
      - "  retn [0, 0]"
      - "decl f96: <108>"
      - "  retn 0"
      - "decl f97: <109>"
      - "  retn [false, false, false, false, false, false, false, false, false, false, false, false, false, false, false, false, false, false, false, false, false, false, false, false, false, false, false, false, false, false, false, false]"
      - "decl f98: <110>"
      - "  retn 0"
      - "decl f99: <111>"
      - "  retn [0, 0, 0, 0]"
      - "decl f100: <112>"
      - "  retn 0"
      - "decl f101: <113>"
      - "  retn [false, false, false, false, false, false, false, false, false, false, false, false, false, false, false, false, false, false, false, false, false, false, false, false, false, false, false, false, false, false, false, false]"
      - "decl f102: <114>"
      - "  retn 0"
      - "decl f103: <115>"
      - "  retn [0, 0, 0, 0]"
      - "decl f104: <116>"
      - "  retn 0"
      - "decl f105: <117>"
      - "  retn [false, false, false, false, false, false, false, false, false, false, false, false, false, false, false, false, false, false, false, false, false, false, false, false, false, false, false, false, false, false, false, false, false, false, false, false, false, false, false, false, false, false, false, false, false, false, false, false, false, false, false, false, false, false, false, false, false, false, false, false, false, false, false, false]"
      - "decl f106: <118>"
      - "  retn 0"
      - "decl f107: <119>"
      - "  retn [0, 0, 0, 0, 0, 0, 0, 0]"
      - "decl f108: <120>"
      - "  retn 0"
      - "decl f109: <121>"
      - "  retn [false, false, false, false, false, false, false, false, false, false, false, false, false, false, false, false, false, false, false, false, false, false, false, false, false, false, false, false, false, false, false, false, false, false, false, false, false, false, false, false, false, false, false, false, false, false, false, false, false, false, false, false, false, false, false, false, false, false, false, false, false, false, false, false]"
      - "decl f110: <122>"
      - "  retn 0"
      - "decl f111: <123>"
      - "  retn [0, 0, 0, 0, 0, 0, 0, 0]"
      - "decl f112: <124>"
      - "  retn 0"
      - "decl f113: <125>"
      - "  retn [false, false, false, false, false, false, false, false, false, false, false, false, false, false, false, false, false, false, false, false, false, false, false, false, false, false, false, false, false, false, false, false, false, false, false, false, false, false, false, false, false, false, false, false, false, false, false, false, false, false, false, false, false, false, false, false, false, false, false, false, false, false, false, false, false, false, false, false, false, false, false, false, false, false, false, false, false, false, false, false, false, false, false, false, false, false, false, false, false, false, false, false, false, false, false, false, false, false, false, false, false, false, false, false, false, false, false, false, false, false, false, false, false, false, false, false, false, false, false, false, false, false, false, false, false, false, false, false]"
      - "decl f114: <126>"
      - "  retn 0"
      - "decl f115: <127>"
      - "  retn [0, 0, 0, 0, 0, 0, 0, 0, 0, 0, 0, 0, 0, 0, 0, 0]"
      - "decl f116: <128>"
      - "  retn 0"
      - "decl f117: <129>"
      - "  retn [false, false, false, false, false, false, false, false, false, false, false, false, false, false, false, false, false, false, false, false, false, false, false, false, false, false, false, false, false, false, false, false, false, false, false, false, false, false, false, false, false, false, false, false, false, false, false, false, false, false, false, false, false, false, false, false, false, false, false, false, false, false, false, false, false, false, false, false, false, false, false, false, false, false, false, false, false, false, false, false, false, false, false, false, false, false, false, false, false, false, false, false, false, false, false, false, false, false, false, false, false, false, false, false, false, false, false, false, false, false, false, false, false, false, false, false, false, false, false, false, false, false, false, false, false, false, false, false]"
      - "decl f118: <130>"
      - "  retn 0"
      - "decl f119: <131>"
      - "  retn [0, 0, 0, 0, 0, 0, 0, 0, 0, 0, 0, 0, 0, 0, 0, 0]"
      - "decl f120: <132>"
      - "  retn 0"
      - ""
    output:
      - input_file: inputs/true_true.in
        output:
          registers:
            b:
              type: bool
              value: "false"
            c:
              type: bool
              value: "false"
<<<<<<< HEAD
    initial_ast: 7303c30feeeefb893788ef97802d5e15010f917e7f679474b4c9a92d6b1e584c
    imports_resolved_ast: 21b53c4639af1b08e334d773c7b5857ddab7212808f3cda1af3a40ad6968cac8
    canonicalized_ast: 21b53c4639af1b08e334d773c7b5857ddab7212808f3cda1af3a40ad6968cac8
    type_inferenced_ast: 54b704cbbb71d72a4f4bf3a9e7b8577726ad1d605ad45b90631e5acbf14a6366
=======
    initial_ast: 391d7b942af67a3771d25864001e32665b350f8962035a6fc17796fed161f597
    imports_resolved_ast: 310b7b795598fd6a2eb92a7947b28d1eed41a4a7dd1b729bee2be27f93319d9e
    canonicalized_ast: 310b7b795598fd6a2eb92a7947b28d1eed41a4a7dd1b729bee2be27f93319d9e
    type_inferenced_ast: 0f845afa9aa2c7eba2eaf0a56e0fd550b13a1df67fc33881338a634c274a6997
>>>>>>> d621ee72
<|MERGE_RESOLUTION|>--- conflicted
+++ resolved
@@ -273,14 +273,7 @@
             c:
               type: bool
               value: "false"
-<<<<<<< HEAD
-    initial_ast: 7303c30feeeefb893788ef97802d5e15010f917e7f679474b4c9a92d6b1e584c
-    imports_resolved_ast: 21b53c4639af1b08e334d773c7b5857ddab7212808f3cda1af3a40ad6968cac8
-    canonicalized_ast: 21b53c4639af1b08e334d773c7b5857ddab7212808f3cda1af3a40ad6968cac8
-    type_inferenced_ast: 54b704cbbb71d72a4f4bf3a9e7b8577726ad1d605ad45b90631e5acbf14a6366
-=======
-    initial_ast: 391d7b942af67a3771d25864001e32665b350f8962035a6fc17796fed161f597
-    imports_resolved_ast: 310b7b795598fd6a2eb92a7947b28d1eed41a4a7dd1b729bee2be27f93319d9e
-    canonicalized_ast: 310b7b795598fd6a2eb92a7947b28d1eed41a4a7dd1b729bee2be27f93319d9e
-    type_inferenced_ast: 0f845afa9aa2c7eba2eaf0a56e0fd550b13a1df67fc33881338a634c274a6997
->>>>>>> d621ee72
+    initial_ast: 72cfb22fc5a2f1eff6629c22716fc063550360cdef3b99fe3a25451d532e0914
+    imports_resolved_ast: 356e089f55b48e951e92d7338ba78c3e1093b27fe19343d263146039a4184b1e
+    canonicalized_ast: 356e089f55b48e951e92d7338ba78c3e1093b27fe19343d263146039a4184b1e
+    type_inferenced_ast: fcdf2472f09b780bac3928464917eb0077e2cfc5e238793de01a29dde7f4e926