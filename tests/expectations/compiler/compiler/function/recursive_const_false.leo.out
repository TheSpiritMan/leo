--- conflicted
+++ resolved
@@ -17,13 +17,7 @@
               type: bool
               value: "true"
     initial_ast: 9e19d038d58d6146e68d991e5c461d52bc39f705b34a431467f3dc797ad1f97b
-<<<<<<< HEAD
+    ir: 3e4d6716fda5138ef59a22a084aea2974fbc309ed477f94a300e905cf188bb3e
     imports_resolved_ast: 0b9026a1ad9ce700dfcc2d84c284b9eda5b34cd7223da43a2b5f2939653d464c
     canonicalized_ast: 1129e4ef1ccfd959e0d00ba4b541f683450d1cc033d88ca13e13f56e185a780a
-    type_inferenced_ast: 52ee1d7390e4e2b86c90b0aae4747bfa42c92a437db2aebfc30e7b653c4ee53f
-=======
-    ir: 3e4d6716fda5138ef59a22a084aea2974fbc309ed477f94a300e905cf188bb3e
-    imports_resolved_ast: 0b704e8fe694469237718f2ab8322dac44643720e6c248826b4de72575428803
-    canonicalized_ast: add295e2ed979b53f0d3642082a1230281f8f1e0e40d6ab65f49b6e8cb66fb55
-    type_inferenced_ast: c99fe100b6d62c2e91aac0bb9db2c9ad56c9a4d7edc41980a961f4ece7934bcd
->>>>>>> 3626fbdb
+    type_inferenced_ast: 52ee1d7390e4e2b86c90b0aae4747bfa42c92a437db2aebfc30e7b653c4ee53f