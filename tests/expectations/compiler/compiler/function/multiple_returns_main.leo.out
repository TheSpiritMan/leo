---
namespace: Compile
expectation: Pass
outputs:
  - circuit:
      num_public_variables: 0
      num_private_variables: 2
      num_constraints: 2
      at: 401937c524c61a28b4fab76d7a1f85bb628850012af62362a0922610372faf92
      bt: cdf9a9cee4f2edf55111a95ae60bde9801080f6bde638a5c79273a39a2f9f7f5
      ct: 643d5437104296e21d906ecb15b2c96ad278f20cfc4af53b12bb6069bd853726
    output:
      - input_file: input/dummy.in
        output:
          registers:
            r0:
              type: bool
              value: "true"
            r1:
              type: bool
              value: "true"
<<<<<<< HEAD
    initial_ast: c1aa5d88db21268b0ecde68697b33700888f893cbdd1fd3e0a44b10d73876455
    imports_resolved_ast: c1aa5d88db21268b0ecde68697b33700888f893cbdd1fd3e0a44b10d73876455
    canonicalized_ast: c1aa5d88db21268b0ecde68697b33700888f893cbdd1fd3e0a44b10d73876455
    type_inferenced_ast: 87c912bb7b03969206888ebc7c93e945e84450957a86795705465e027cdc8c2d
=======
    initial_ast: f8b2853c4b5db8f5e8402455ceae54d8ae421c4b950d15fc88fe9f9c9a9701b8
    imports_resolved_ast: 49ddaa94560380853f6c72c023f9a15931d93bac81df4b09e8d60957921aeba3
    canonicalized_ast: 49ddaa94560380853f6c72c023f9a15931d93bac81df4b09e8d60957921aeba3
    type_inferenced_ast: feecbe17368c47e2fb968683d81a4349d667c4918825765d176a3fa9c6847977
>>>>>>> a5f74195
<|MERGE_RESOLUTION|>--- conflicted
+++ resolved
@@ -19,14 +19,7 @@
             r1:
               type: bool
               value: "true"
-<<<<<<< HEAD
     initial_ast: c1aa5d88db21268b0ecde68697b33700888f893cbdd1fd3e0a44b10d73876455
-    imports_resolved_ast: c1aa5d88db21268b0ecde68697b33700888f893cbdd1fd3e0a44b10d73876455
-    canonicalized_ast: c1aa5d88db21268b0ecde68697b33700888f893cbdd1fd3e0a44b10d73876455
-    type_inferenced_ast: 87c912bb7b03969206888ebc7c93e945e84450957a86795705465e027cdc8c2d
-=======
-    initial_ast: f8b2853c4b5db8f5e8402455ceae54d8ae421c4b950d15fc88fe9f9c9a9701b8
-    imports_resolved_ast: 49ddaa94560380853f6c72c023f9a15931d93bac81df4b09e8d60957921aeba3
-    canonicalized_ast: 49ddaa94560380853f6c72c023f9a15931d93bac81df4b09e8d60957921aeba3
-    type_inferenced_ast: feecbe17368c47e2fb968683d81a4349d667c4918825765d176a3fa9c6847977
->>>>>>> a5f74195
+    imports_resolved_ast: f0b6d40d2fa1f416a7bc1a92c57e7633f4ff9f4f0f5366ec1bc0314357b5830e
+    canonicalized_ast: f0b6d40d2fa1f416a7bc1a92c57e7633f4ff9f4f0f5366ec1bc0314357b5830e
+    type_inferenced_ast: 0445237dc9e971ea44e39d7deb977c5f4d38a2bb55b5bc7bfabebc3bbe5b3cf9