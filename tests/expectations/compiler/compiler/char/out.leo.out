---
namespace: Compile
expectation: Pass
outputs:
  - circuit:
      num_public_variables: 0
      num_private_variables: 7
      num_constraints: 4
      at: cf880423d9723b74dbe4aede8642e72120c22f9a4bad8abf3fc701b2cf2c4d4a
      bt: e69d1def145004ca7fbc23f70bcd75e371ac49ed1b6e6737aad1fa8339906661
      ct: 894d3aff0088eadc5783fc4664793f49c0a9a92a11faeab3c121e6f9f3db8ceb
    ir:
      - "decl f0: <0>"
      - "  store &v1, ((v0), (), (), ())"
      - "  log INFO, \"\", v2, \"\""
      - "  eq &v3, v2, 'z'"
      - "  pick &v4, v3, 'x', v2"
      - "  retn v4"
      - ""
    output:
      - input_file: inputs/ascii.in
        output:
          registers:
            r:
              type: char
              value: a
      - input_file: inputs/escaped_unicode1.in
        output:
          registers:
            r:
              type: char
              value: "\\u{f}"
      - input_file: inputs/escaped_unicode2.in
        output:
          registers:
            r:
              type: char
              value: "\\u{e5}"
      - input_file: inputs/escaped_unicode3.in
        output:
          registers:
            r:
              type: char
              value: "\\u{4e0}"
      - input_file: inputs/escaped_unicode4.in
        output:
          registers:
            r:
              type: char
              value: "\\u{2764}"
      - input_file: inputs/escaped_unicode5.in
        output:
          registers:
            r:
              type: char
              value: "\\u{1f622}"
      - input_file: inputs/escaped_unicode6.in
        output:
          registers:
            r:
              type: char
              value: "\\u{10001f}"
      - input_file: inputs/escaped.in
        output:
          registers:
            r:
              type: char
              value: "\\'"
      - input_file: inputs/hex1.in
        output:
          registers:
            r:
              type: char
              value: "*"
      - input_file: inputs/hex2.in
        output:
          registers:
            r:
              type: char
              value: "\\u{7f}"
      - input_file: inputs/unicode1.in
        output:
          registers:
            r:
              type: char
              value: "\\u{e00f}"
      - input_file: inputs/unicode2.in
        output:
          registers:
            r:
              type: char
              value: "\\u{e5}"
      - input_file: inputs/unicode3.in
        output:
          registers:
            r:
              type: char
              value: "\\u{4e0}"
      - input_file: inputs/unicode4.in
        output:
          registers:
            r:
              type: char
              value: "\\u{2764}"
      - input_file: inputs/unicode5.in
        output:
          registers:
            r:
              type: char
<<<<<<< HEAD
              value: "\\u{1f62d}"
    initial_ast: 03110ac791a12790e59601d205e3311e812fd15dc115d2414934c0c9cc3264e0
    imports_resolved_ast: 03110ac791a12790e59601d205e3311e812fd15dc115d2414934c0c9cc3264e0
    canonicalized_ast: 03110ac791a12790e59601d205e3311e812fd15dc115d2414934c0c9cc3264e0
    type_inferenced_ast: da30f5a4bdd0437f10b247e2139a060464129cce07fbd094b3b7c389886cc7c6
=======
              value: "'\\u{1f62d}'"
    initial_ast: 6e1cf86d47e056682c6e51dcf0390eb34505b60d50de60970a688f237525bedf
    imports_resolved_ast: e9012d76c33c37f3940fbc8f9d8fe83cb13d8b7bdaa5b8476180128f91132c71
    canonicalized_ast: e9012d76c33c37f3940fbc8f9d8fe83cb13d8b7bdaa5b8476180128f91132c71
    type_inferenced_ast: b19acb9ba2e6e5949839b5fe3d15f52f7187cadbb0602e44b03215f4181a6997
>>>>>>> 0e96bf8d
<|MERGE_RESOLUTION|>--- conflicted
+++ resolved
@@ -4,119 +4,103 @@
 outputs:
   - circuit:
       num_public_variables: 0
-      num_private_variables: 7
+      num_private_variables: 6
       num_constraints: 4
-      at: cf880423d9723b74dbe4aede8642e72120c22f9a4bad8abf3fc701b2cf2c4d4a
-      bt: e69d1def145004ca7fbc23f70bcd75e371ac49ed1b6e6737aad1fa8339906661
-      ct: 894d3aff0088eadc5783fc4664793f49c0a9a92a11faeab3c121e6f9f3db8ceb
-    ir:
-      - "decl f0: <0>"
-      - "  store &v1, ((v0), (), (), ())"
-      - "  log INFO, \"\", v2, \"\""
-      - "  eq &v3, v2, 'z'"
-      - "  pick &v4, v3, 'x', v2"
-      - "  retn v4"
-      - ""
+      at: 2859fe6f24016b5634df2791da7de932e68ec32c73b5b573e0c39e968c7a4e12
+      bt: 8143508f19c8eee208a7fbbcfb833aeeace6ba0a761e41d028599d2237cc60fa
+      ct: d0c6feeed1e6b8d5c0e03dc9e25641b7fdc34ad912e2b1488296d4a99ed6cbf5
     output:
       - input_file: inputs/ascii.in
         output:
           registers:
             r:
               type: char
-              value: a
+              value: "'a'"
       - input_file: inputs/escaped_unicode1.in
         output:
           registers:
             r:
               type: char
-              value: "\\u{f}"
+              value: "'\\u{f}'"
       - input_file: inputs/escaped_unicode2.in
         output:
           registers:
             r:
               type: char
-              value: "\\u{e5}"
+              value: "'å'"
       - input_file: inputs/escaped_unicode3.in
         output:
           registers:
             r:
               type: char
-              value: "\\u{4e0}"
+              value: "'Ӡ'"
       - input_file: inputs/escaped_unicode4.in
         output:
           registers:
             r:
               type: char
-              value: "\\u{2764}"
+              value: "'\\u{2764}'"
       - input_file: inputs/escaped_unicode5.in
         output:
           registers:
             r:
               type: char
-              value: "\\u{1f622}"
+              value: "'\\u{1f622}'"
       - input_file: inputs/escaped_unicode6.in
         output:
           registers:
             r:
               type: char
-              value: "\\u{10001f}"
+              value: "'\\u{10001f}'"
       - input_file: inputs/escaped.in
         output:
           registers:
             r:
               type: char
-              value: "\\'"
+              value: "'\\''"
       - input_file: inputs/hex1.in
         output:
           registers:
             r:
               type: char
-              value: "*"
+              value: "'*'"
       - input_file: inputs/hex2.in
         output:
           registers:
             r:
               type: char
-              value: "\\u{7f}"
+              value: "'\\u{7f}'"
       - input_file: inputs/unicode1.in
         output:
           registers:
             r:
               type: char
-              value: "\\u{e00f}"
+              value: "'\\u{e00f}'"
       - input_file: inputs/unicode2.in
         output:
           registers:
             r:
               type: char
-              value: "\\u{e5}"
+              value: "'å'"
       - input_file: inputs/unicode3.in
         output:
           registers:
             r:
               type: char
-              value: "\\u{4e0}"
+              value: "'Ӡ'"
       - input_file: inputs/unicode4.in
         output:
           registers:
             r:
               type: char
-              value: "\\u{2764}"
+              value: "'\\u{2764}'"
       - input_file: inputs/unicode5.in
         output:
           registers:
             r:
               type: char
-<<<<<<< HEAD
-              value: "\\u{1f62d}"
-    initial_ast: 03110ac791a12790e59601d205e3311e812fd15dc115d2414934c0c9cc3264e0
-    imports_resolved_ast: 03110ac791a12790e59601d205e3311e812fd15dc115d2414934c0c9cc3264e0
-    canonicalized_ast: 03110ac791a12790e59601d205e3311e812fd15dc115d2414934c0c9cc3264e0
-    type_inferenced_ast: da30f5a4bdd0437f10b247e2139a060464129cce07fbd094b3b7c389886cc7c6
-=======
               value: "'\\u{1f62d}'"
     initial_ast: 6e1cf86d47e056682c6e51dcf0390eb34505b60d50de60970a688f237525bedf
     imports_resolved_ast: e9012d76c33c37f3940fbc8f9d8fe83cb13d8b7bdaa5b8476180128f91132c71
     canonicalized_ast: e9012d76c33c37f3940fbc8f9d8fe83cb13d8b7bdaa5b8476180128f91132c71
-    type_inferenced_ast: b19acb9ba2e6e5949839b5fe3d15f52f7187cadbb0602e44b03215f4181a6997
->>>>>>> 0e96bf8d
+    type_inferenced_ast: b19acb9ba2e6e5949839b5fe3d15f52f7187cadbb0602e44b03215f4181a6997