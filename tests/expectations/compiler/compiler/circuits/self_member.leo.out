--- conflicted
+++ resolved
@@ -16,14 +16,7 @@
             r0:
               type: bool
               value: "true"
-<<<<<<< HEAD
     initial_ast: 67301e738b89859274c2e3130eaf6d56f46f164fb2c5c9a9eceecd33062144d7
-    imports_resolved_ast: 67301e738b89859274c2e3130eaf6d56f46f164fb2c5c9a9eceecd33062144d7
-    canonicalized_ast: 67301e738b89859274c2e3130eaf6d56f46f164fb2c5c9a9eceecd33062144d7
-    type_inferenced_ast: 550b0168024d4404588f2b7a1b0715c0c284631b0f07d43084fbef01a5c44387
-=======
-    initial_ast: c2f6d0da67de691b14cffbdbe20eba613f2ea274c45aba4347045da2446b6af6
-    imports_resolved_ast: 66b9ad8e1ad5ef5fd0911f2a560d6c9280fa3dc639063046897350d73796823f
-    canonicalized_ast: 66b9ad8e1ad5ef5fd0911f2a560d6c9280fa3dc639063046897350d73796823f
-    type_inferenced_ast: a3054f521ff5efaf53f4b3633ab9926cd286095c1a3e06600d4a4a1326a0bb82
->>>>>>> a5f74195
+    imports_resolved_ast: 864201676885d233ee5c7d49b6c3cf88142c3ca414c01632b1e8334b94ae08f6
+    canonicalized_ast: 864201676885d233ee5c7d49b6c3cf88142c3ca414c01632b1e8334b94ae08f6
+    type_inferenced_ast: 320e5aa290904820b029051f5cbdcafb0a83c41c2f2450ccdcd45278da32d73c