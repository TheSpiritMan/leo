--- conflicted
+++ resolved
@@ -2,10 +2,4 @@
 namespace: Compile
 expectation: Fail
 outputs:
-<<<<<<< HEAD
-  - output:
-      - initial_input_ast: no input
-    initial_ast: d040a3a4f2be00b8123a1cbdbfe08a651526c76f12b24e0378f4f11fa7ded820
-=======
-  - "Error [ETYC0372006]: Unknown variable `b`\n    --> compiler-test:10:13\n     |\n  10 |     return (b.x == a.x) == y;\n     |             ^\nError [ETYC0372004]: Could not determine the type of `b`\n    --> compiler-test:10:13\n     |\n  10 |     return (b.x == a.x) == y;\n     |             ^\n"
->>>>>>> 1c88ea93
+  - "Error [ETYC0372006]: Unknown variable `b`\n    --> compiler-test:10:13\n     |\n  10 |     return (b.x == a.x) == y;\n     |             ^\nError [ETYC0372004]: Could not determine the type of `b`\n    --> compiler-test:10:13\n     |\n  10 |     return (b.x == a.x) == y;\n     |             ^\n"