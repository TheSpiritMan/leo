--- conflicted
+++ resolved
@@ -16,12 +16,6 @@
             r0:
               type: bool
               value: "true"
-<<<<<<< HEAD
-    initial_ast: 64a1b6b1a6ee85c634ca751a4e02aa79241292bb5d85c6203bcd58cd7118c250
-    canonicalized_ast: b42168f9136f4d24344749de5d965094b25ef02fca3ff2fafcca4261fe0498fe
-    type_inferenced_ast: 88447d445a55f04f55d8cb6cb7874c2b4fe58c4f31183fbe3e8ef8b0cbdd8dd9
-=======
-    initial_ast: 6fd3b11431e3e71f2b628bc9c64cb51d04c77df08d7584503b76b3dff7bc90cc
-    canonicalized_ast: a7a942a8a40f7cf8bfd79fdea0ed81fb6b56cfd9009b01b3d0225b427ef583cd
-    type_inferenced_ast: d3cc0e19adac957e11d520bf727133bfcc85eef5f306373cb5057b840b1a41f6
->>>>>>> 235daa9e
+    initial_ast: 5d815c98c76a76dd93051902eae718df3db66e0268ba9af8ae62ef7af19b1d48
+    canonicalized_ast: 798961ad9da5a767a98882ff36944483f1f1412dcf10f67acf1f390a19bfc138
+    type_inferenced_ast: 6dbfd429fa50f0017a01dae57ae2a98e7452ab7c54bfcd251e1ed40e5f28176c