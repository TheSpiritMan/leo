--- conflicted
+++ resolved
@@ -16,14 +16,7 @@
             r0:
               type: bool
               value: "true"
-<<<<<<< HEAD
     initial_ast: 13255c0fd7c0334dd2a45fef64b59bce7330f6275e335f167cb3922d8e28b979
-    imports_resolved_ast: 13255c0fd7c0334dd2a45fef64b59bce7330f6275e335f167cb3922d8e28b979
-    canonicalized_ast: 13255c0fd7c0334dd2a45fef64b59bce7330f6275e335f167cb3922d8e28b979
-    type_inferenced_ast: 1c69a4973b92c6b5fc21fa0509836a3466c81758f90970114c4926f4b27491b7
-=======
-    initial_ast: 241f1a42877b012b2e2062cefbd83523a5c719557cb422cf1fbd7efb0f7b1796
-    imports_resolved_ast: 43cca11f696228d0707095273602f51aab997eb3f85309f731d0af3a69bdeb47
-    canonicalized_ast: 43cca11f696228d0707095273602f51aab997eb3f85309f731d0af3a69bdeb47
-    type_inferenced_ast: a81ca1868d802d53a7a541bca7a021ad233d58a2d2ec9ad197ff2f2bcdde8495
->>>>>>> a5f74195
+    imports_resolved_ast: c50fa6b9f9b79f3c692c074b412e5d0db67b5f0b1dbe4e7d0f46b79f0fa64c5d
+    canonicalized_ast: c50fa6b9f9b79f3c692c074b412e5d0db67b5f0b1dbe4e7d0f46b79f0fa64c5d
+    type_inferenced_ast: 80d01907c2da750fa4f93c6236ebc6f7e733fcda44f0c1909d78d9bd1358c513