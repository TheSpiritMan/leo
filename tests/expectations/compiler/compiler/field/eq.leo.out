---
namespace: Compile
expectation: Pass
outputs:
  - circuit:
      num_public_variables: 0
      num_private_variables: 5
      num_constraints: 4
      at: 24c4ff2ffad6194acc870769175b25ec634c439bdb49308c3bbb6c182a0cf684
      bt: d64770f5c1b5ff4279dd2b73c60991870714441cf4464797665d50b75b833bd5
      ct: c17a25298ac1162bb67225ee750a3e3c96b3233ac74a1fbe9055e4cc1ed3e909
    ir:
      - "decl f0: <0>"
      - "  store &v1, ((v0), (), (), ())"
      - "  eq &v4, v2, v3"
      - "  retn v4"
      - ""
    output:
      - input_file: inputs/fields.in
        output:
          registers:
            r:
              type: bool
              value: "true"
<<<<<<< HEAD
    initial_ast: ee12cde6e113a51630fbf564abbfef30f835a6835fa02817cbad1493b56b8e4f
    imports_resolved_ast: ee12cde6e113a51630fbf564abbfef30f835a6835fa02817cbad1493b56b8e4f
    canonicalized_ast: ee12cde6e113a51630fbf564abbfef30f835a6835fa02817cbad1493b56b8e4f
    type_inferenced_ast: a91cdb031bea883961877211523740c0177cd84355ca989df2fbda50c719db9c
=======
    initial_ast: 279038173ca3a2bbeaefe14da8c79f4da2a885f59626a7ebc05a512f38a96e79
    imports_resolved_ast: 1490a6f02886d98c384793b14568c5db53ee3661a09c2c0abb6dd063633eb014
    canonicalized_ast: 1490a6f02886d98c384793b14568c5db53ee3661a09c2c0abb6dd063633eb014
    type_inferenced_ast: 98e53b900397401af122eb6d5c1845975aab946050d3852f1f7368d5a2e860fc
>>>>>>> 0e96bf8d
<|MERGE_RESOLUTION|>--- conflicted
+++ resolved
@@ -4,17 +4,11 @@
 outputs:
   - circuit:
       num_public_variables: 0
-      num_private_variables: 5
-      num_constraints: 4
-      at: 24c4ff2ffad6194acc870769175b25ec634c439bdb49308c3bbb6c182a0cf684
-      bt: d64770f5c1b5ff4279dd2b73c60991870714441cf4464797665d50b75b833bd5
-      ct: c17a25298ac1162bb67225ee750a3e3c96b3233ac74a1fbe9055e4cc1ed3e909
-    ir:
-      - "decl f0: <0>"
-      - "  store &v1, ((v0), (), (), ())"
-      - "  eq &v4, v2, v3"
-      - "  retn v4"
-      - ""
+      num_private_variables: 4
+      num_constraints: 3
+      at: ca775a363045cd405dd1d60cd10edb6cc6e4c0b164934951dab0977509b8225c
+      bt: 02c492cb6df07172e56cffd0cfd902a8443921e1256a2d907bbabd30bf6b8f6d
+      ct: a1f8e2b168c0f2f28f0ca3f16ce9b25ba7f7c410cfd68b0912bf19c90b53f2a2
     output:
       - input_file: inputs/fields.in
         output:
@@ -22,14 +16,7 @@
             r:
               type: bool
               value: "true"
-<<<<<<< HEAD
-    initial_ast: ee12cde6e113a51630fbf564abbfef30f835a6835fa02817cbad1493b56b8e4f
-    imports_resolved_ast: ee12cde6e113a51630fbf564abbfef30f835a6835fa02817cbad1493b56b8e4f
-    canonicalized_ast: ee12cde6e113a51630fbf564abbfef30f835a6835fa02817cbad1493b56b8e4f
-    type_inferenced_ast: a91cdb031bea883961877211523740c0177cd84355ca989df2fbda50c719db9c
-=======
     initial_ast: 279038173ca3a2bbeaefe14da8c79f4da2a885f59626a7ebc05a512f38a96e79
     imports_resolved_ast: 1490a6f02886d98c384793b14568c5db53ee3661a09c2c0abb6dd063633eb014
     canonicalized_ast: 1490a6f02886d98c384793b14568c5db53ee3661a09c2c0abb6dd063633eb014
-    type_inferenced_ast: 98e53b900397401af122eb6d5c1845975aab946050d3852f1f7368d5a2e860fc
->>>>>>> 0e96bf8d
+    type_inferenced_ast: 98e53b900397401af122eb6d5c1845975aab946050d3852f1f7368d5a2e860fc