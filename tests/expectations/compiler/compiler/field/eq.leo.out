--- conflicted
+++ resolved
@@ -17,13 +17,7 @@
               type: bool
               value: "true"
     initial_ast: 79bce85264344b086cc09306b0136c17ff71695f0e576050afee12ad7644ffd2
-<<<<<<< HEAD
+    ir: 9286e064ad123e2f49aada9e027a53179cd0dd02922c646d172bae57f4720371
     imports_resolved_ast: 3521d74d68817b9dde597d9b23665b77ab2b1f4a2b4718e00f9372b1e4a07d2d
     canonicalized_ast: 3521d74d68817b9dde597d9b23665b77ab2b1f4a2b4718e00f9372b1e4a07d2d
-    type_inferenced_ast: dda6aba7c76c27340cc8c3b7054e2a7cd8aef2f32fe4fa4a35978f04b7351af1
-=======
-    ir: 9286e064ad123e2f49aada9e027a53179cd0dd02922c646d172bae57f4720371
-    imports_resolved_ast: 8adbb28ccb09794822b9c58bacbedf065bc8ed55f28e417dcd301f63691a409a
-    canonicalized_ast: 8adbb28ccb09794822b9c58bacbedf065bc8ed55f28e417dcd301f63691a409a
-    type_inferenced_ast: 06d53449ef256cd255cb8c6c7715027ae3766b11000cf37b7d926b1f7aa4cab4
->>>>>>> 3626fbdb
+    type_inferenced_ast: dda6aba7c76c27340cc8c3b7054e2a7cd8aef2f32fe4fa4a35978f04b7351af1