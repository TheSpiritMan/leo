---
namespace: Compile
expectation: Pass
outputs:
  - circuit:
      num_public_variables: 0
      num_private_variables: 33
      num_constraints: 41
      at: 8a1de4918a021687e409936d8da3e31a9c9ee8b9cb6af8d3facb8c8615b332ea
      bt: 64f8bb33239b95e48d91e1e89f0bae6d75482e89cecb82cff9815ad9ea2e2ec6
      ct: 7ba09f6f4961917c35e363f3243bcd3a44939f4cf3a9cfd3760640fff0c72e34
    output:
      - input_file: inputs/ternary_explicit_and_implicit.in
        output:
          registers:
            a:
              type: u8
              value: "3"
    initial_ast: 58babc0ff6b93bc0d436a3904794f3e08fe9049dc2fd8cdc4c9dee89c7958876
<<<<<<< HEAD
    imports_resolved_ast: 37adcb7f6d1441881567887c0edc11b8b17a5564343d96fcf7a65e3d532c661d
    canonicalized_ast: 37adcb7f6d1441881567887c0edc11b8b17a5564343d96fcf7a65e3d532c661d
    type_inferenced_ast: 45e081c489fe75bcbc460c7ee466c91672ad6b2fbdfada30aeb6459e3919d078
=======
    ir: 0ca8448c726d6d5f1c35eb3342d6f51c310059b883da571e37c78be84d29d775
    imports_resolved_ast: f27c687a5285655b90826ff5fee7b0bf48ae48073b207aa72b1f5c0a482f402c
    canonicalized_ast: f27c687a5285655b90826ff5fee7b0bf48ae48073b207aa72b1f5c0a482f402c
    type_inferenced_ast: c2aaa5d9ff8ef9e2601f4f664bf9fca9dd465e5f2f186a40d35b30c5bd13c79f
>>>>>>> 3626fbdb
<|MERGE_RESOLUTION|>--- conflicted
+++ resolved
@@ -17,13 +17,7 @@
               type: u8
               value: "3"
     initial_ast: 58babc0ff6b93bc0d436a3904794f3e08fe9049dc2fd8cdc4c9dee89c7958876
-<<<<<<< HEAD
+    ir: 0ca8448c726d6d5f1c35eb3342d6f51c310059b883da571e37c78be84d29d775
     imports_resolved_ast: 37adcb7f6d1441881567887c0edc11b8b17a5564343d96fcf7a65e3d532c661d
     canonicalized_ast: 37adcb7f6d1441881567887c0edc11b8b17a5564343d96fcf7a65e3d532c661d
-    type_inferenced_ast: 45e081c489fe75bcbc460c7ee466c91672ad6b2fbdfada30aeb6459e3919d078
-=======
-    ir: 0ca8448c726d6d5f1c35eb3342d6f51c310059b883da571e37c78be84d29d775
-    imports_resolved_ast: f27c687a5285655b90826ff5fee7b0bf48ae48073b207aa72b1f5c0a482f402c
-    canonicalized_ast: f27c687a5285655b90826ff5fee7b0bf48ae48073b207aa72b1f5c0a482f402c
-    type_inferenced_ast: c2aaa5d9ff8ef9e2601f4f664bf9fca9dd465e5f2f186a40d35b30c5bd13c79f
->>>>>>> 3626fbdb
+    type_inferenced_ast: 45e081c489fe75bcbc460c7ee466c91672ad6b2fbdfada30aeb6459e3919d078