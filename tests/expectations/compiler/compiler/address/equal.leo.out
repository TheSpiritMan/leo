---
namespace: Compile
expectation: Pass
outputs:
  - circuit:
      num_public_variables: 0
      num_private_variables: 512
      num_constraints: 512
      at: 2afb27056e1c0b6cd1b63c129dc6019b41e5edb3723a62eb1effcb457e2620ee
      bt: fdc56783aefa65da086350fc50eb8e925dca79bee7644f0a1becce8afc17cb15
      ct: 4ba33f6aa7149ab50f3b0cabe6e30c71718e3d2fba6eb619c3cc26bbb4db5238
    ir:
      - "decl f0: <0>"
      - "  store &v1, ((v0), (), (), ())"
      - "  store &v3, aleo1qnr4dkkvkgfqph0vzc3y6z2eu975wnpz2925ntjccd5cfqxtyu8sta57j8"
      - "  eq &v4, v2, aleo1qnr4dkkvkgfqph0vzc3y6z2eu975wnpz2925ntjccd5cfqxtyu8sta57j8"
      - "  retn v4"
      - ""
    output:
      - input_file: inputs/address1.in
        output:
          registers:
            a:
              type: bool
              value: "true"
      - input_file: inputs/address2.in
        output:
          registers:
            a:
              type: bool
              value: "false"
<<<<<<< HEAD
    initial_ast: b7ae7c04c91cbbce0c6a7b193494f84aaf1a1e530dc6fc2ed3eb55f499a90da2
    imports_resolved_ast: b7ae7c04c91cbbce0c6a7b193494f84aaf1a1e530dc6fc2ed3eb55f499a90da2
    canonicalized_ast: b7ae7c04c91cbbce0c6a7b193494f84aaf1a1e530dc6fc2ed3eb55f499a90da2
    type_inferenced_ast: db913c0119d7184465f2cc67309c21d94658a7373888e6c3d0f33a7e938be231
=======
    initial_ast: d9d5346dff8f825d58daabb3a4fe2fcd1471a3fb3c80e46e5583c4f6cdb12b2b
    imports_resolved_ast: e5e91879622f5e63f1b465a8d1d99b9ad10e128d3b04493def195d81e5c728f3
    canonicalized_ast: e5e91879622f5e63f1b465a8d1d99b9ad10e128d3b04493def195d81e5c728f3
    type_inferenced_ast: 436fd5fbf72020d63c2f462dd271dbeeca6161c68f625e53ab5f827cda3d3d3e
>>>>>>> 0e96bf8d
<|MERGE_RESOLUTION|>--- conflicted
+++ resolved
@@ -4,18 +4,11 @@
 outputs:
   - circuit:
       num_public_variables: 0
-      num_private_variables: 512
-      num_constraints: 512
-      at: 2afb27056e1c0b6cd1b63c129dc6019b41e5edb3723a62eb1effcb457e2620ee
-      bt: fdc56783aefa65da086350fc50eb8e925dca79bee7644f0a1becce8afc17cb15
-      ct: 4ba33f6aa7149ab50f3b0cabe6e30c71718e3d2fba6eb619c3cc26bbb4db5238
-    ir:
-      - "decl f0: <0>"
-      - "  store &v1, ((v0), (), (), ())"
-      - "  store &v3, aleo1qnr4dkkvkgfqph0vzc3y6z2eu975wnpz2925ntjccd5cfqxtyu8sta57j8"
-      - "  eq &v4, v2, aleo1qnr4dkkvkgfqph0vzc3y6z2eu975wnpz2925ntjccd5cfqxtyu8sta57j8"
-      - "  retn v4"
-      - ""
+      num_private_variables: 511
+      num_constraints: 511
+      at: 61e8ee994e9e7edc1f84fa3cbe8c421ade231189b9ddf6a9a75eeef9915c20f7
+      bt: 2194515882da93c79fa24d47c40fddc44f0284da25da7b89efb935c0ea7382f8
+      ct: a0736e8c8f3bb1c39a147348754e53dfd31fd76a1df9cd9960472841bcc531df
     output:
       - input_file: inputs/address1.in
         output:
@@ -29,14 +22,7 @@
             a:
               type: bool
               value: "false"
-<<<<<<< HEAD
-    initial_ast: b7ae7c04c91cbbce0c6a7b193494f84aaf1a1e530dc6fc2ed3eb55f499a90da2
-    imports_resolved_ast: b7ae7c04c91cbbce0c6a7b193494f84aaf1a1e530dc6fc2ed3eb55f499a90da2
-    canonicalized_ast: b7ae7c04c91cbbce0c6a7b193494f84aaf1a1e530dc6fc2ed3eb55f499a90da2
-    type_inferenced_ast: db913c0119d7184465f2cc67309c21d94658a7373888e6c3d0f33a7e938be231
-=======
     initial_ast: d9d5346dff8f825d58daabb3a4fe2fcd1471a3fb3c80e46e5583c4f6cdb12b2b
     imports_resolved_ast: e5e91879622f5e63f1b465a8d1d99b9ad10e128d3b04493def195d81e5c728f3
     canonicalized_ast: e5e91879622f5e63f1b465a8d1d99b9ad10e128d3b04493def195d81e5c728f3
-    type_inferenced_ast: 436fd5fbf72020d63c2f462dd271dbeeca6161c68f625e53ab5f827cda3d3d3e
->>>>>>> 0e96bf8d
+    type_inferenced_ast: 436fd5fbf72020d63c2f462dd271dbeeca6161c68f625e53ab5f827cda3d3d3e