--- conflicted
+++ resolved
@@ -269,14 +269,7 @@
             a:
               type: bool
               value: "false"
-<<<<<<< HEAD
-    initial_ast: 3e301bd5c7c75878e1e06fd7ee1fe7aefa157c8d149277d75fe452561e21ae0b
-    imports_resolved_ast: e61d7ed8f011113fc0c55eda5cd32a208156ee3e36b08f0bcafb8a995ebfbcca
-    canonicalized_ast: e61d7ed8f011113fc0c55eda5cd32a208156ee3e36b08f0bcafb8a995ebfbcca
-    type_inferenced_ast: f25d2f165d5f93b925637e9588235c3ca46fefc0d3bb1350f85640d6eb0c9d25
-=======
-    initial_ast: 8f51184180489692cef1798125f54c75b1bb0b75c177dc1c7c1ecc6413627449
-    imports_resolved_ast: 49aab597ead630a3a86f446a30d00184391db49e02b3d5207ccbba28e2ac0d84
-    canonicalized_ast: 49aab597ead630a3a86f446a30d00184391db49e02b3d5207ccbba28e2ac0d84
-    type_inferenced_ast: 63e6c2d516991726a4c2ad9d8dd71a2e8b419286c35a89cd3c71a134520d98bd
->>>>>>> d621ee72
+    initial_ast: 77d4330428a4d278c112fdeca44c0e9b3c421e469771ff98464979db1017409e
+    imports_resolved_ast: 9d83e4b1cb42ce589a74a0e2c008304b1297b3502afa4540bd754c959f87eff4
+    canonicalized_ast: 9d83e4b1cb42ce589a74a0e2c008304b1297b3502afa4540bd754c959f87eff4
+    type_inferenced_ast: 40911bb509d0257c676251d33e2108c295fd31b0d98f58d9f3cd15d1802d45d7