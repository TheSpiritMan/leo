--- conflicted
+++ resolved
@@ -23,13 +23,7 @@
               type: bool
               value: "true"
     initial_ast: 3f3d29b9ba2fa50b2a5feeb8cac2cd08140143fce8cc8e2f9f8fe2639a6e02e7
-<<<<<<< HEAD
+    ir: 63f175e62811f73c06a922dcff419d185a6d9389ae92aa8d36647b9f770ca0b5
     imports_resolved_ast: 7b1682e5524a4f44b1b427d3f86331f38f980551cca5bef8690507d6059121aa
     canonicalized_ast: 7b1682e5524a4f44b1b427d3f86331f38f980551cca5bef8690507d6059121aa
-    type_inferenced_ast: 22cd4555b6145fdd2f1e26cbc9cba31e750f10d76abde926eb9a0d8adb4d6355
-=======
-    ir: 63f175e62811f73c06a922dcff419d185a6d9389ae92aa8d36647b9f770ca0b5
-    imports_resolved_ast: 21f30c236d5ff2b538077b8c1efd32f358ac4743b026abdaa88cfded65708429
-    canonicalized_ast: 21f30c236d5ff2b538077b8c1efd32f358ac4743b026abdaa88cfded65708429
-    type_inferenced_ast: 3cdca87cfed1dd2aa2558f40f4564413ef447d807e889cff33674de11a19586e
->>>>>>> 3626fbdb
+    type_inferenced_ast: 22cd4555b6145fdd2f1e26cbc9cba31e750f10d76abde926eb9a0d8adb4d6355