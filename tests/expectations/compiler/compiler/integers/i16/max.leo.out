--- conflicted
+++ resolved
@@ -17,13 +17,7 @@
               type: bool
               value: "true"
     initial_ast: 934410f07e85a7e22e4a5b2bf1ce8ee96153046237c86be8cc1f983886d16507
-<<<<<<< HEAD
+    ir: 89cbb74bebbb9c45865422a142819783e1ad320c0215fce2020476abf177ac22
     imports_resolved_ast: bc69af1a1464ca86a077c313d11cb7bc225197cc5317ae361a59cab6cf32996f
     canonicalized_ast: bc69af1a1464ca86a077c313d11cb7bc225197cc5317ae361a59cab6cf32996f
-    type_inferenced_ast: cf49e350952886df1454f747252d0cc04933ed98694f59bdc57b78533f68eaf3
-=======
-    ir: 89cbb74bebbb9c45865422a142819783e1ad320c0215fce2020476abf177ac22
-    imports_resolved_ast: e6ff345f1e765081e26daa756e05371130319e70020d19ffbd4c1fa32e43a328
-    canonicalized_ast: e6ff345f1e765081e26daa756e05371130319e70020d19ffbd4c1fa32e43a328
-    type_inferenced_ast: 83b82ea0fec943f390adee51afc35e625165dd404e95b1b9784d11c483a89d23
->>>>>>> 3626fbdb
+    type_inferenced_ast: cf49e350952886df1454f747252d0cc04933ed98694f59bdc57b78533f68eaf3