--- conflicted
+++ resolved
@@ -4,18 +4,11 @@
 outputs:
   - circuit:
       num_public_variables: 0
-      num_private_variables: 114
-      num_constraints: 114
-      at: e0930ad132b8523138644ecc66b75c913699d45012bab191cafda727cce07d12
-      bt: 451abb54262e96df12020bc835413d738c5f96b50b89e05bf3431bf7d8489e18
-      ct: 1e1930b0bfcd18365697cc1922dc88913f6dcbdc4dc9ed5cf6c7d5369433f722
-    ir:
-      - "decl f0: <0>"
-      - "  store &v1, ((v0), (), (), ())"
-      - "  ge &v5, v2, v3"
-      - "  eq &v6, v5, v4"
-      - "  retn v6"
-      - ""
+      num_private_variables: 113
+      num_constraints: 113
+      at: aacaa02fab172aad56801a9785e4265f42a5b7a8a90f3277508d9bdf9b71739e
+      bt: dc20f75204b1fb858e1971441f24a4aa1780e545581c55ff3d52cec41be65b79
+      ct: 92784334fb47e5a53eb972ec42d95f97470117bb6839cf2d46e8fcbd38a662f9
     output:
       - input_file: i16_e.in
         output:
@@ -29,14 +22,7 @@
             r0:
               type: bool
               value: "true"
-<<<<<<< HEAD
-    initial_ast: 4cf21bc77c3200de276d0a9cd65874547b510764c01e3874cec87d6a67d1ad96
-    imports_resolved_ast: 4cf21bc77c3200de276d0a9cd65874547b510764c01e3874cec87d6a67d1ad96
-    canonicalized_ast: 4cf21bc77c3200de276d0a9cd65874547b510764c01e3874cec87d6a67d1ad96
-    type_inferenced_ast: a60601e8833e4442d790834e0035d4ec791cad29afc44b6caceaaa46b6993085
-=======
     initial_ast: af26d10d2f2a9d2c506829aec8c88fb34ae2ef681ffc4d3b8ec4b284bfdf3d9c
     imports_resolved_ast: 13a2253dd2820681d4a31f5aec2302e04ad4e9fc6b4242a567509325e5c0e1cd
     canonicalized_ast: 13a2253dd2820681d4a31f5aec2302e04ad4e9fc6b4242a567509325e5c0e1cd
-    type_inferenced_ast: 9e82be78fd2826dfb033670797c6ad087c1e960d8f7dd988ba7874a66b18d802
->>>>>>> 0e96bf8d
+    type_inferenced_ast: 9e82be78fd2826dfb033670797c6ad087c1e960d8f7dd988ba7874a66b18d802