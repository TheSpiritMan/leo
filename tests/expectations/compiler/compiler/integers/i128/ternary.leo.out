---
namespace: Compile
expectation: Pass
outputs:
  - circuit:
      num_public_variables: 0
      num_private_variables: 897
      num_constraints: 1025
      at: d77e3a78856021f4168879a52deae4aa0ae2f794684ea6d543003696b284d360
      bt: 22979cc4368ebcb1faf1a43b44d33545164999cdc7421570f81d9b410701cf8c
      ct: 2b813201b5f2f36723c7491801d69ec221b7a12678c6ce55200c16a0c07fb2e7
    output:
      - input_file: i128.in
        output:
          registers:
            r0:
              type: bool
              value: "true"
      - input_file: i128_rev.in
        output:
          registers:
            r0:
              type: bool
              value: "true"
    initial_ast: a1d504262eda7bb4dbab55530ba87c9a88cc0491dba19b03fac6c16988f7ef08
<<<<<<< HEAD
    imports_resolved_ast: 5f2684514b532796f3be15cd39617d3ed7260631f6941fd1d71495b5c947eff8
    canonicalized_ast: 5f2684514b532796f3be15cd39617d3ed7260631f6941fd1d71495b5c947eff8
    type_inferenced_ast: b2e783572430bc3bf3622620f5a5193d648eb8d5d0f7916a83bd15b90896f73b
=======
    ir: 91e3dfc2cfddc8753d0f5d81e8f726cbc208aca90e2454c2ee5cb43e095113c9
    imports_resolved_ast: d23d3328d4a7a78403da187ff33a1f09b212de3d46c37dc62f997e136b83f1b1
    canonicalized_ast: d23d3328d4a7a78403da187ff33a1f09b212de3d46c37dc62f997e136b83f1b1
    type_inferenced_ast: c0a3f9e62c1e8611edf75a71ced51842d543bbf5f1c694eaf006285591f860bb
>>>>>>> 3626fbdb
<|MERGE_RESOLUTION|>--- conflicted
+++ resolved
@@ -23,13 +23,7 @@
               type: bool
               value: "true"
     initial_ast: a1d504262eda7bb4dbab55530ba87c9a88cc0491dba19b03fac6c16988f7ef08
-<<<<<<< HEAD
+    ir: 91e3dfc2cfddc8753d0f5d81e8f726cbc208aca90e2454c2ee5cb43e095113c9
     imports_resolved_ast: 5f2684514b532796f3be15cd39617d3ed7260631f6941fd1d71495b5c947eff8
     canonicalized_ast: 5f2684514b532796f3be15cd39617d3ed7260631f6941fd1d71495b5c947eff8
-    type_inferenced_ast: b2e783572430bc3bf3622620f5a5193d648eb8d5d0f7916a83bd15b90896f73b
-=======
-    ir: 91e3dfc2cfddc8753d0f5d81e8f726cbc208aca90e2454c2ee5cb43e095113c9
-    imports_resolved_ast: d23d3328d4a7a78403da187ff33a1f09b212de3d46c37dc62f997e136b83f1b1
-    canonicalized_ast: d23d3328d4a7a78403da187ff33a1f09b212de3d46c37dc62f997e136b83f1b1
-    type_inferenced_ast: c0a3f9e62c1e8611edf75a71ced51842d543bbf5f1c694eaf006285591f860bb
->>>>>>> 3626fbdb
+    type_inferenced_ast: b2e783572430bc3bf3622620f5a5193d648eb8d5d0f7916a83bd15b90896f73b