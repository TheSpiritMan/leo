--- conflicted
+++ resolved
@@ -23,13 +23,7 @@
               type: bool
               value: "true"
     initial_ast: 23541c096f33f489813c33a59597abdbce9db39d9eabf36984d62b890de1c2a4
-<<<<<<< HEAD
+    ir: f4298cd874979cf6682b2e8e338e231d6ae3b71cc35a144915132604a47a0f81
     imports_resolved_ast: 67f1cc8315db8b6776f47cbf4bbb3c0c8769d0b314e12afdfd3a260ce290cbf0
     canonicalized_ast: 67f1cc8315db8b6776f47cbf4bbb3c0c8769d0b314e12afdfd3a260ce290cbf0
-    type_inferenced_ast: 04e7d01acfa1a924cfb0026c491417948930bf058c45f5fbd07f7dc3196d368f
-=======
-    ir: f4298cd874979cf6682b2e8e338e231d6ae3b71cc35a144915132604a47a0f81
-    imports_resolved_ast: c16a00a49135534a8178758767dd1aa9c1299b3159d6becacd445533caf55f2b
-    canonicalized_ast: c16a00a49135534a8178758767dd1aa9c1299b3159d6becacd445533caf55f2b
-    type_inferenced_ast: bfe30cba55da27e0cc0f17c888bd6bdcb2078fbcdc6e7ecbb00c3006836e7748
->>>>>>> 3626fbdb
+    type_inferenced_ast: 04e7d01acfa1a924cfb0026c491417948930bf058c45f5fbd07f7dc3196d368f