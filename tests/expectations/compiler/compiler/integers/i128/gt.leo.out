--- conflicted
+++ resolved
@@ -23,13 +23,7 @@
               type: bool
               value: "true"
     initial_ast: 3f7b46f3a01e6c15aea9ba21b50b87301d361538604ac54d345a8f1b20442123
-<<<<<<< HEAD
+    ir: 869cb30d7289310ed4df6b09c8a95dfc219110c2cc53c194cbf3de2fca528589
     imports_resolved_ast: 4bbdaaae74f4b6bcbd26509fd01073b2b74080fbbbfad8e2555bbf6f521c2d5b
     canonicalized_ast: 4bbdaaae74f4b6bcbd26509fd01073b2b74080fbbbfad8e2555bbf6f521c2d5b
-    type_inferenced_ast: bf6d953f488efcf609180c117e86e84f21650f5d093942b71272935f8ce8997e
-=======
-    ir: 869cb30d7289310ed4df6b09c8a95dfc219110c2cc53c194cbf3de2fca528589
-    imports_resolved_ast: 2dddf87c414394edbbdecb922ef16429dee982c8f67b70a082f7d96978ee8b22
-    canonicalized_ast: 2dddf87c414394edbbdecb922ef16429dee982c8f67b70a082f7d96978ee8b22
-    type_inferenced_ast: 0b56cecfe00dcd0195596e7404f19c8a511480c8fb6c00822872d99a0133a5f2
->>>>>>> 3626fbdb
+    type_inferenced_ast: bf6d953f488efcf609180c117e86e84f21650f5d093942b71272935f8ce8997e