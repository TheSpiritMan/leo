---
namespace: Compile
expectation: Pass
outputs:
  - circuit:
      num_public_variables: 0
      num_private_variables: 766
      num_constraints: 766
      at: 6cc77e3064406c53e0bf18f1fe3299e056df3849077908c56ac110a882ccd7df
      bt: 4308023c3c3644cd29be9d6d91223f969b333da866a8591c4965c1073c7b8bd6
      ct: 9a7a985b1af37e5b77c93edbdbc33a0384b67e4d02dc78dbc190e06139480ccd
    output:
      - input_file: i128.in
        output:
          registers:
            r0:
              type: bool
              value: "true"
      - input_file: i128.in
        output:
          registers:
            r0:
              type: bool
              value: "true"
    initial_ast: c221e9b8c31ea35ef837f844a6c10955fc602c0389738f4200deb28559c14e9d
<<<<<<< HEAD
    imports_resolved_ast: d39786f863cd88baf633b3d54c27ca3d0311a4523ee86fb89a67c0e790096a5b
    canonicalized_ast: d39786f863cd88baf633b3d54c27ca3d0311a4523ee86fb89a67c0e790096a5b
    type_inferenced_ast: 0adc97729c416dcbabd7e06e23ec1780bd3aeb0acaa49fb8ea23d152e22ebf95
=======
    ir: ea785daecdcac57a93a4fff8426dea9dcc66b25ada7573d66da95514f9e03f34
    imports_resolved_ast: 864a02f9d092ab4ac2726049dfc1449986080bddd1e0b740e577bdcbed85c642
    canonicalized_ast: 864a02f9d092ab4ac2726049dfc1449986080bddd1e0b740e577bdcbed85c642
    type_inferenced_ast: 66fe86c0ce61451729c5344eb6b4d05c2697d772a016795a63da06dc4d76bc29
>>>>>>> 3626fbdb
<|MERGE_RESOLUTION|>--- conflicted
+++ resolved
@@ -23,13 +23,7 @@
               type: bool
               value: "true"
     initial_ast: c221e9b8c31ea35ef837f844a6c10955fc602c0389738f4200deb28559c14e9d
-<<<<<<< HEAD
+    ir: ea785daecdcac57a93a4fff8426dea9dcc66b25ada7573d66da95514f9e03f34
     imports_resolved_ast: d39786f863cd88baf633b3d54c27ca3d0311a4523ee86fb89a67c0e790096a5b
     canonicalized_ast: d39786f863cd88baf633b3d54c27ca3d0311a4523ee86fb89a67c0e790096a5b
-    type_inferenced_ast: 0adc97729c416dcbabd7e06e23ec1780bd3aeb0acaa49fb8ea23d152e22ebf95
-=======
-    ir: ea785daecdcac57a93a4fff8426dea9dcc66b25ada7573d66da95514f9e03f34
-    imports_resolved_ast: 864a02f9d092ab4ac2726049dfc1449986080bddd1e0b740e577bdcbed85c642
-    canonicalized_ast: 864a02f9d092ab4ac2726049dfc1449986080bddd1e0b740e577bdcbed85c642
-    type_inferenced_ast: 66fe86c0ce61451729c5344eb6b4d05c2697d772a016795a63da06dc4d76bc29
->>>>>>> 3626fbdb
+    type_inferenced_ast: 0adc97729c416dcbabd7e06e23ec1780bd3aeb0acaa49fb8ea23d152e22ebf95