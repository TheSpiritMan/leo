--- conflicted
+++ resolved
@@ -23,13 +23,7 @@
               type: bool
               value: "true"
     initial_ast: 6e6817cfe7d95596684dbe4732bf82a94eb2b0682492238e2324797bef92809c
-<<<<<<< HEAD
+    ir: b2fad9917ada6275bf5a54e003569a3919ac665ce7168637b61d759a6a907c6e
     imports_resolved_ast: cb2b994fdecd9645ca94b5222e095ea59b329ce6f43801cb084c8c64fdaea18b
     canonicalized_ast: cb2b994fdecd9645ca94b5222e095ea59b329ce6f43801cb084c8c64fdaea18b
-    type_inferenced_ast: 003f3cdd2b90ad3e42f77377639164f74c23c39a1516ba9ea301e940b11d31b2
-=======
-    ir: b2fad9917ada6275bf5a54e003569a3919ac665ce7168637b61d759a6a907c6e
-    imports_resolved_ast: 56735cb284008daacde5596a650a06f348a6047b768f3ee5fcfbfe212de47f6c
-    canonicalized_ast: 56735cb284008daacde5596a650a06f348a6047b768f3ee5fcfbfe212de47f6c
-    type_inferenced_ast: 242b66ed1b5abdadd5142b20012ada4effde748824b44ad8ea073128009a8dd7
->>>>>>> 3626fbdb
+    type_inferenced_ast: 003f3cdd2b90ad3e42f77377639164f74c23c39a1516ba9ea301e940b11d31b2