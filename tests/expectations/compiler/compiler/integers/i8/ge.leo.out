---
namespace: Compile
expectation: Pass
outputs:
  - circuit:
      num_public_variables: 0
      num_private_variables: 58
      num_constraints: 58
      at: de9049a95f25429b4fce78b1e4671c95d869165f8c564d15e7a3b07d8751c1b4
      bt: a51baf13f960f5e1b18a66d64e06d3aaebfe8f523213cb528042a6ff266bbdfb
      ct: 01bde22d4fb741f6f8503007d771bd8b644fa36dbe2a667827e6766a2b461546
    ir:
      - "decl f0: <0>"
      - "  store &v1, ((v0), (), (), ())"
      - "  ge &v5, v2, v3"
      - "  eq &v6, v5, v4"
      - "  retn v6"
      - "decl f1: <7>"
      - "  retn [false, false, false, false, false, false, false, false, false, false, false, false, false, false, false, false, false, false, false, false, false, false, false, false, false, false, false, false, false, false, false, false, false, false, false, false, false, false, false, false, false, false, false, false, false, false, false, false, false, false, false, false, false, false, false, false, false, false, false, false, false, false, false, false, false, false, false, false, false, false, false, false, false, false, false, false, false, false, false, false, false, false, false, false, false, false, false, false, false, false, false, false, false, false, false, false, false, false, false, false, false, false, false, false, false, false, false, false, false, false, false, false, false, false, false, false, false, false, false, false, false, false, false, false, false, false, false, false, false, false, false, false, false, false, false, false, false, false, false, false, false, false, false, false, false, false, false, false, false, false, false, false, false, false, false, false, false, false, false, false, false, false, false, false, false, false, false, false, false, false, false, false, false, false, false, false, false, false, false, false, false, false, false, false, false, false, false, false, false, false, false, false, false, false, false, false, false, false, false, false, false, false, false, false, false, false, false, false, false, false, false, false, false, false, false, false, false, false, false, false, false, false, false, false, false, false, false, false, false, false, false, false, false, false, false, false, false, false, false, false, false, false, false, false, false, false, false, false, false, false, false, false, false, false, false, false]"
      - "decl f2: <8>"
      - "  retn aleo1qnr4dkkvkgfqph0vzc3y6z2eu975wnpz2925ntjccd5cfqxtyu8sta57j8"
      - "decl f3: <9>"
      - "  retn [0, 0, 0, 0, 0, 0, 0, 0, 0, 0, 0, 0, 0, 0, 0, 0, 0, 0, 0, 0, 0, 0, 0, 0, 0, 0, 0, 0, 0, 0, 0, 0]"
      - "decl f4: <10>"
      - "  retn aleo1qnr4dkkvkgfqph0vzc3y6z2eu975wnpz2925ntjccd5cfqxtyu8sta57j8"
      - "decl f5: <11>"
      - "  retn [false, false, false, false, false, false, false, false, false, false, false, false, false, false, false, false, false, false, false, false, false, false, false, false, false, false, false, false, false, false, false, false, false, false, false, false, false, false, false, false, false, false, false, false, false, false, false, false, false, false, false, false, false, false, false, false, false, false, false, false, false, false, false, false, false, false, false, false, false, false, false, false, false, false, false, false, false, false, false, false, false, false, false, false, false, false, false, false, false, false, false, false, false, false, false, false, false, false, false, false, false, false, false, false, false, false, false, false, false, false, false, false, false, false, false, false, false, false, false, false, false, false, false, false, false, false, false, false, false, false, false, false, false, false, false, false, false, false, false, false, false, false, false, false, false, false, false, false, false, false, false, false, false, false, false, false, false, false, false, false, false, false, false, false, false, false, false, false, false, false, false, false, false, false, false, false, false, false, false, false, false, false, false, false, false, false, false, false, false, false, false, false, false, false, false, false, false, false, false, false, false, false, false, false, false, false, false, false, false, false, false, false, false, false, false, false, false, false, false, false, false, false, false, false, false, false, false, false, false, false, false, false, false, false, false, false, false, false, false, false, false, false, false, false, false, false, false, false, false, false, false, false, false, false, false, false]"
      - "decl f6: <12>"
      - "  retn aleo1qnr4dkkvkgfqph0vzc3y6z2eu975wnpz2925ntjccd5cfqxtyu8sta57j8"
      - "decl f7: <13>"
      - "  retn [0, 0, 0, 0, 0, 0, 0, 0, 0, 0, 0, 0, 0, 0, 0, 0, 0, 0, 0, 0, 0, 0, 0, 0, 0, 0, 0, 0, 0, 0, 0, 0]"
      - "decl f8: <14>"
      - "  retn aleo1qnr4dkkvkgfqph0vzc3y6z2eu975wnpz2925ntjccd5cfqxtyu8sta57j8"
      - "decl f9: <15>"
      - "  retn 0"
      - "decl f10: <16>"
      - "  retn [false]"
      - "decl f11: <17>"
      - "  retn false"
      - "decl f12: <18>"
      - "  retn [0]"
      - "decl f13: <19>"
      - "  retn false"
      - "decl f14: <20>"
      - "  retn [false]"
      - "decl f15: <21>"
      - "  retn false"
      - "decl f16: <22>"
      - "  retn [0]"
      - "decl f17: <23>"
      - "  retn false"
      - "decl f18: <24>"
      - "  retn [false, false, false, false, false, false, false, false, false, false, false, false, false, false, false, false, false, false, false, false, false, false, false, false, false, false, false, false, false, false, false, false, false, false, false, false, false, false, false, false, false, false, false, false, false, false, false, false, false, false, false, false, false, false, false, false, false, false, false, false, false, false, false, false, false, false, false, false, false, false, false, false, false, false, false, false, false, false, false, false, false, false, false, false, false, false, false, false, false, false, false, false, false, false, false, false, false, false, false, false, false, false, false, false, false, false, false, false, false, false, false, false, false, false, false, false, false, false, false, false, false, false, false, false, false, false, false, false, false, false, false, false, false, false, false, false, false, false, false, false, false, false, false, false, false, false, false, false, false, false, false, false, false, false, false, false, false, false, false, false, false, false, false, false, false, false, false, false, false, false, false, false, false, false, false, false, false, false, false, false, false, false, false, false, false, false, false, false, false, false, false, false, false, false, false, false, false, false, false, false, false, false, false, false, false, false, false, false, false, false, false, false, false, false, false, false, false, false, false, false, false, false, false, false, false, false, false, false, false, false, false, false, false, false, false, false, false, false, false, false, false, false, false, false, false, false, false, false, false, false, false, false, false]"
      - "decl f19: <25>"
      - "  retn 'a'"
      - "decl f20: <26>"
      - "  retn [0, 0, 0, 0, 0, 0, 0, 0, 0, 0, 0, 0, 0, 0, 0, 0, 0, 0, 0, 0, 0, 0, 0, 0, 0, 0, 0, 0, 0, 0, 0, 0]"
      - "decl f21: <27>"
      - "  retn 'a'"
      - "decl f22: <28>"
      - "  retn [false, false, false, false, false, false, false, false, false, false, false, false, false, false, false, false, false, false, false, false, false, false, false, false, false, false, false, false, false, false, false, false, false, false, false, false, false, false, false, false, false, false, false, false, false, false, false, false, false, false, false, false, false, false, false, false, false, false, false, false, false, false, false, false, false, false, false, false, false, false, false, false, false, false, false, false, false, false, false, false, false, false, false, false, false, false, false, false, false, false, false, false, false, false, false, false, false, false, false, false, false, false, false, false, false, false, false, false, false, false, false, false, false, false, false, false, false, false, false, false, false, false, false, false, false, false, false, false, false, false, false, false, false, false, false, false, false, false, false, false, false, false, false, false, false, false, false, false, false, false, false, false, false, false, false, false, false, false, false, false, false, false, false, false, false, false, false, false, false, false, false, false, false, false, false, false, false, false, false, false, false, false, false, false, false, false, false, false, false, false, false, false, false, false, false, false, false, false, false, false, false, false, false, false, false, false, false, false, false, false, false, false, false, false, false, false, false, false, false, false, false, false, false, false, false, false, false, false, false, false, false, false, false, false, false, false, false, false, false, false, false, false, false, false, false, false, false, false, false, false, false, false, false]"
      - "decl f23: <29>"
      - "  retn 'a'"
      - "decl f24: <30>"
      - "  retn [0, 0, 0, 0, 0, 0, 0, 0, 0, 0, 0, 0, 0, 0, 0, 0, 0, 0, 0, 0, 0, 0, 0, 0, 0, 0, 0, 0, 0, 0, 0, 0]"
      - "decl f25: <31>"
      - "  retn 'a'"
      - "decl f26: <32>"
      - "  retn [false, false, false, false, false, false, false, false, false, false, false, false, false, false, false, false, false, false, false, false, false, false, false, false, false, false, false, false, false, false, false, false, false, false, false, false, false, false, false, false, false, false, false, false, false, false, false, false, false, false, false, false, false, false, false, false, false, false, false, false, false, false, false, false, false, false, false, false, false, false, false, false, false, false, false, false, false, false, false, false, false, false, false, false, false, false, false, false, false, false, false, false, false, false, false, false, false, false, false, false, false, false, false, false, false, false, false, false, false, false, false, false, false, false, false, false, false, false, false, false, false, false, false, false, false, false, false, false, false, false, false, false, false, false, false, false, false, false, false, false, false, false, false, false, false, false, false, false, false, false, false, false, false, false, false, false, false, false, false, false, false, false, false, false, false, false, false, false, false, false, false, false, false, false, false, false, false, false, false, false, false, false, false, false, false, false, false, false, false, false, false, false, false, false, false, false, false, false, false, false, false, false, false, false, false, false, false, false, false, false, false, false, false, false, false, false, false, false, false, false, false, false, false, false, false, false, false, false, false, false, false, false, false, false, false, false, false, false, false, false, false, false, false, false, false, false, false, false, false, false, false, false, false]"
      - "decl f27: <33>"
      - "  retn []"
      - "decl f28: <34>"
      - "  retn [0, 0, 0, 0, 0, 0, 0, 0, 0, 0, 0, 0, 0, 0, 0, 0, 0, 0, 0, 0, 0, 0, 0, 0, 0, 0, 0, 0, 0, 0, 0, 0]"
      - "decl f29: <35>"
      - "  retn []"
      - "decl f30: <36>"
      - "  retn [false, false, false, false, false, false, false, false, false, false, false, false, false, false, false, false, false, false, false, false, false, false, false, false, false, false, false, false, false, false, false, false, false, false, false, false, false, false, false, false, false, false, false, false, false, false, false, false, false, false, false, false, false, false, false, false, false, false, false, false, false, false, false, false, false, false, false, false, false, false, false, false, false, false, false, false, false, false, false, false, false, false, false, false, false, false, false, false, false, false, false, false, false, false, false, false, false, false, false, false, false, false, false, false, false, false, false, false, false, false, false, false, false, false, false, false, false, false, false, false, false, false, false, false, false, false, false, false, false, false, false, false, false, false, false, false, false, false, false, false, false, false, false, false, false, false, false, false, false, false, false, false, false, false, false, false, false, false, false, false, false, false, false, false, false, false, false, false, false, false, false, false, false, false, false, false, false, false, false, false, false, false, false, false, false, false, false, false, false, false, false, false, false, false, false, false, false, false, false, false, false, false, false, false, false, false, false, false, false, false, false, false, false, false, false, false, false, false, false, false, false, false, false, false, false, false, false, false, false, false, false, false, false, false, false, false, false, false, false, false, false, false, false, false, false, false, false, false, false, false, false, false, false]"
      - "decl f31: <37>"
      - "  retn []"
      - "decl f32: <38>"
      - "  retn [0, 0, 0, 0, 0, 0, 0, 0, 0, 0, 0, 0, 0, 0, 0, 0, 0, 0, 0, 0, 0, 0, 0, 0, 0, 0, 0, 0, 0, 0, 0, 0]"
      - "decl f33: <39>"
      - "  retn []"
      - "decl f34: <40>"
      - "  retn [false, false, false, false, false, false, false, false, false, false, false, false, false, false, false, false, false, false, false, false, false, false, false, false, false, false, false, false, false, false, false, false, false, false, false, false, false, false, false, false, false, false, false, false, false, false, false, false, false, false, false, false, false, false, false, false, false, false, false, false, false, false, false, false, false, false, false, false, false, false, false, false, false, false, false, false, false, false, false, false, false, false, false, false, false, false, false, false, false, false, false, false, false, false, false, false, false, false, false, false, false, false, false, false, false, false, false, false, false, false, false, false, false, false, false, false, false, false, false, false, false, false, false, false, false, false, false, false, false, false, false, false, false, false, false, false, false, false, false, false, false, false, false, false, false, false, false, false, false, false, false, false, false, false, false, false, false, false, false, false, false, false, false, false, false, false, false, false, false, false, false, false, false, false, false, false, false, false, false, false, false, false, false, false, false, false, false, false, false, false, false, false, false, false, false, false, false, false, false, false, false, false, false, false, false, false, false, false, false, false, false, false, false, false, false, false, false, false, false, false, false, false, false, false, false, false, false, false, false, false, false, false, false, false, false, false, false, false, false, false, false, false, false, false, false, false, false, false, false, false, false, false, false, false, false, false, false, false, false, false, false, false, false, false, false, false, false, false, false, false, false, false, false, false, false, false, false, false, false, false, false, false, false, false, false, false, false, false, false, false, false, false, false, false, false, false, false, false, false, false, false, false, false, false, false, false, false, false, false, false, false, false, false, false, false, false, false, false, false, false, false, false, false, false, false, false, false, false, false, false, false, false, false, false, false, false, false, false, false, false, false, false, false, false, false, false, false, false, false, false, false, false, false, false, false, false, false, false, false, false, false, false, false, false, false, false, false, false, false, false, false, false, false, false, false, false, false, false, false, false, false, false, false, false, false, false, false, false, false, false, false, false, false, false, false, false, false, false, false, false, false, false, false, false, false, false, false, false, false, false, false, false, false, false, false, false, false, false, false, false, false, false, false, false, false, false, false, false, false, false, false, false, false, false, false, false, false, false, false, false, false, false, false, false, false, false, false, false, false, false, false, false, false, false, false, false, false, false, false, false, false, false, false, false, false, false, false, false, false, false, false, false, false, false, false, false, false, false, false, false, false, false, false, false, false, false, false, false, false, false, false, false, false, false, false, false, false, false, false, false, false, false, false, false, false, false]"
      - "decl f35: <41>"
      - "  retn []group"
      - "decl f36: <42>"
      - "  retn [0, 0, 0, 0, 0, 0, 0, 0, 0, 0, 0, 0, 0, 0, 0, 0, 0, 0, 0, 0, 0, 0, 0, 0, 0, 0, 0, 0, 0, 0, 0, 0, 0, 0, 0, 0, 0, 0, 0, 0, 0, 0, 0, 0, 0, 0, 0, 0, 0, 0, 0, 0, 0, 0, 0, 0, 0, 0, 0, 0, 0, 0, 0, 0]"
      - "decl f37: <43>"
      - "  retn []group"
      - "decl f38: <44>"
      - "  retn [false, false, false, false, false, false, false, false, false, false, false, false, false, false, false, false, false, false, false, false, false, false, false, false, false, false, false, false, false, false, false, false, false, false, false, false, false, false, false, false, false, false, false, false, false, false, false, false, false, false, false, false, false, false, false, false, false, false, false, false, false, false, false, false, false, false, false, false, false, false, false, false, false, false, false, false, false, false, false, false, false, false, false, false, false, false, false, false, false, false, false, false, false, false, false, false, false, false, false, false, false, false, false, false, false, false, false, false, false, false, false, false, false, false, false, false, false, false, false, false, false, false, false, false, false, false, false, false, false, false, false, false, false, false, false, false, false, false, false, false, false, false, false, false, false, false, false, false, false, false, false, false, false, false, false, false, false, false, false, false, false, false, false, false, false, false, false, false, false, false, false, false, false, false, false, false, false, false, false, false, false, false, false, false, false, false, false, false, false, false, false, false, false, false, false, false, false, false, false, false, false, false, false, false, false, false, false, false, false, false, false, false, false, false, false, false, false, false, false, false, false, false, false, false, false, false, false, false, false, false, false, false, false, false, false, false, false, false, false, false, false, false, false, false, false, false, false, false, false, false, false, false, false, false, false, false, false, false, false, false, false, false, false, false, false, false, false, false, false, false, false, false, false, false, false, false, false, false, false, false, false, false, false, false, false, false, false, false, false, false, false, false, false, false, false, false, false, false, false, false, false, false, false, false, false, false, false, false, false, false, false, false, false, false, false, false, false, false, false, false, false, false, false, false, false, false, false, false, false, false, false, false, false, false, false, false, false, false, false, false, false, false, false, false, false, false, false, false, false, false, false, false, false, false, false, false, false, false, false, false, false, false, false, false, false, false, false, false, false, false, false, false, false, false, false, false, false, false, false, false, false, false, false, false, false, false, false, false, false, false, false, false, false, false, false, false, false, false, false, false, false, false, false, false, false, false, false, false, false, false, false, false, false, false, false, false, false, false, false, false, false, false, false, false, false, false, false, false, false, false, false, false, false, false, false, false, false, false, false, false, false, false, false, false, false, false, false, false, false, false, false, false, false, false, false, false, false, false, false, false, false, false, false, false, false, false, false, false, false, false, false, false, false, false, false, false, false, false, false, false, false, false, false, false, false, false, false, false, false, false, false, false, false, false, false, false, false, false, false, false, false, false, false, false, false, false]"
      - "decl f39: <45>"
      - "  retn []group"
      - "decl f40: <46>"
      - "  retn [0, 0, 0, 0, 0, 0, 0, 0, 0, 0, 0, 0, 0, 0, 0, 0, 0, 0, 0, 0, 0, 0, 0, 0, 0, 0, 0, 0, 0, 0, 0, 0, 0, 0, 0, 0, 0, 0, 0, 0, 0, 0, 0, 0, 0, 0, 0, 0, 0, 0, 0, 0, 0, 0, 0, 0, 0, 0, 0, 0, 0, 0, 0, 0]"
      - "decl f41: <47>"
      - "  retn []group"
      - "decl f42: <48>"
      - "  retn [false, false, false, false, false, false, false, false]"
      - "decl f43: <49>"
      - "  retn 0"
      - "decl f44: <50>"
      - "  retn [0]"
      - "decl f45: <51>"
      - "  retn 0"
      - "decl f46: <52>"
      - "  retn [false, false, false, false, false, false, false, false]"
      - "decl f47: <53>"
      - "  retn 0"
      - "decl f48: <54>"
      - "  retn [0]"
      - "decl f49: <55>"
      - "  retn 0"
      - "decl f50: <56>"
      - "  retn [false, false, false, false, false, false, false, false, false, false, false, false, false, false, false, false]"
      - "decl f51: <57>"
      - "  retn 0"
      - "decl f52: <58>"
      - "  retn [0, 0]"
      - "decl f53: <59>"
      - "  retn 0"
      - "decl f54: <60>"
      - "  retn [false, false, false, false, false, false, false, false, false, false, false, false, false, false, false, false]"
      - "decl f55: <61>"
      - "  retn 0"
      - "decl f56: <62>"
      - "  retn [0, 0]"
      - "decl f57: <63>"
      - "  retn 0"
      - "decl f58: <64>"
      - "  retn [false, false, false, false, false, false, false, false, false, false, false, false, false, false, false, false, false, false, false, false, false, false, false, false, false, false, false, false, false, false, false, false]"
      - "decl f59: <65>"
      - "  retn 0"
      - "decl f60: <66>"
      - "  retn [0, 0, 0, 0]"
      - "decl f61: <67>"
      - "  retn 0"
      - "decl f62: <68>"
      - "  retn [false, false, false, false, false, false, false, false, false, false, false, false, false, false, false, false, false, false, false, false, false, false, false, false, false, false, false, false, false, false, false, false]"
      - "decl f63: <69>"
      - "  retn 0"
      - "decl f64: <70>"
      - "  retn [0, 0, 0, 0]"
      - "decl f65: <71>"
      - "  retn 0"
      - "decl f66: <72>"
      - "  retn [false, false, false, false, false, false, false, false, false, false, false, false, false, false, false, false, false, false, false, false, false, false, false, false, false, false, false, false, false, false, false, false, false, false, false, false, false, false, false, false, false, false, false, false, false, false, false, false, false, false, false, false, false, false, false, false, false, false, false, false, false, false, false, false]"
      - "decl f67: <73>"
      - "  retn 0"
      - "decl f68: <74>"
      - "  retn [0, 0, 0, 0, 0, 0, 0, 0]"
      - "decl f69: <75>"
      - "  retn 0"
      - "decl f70: <76>"
      - "  retn [false, false, false, false, false, false, false, false, false, false, false, false, false, false, false, false, false, false, false, false, false, false, false, false, false, false, false, false, false, false, false, false, false, false, false, false, false, false, false, false, false, false, false, false, false, false, false, false, false, false, false, false, false, false, false, false, false, false, false, false, false, false, false, false]"
      - "decl f71: <77>"
      - "  retn 0"
      - "decl f72: <78>"
      - "  retn [0, 0, 0, 0, 0, 0, 0, 0]"
      - "decl f73: <79>"
      - "  retn 0"
      - "decl f74: <80>"
      - "  retn [false, false, false, false, false, false, false, false, false, false, false, false, false, false, false, false, false, false, false, false, false, false, false, false, false, false, false, false, false, false, false, false, false, false, false, false, false, false, false, false, false, false, false, false, false, false, false, false, false, false, false, false, false, false, false, false, false, false, false, false, false, false, false, false, false, false, false, false, false, false, false, false, false, false, false, false, false, false, false, false, false, false, false, false, false, false, false, false, false, false, false, false, false, false, false, false, false, false, false, false, false, false, false, false, false, false, false, false, false, false, false, false, false, false, false, false, false, false, false, false, false, false, false, false, false, false, false, false]"
      - "decl f75: <81>"
      - "  retn 0"
      - "decl f76: <82>"
      - "  retn [0, 0, 0, 0, 0, 0, 0, 0, 0, 0, 0, 0, 0, 0, 0, 0]"
      - "decl f77: <83>"
      - "  retn 0"
      - "decl f78: <84>"
      - "  retn [false, false, false, false, false, false, false, false, false, false, false, false, false, false, false, false, false, false, false, false, false, false, false, false, false, false, false, false, false, false, false, false, false, false, false, false, false, false, false, false, false, false, false, false, false, false, false, false, false, false, false, false, false, false, false, false, false, false, false, false, false, false, false, false, false, false, false, false, false, false, false, false, false, false, false, false, false, false, false, false, false, false, false, false, false, false, false, false, false, false, false, false, false, false, false, false, false, false, false, false, false, false, false, false, false, false, false, false, false, false, false, false, false, false, false, false, false, false, false, false, false, false, false, false, false, false, false, false]"
      - "decl f79: <85>"
      - "  retn 0"
      - "decl f80: <86>"
      - "  retn [0, 0, 0, 0, 0, 0, 0, 0, 0, 0, 0, 0, 0, 0, 0, 0]"
      - "decl f81: <87>"
      - "  retn 0"
      - "decl f82: <88>"
      - "  retn [false, false, false, false, false, false, false, false]"
      - "decl f83: <89>"
      - "  retn 0"
      - "decl f84: <90>"
      - "  retn [0]"
      - "decl f85: <91>"
      - "  retn 0"
      - "decl f86: <92>"
      - "  retn [false, false, false, false, false, false, false, false]"
      - "decl f87: <93>"
      - "  retn 0"
      - "decl f88: <94>"
      - "  retn [0]"
      - "decl f89: <95>"
      - "  retn 0"
      - "decl f90: <96>"
      - "  retn [false, false, false, false, false, false, false, false, false, false, false, false, false, false, false, false]"
      - "decl f91: <97>"
      - "  retn 0"
      - "decl f92: <98>"
      - "  retn [0, 0]"
      - "decl f93: <99>"
      - "  retn 0"
      - "decl f94: <100>"
      - "  retn [false, false, false, false, false, false, false, false, false, false, false, false, false, false, false, false]"
      - "decl f95: <101>"
      - "  retn 0"
      - "decl f96: <102>"
      - "  retn [0, 0]"
      - "decl f97: <103>"
      - "  retn 0"
      - "decl f98: <104>"
      - "  retn [false, false, false, false, false, false, false, false, false, false, false, false, false, false, false, false, false, false, false, false, false, false, false, false, false, false, false, false, false, false, false, false]"
      - "decl f99: <105>"
      - "  retn 0"
      - "decl f100: <106>"
      - "  retn [0, 0, 0, 0]"
      - "decl f101: <107>"
      - "  retn 0"
      - "decl f102: <108>"
      - "  retn [false, false, false, false, false, false, false, false, false, false, false, false, false, false, false, false, false, false, false, false, false, false, false, false, false, false, false, false, false, false, false, false]"
      - "decl f103: <109>"
      - "  retn 0"
      - "decl f104: <110>"
      - "  retn [0, 0, 0, 0]"
      - "decl f105: <111>"
      - "  retn 0"
      - "decl f106: <112>"
      - "  retn [false, false, false, false, false, false, false, false, false, false, false, false, false, false, false, false, false, false, false, false, false, false, false, false, false, false, false, false, false, false, false, false, false, false, false, false, false, false, false, false, false, false, false, false, false, false, false, false, false, false, false, false, false, false, false, false, false, false, false, false, false, false, false, false]"
      - "decl f107: <113>"
      - "  retn 0"
      - "decl f108: <114>"
      - "  retn [0, 0, 0, 0, 0, 0, 0, 0]"
      - "decl f109: <115>"
      - "  retn 0"
      - "decl f110: <116>"
      - "  retn [false, false, false, false, false, false, false, false, false, false, false, false, false, false, false, false, false, false, false, false, false, false, false, false, false, false, false, false, false, false, false, false, false, false, false, false, false, false, false, false, false, false, false, false, false, false, false, false, false, false, false, false, false, false, false, false, false, false, false, false, false, false, false, false]"
      - "decl f111: <117>"
      - "  retn 0"
      - "decl f112: <118>"
      - "  retn [0, 0, 0, 0, 0, 0, 0, 0]"
      - "decl f113: <119>"
      - "  retn 0"
      - "decl f114: <120>"
      - "  retn [false, false, false, false, false, false, false, false, false, false, false, false, false, false, false, false, false, false, false, false, false, false, false, false, false, false, false, false, false, false, false, false, false, false, false, false, false, false, false, false, false, false, false, false, false, false, false, false, false, false, false, false, false, false, false, false, false, false, false, false, false, false, false, false, false, false, false, false, false, false, false, false, false, false, false, false, false, false, false, false, false, false, false, false, false, false, false, false, false, false, false, false, false, false, false, false, false, false, false, false, false, false, false, false, false, false, false, false, false, false, false, false, false, false, false, false, false, false, false, false, false, false, false, false, false, false, false, false]"
      - "decl f115: <121>"
      - "  retn 0"
      - "decl f116: <122>"
      - "  retn [0, 0, 0, 0, 0, 0, 0, 0, 0, 0, 0, 0, 0, 0, 0, 0]"
      - "decl f117: <123>"
      - "  retn 0"
      - "decl f118: <124>"
      - "  retn [false, false, false, false, false, false, false, false, false, false, false, false, false, false, false, false, false, false, false, false, false, false, false, false, false, false, false, false, false, false, false, false, false, false, false, false, false, false, false, false, false, false, false, false, false, false, false, false, false, false, false, false, false, false, false, false, false, false, false, false, false, false, false, false, false, false, false, false, false, false, false, false, false, false, false, false, false, false, false, false, false, false, false, false, false, false, false, false, false, false, false, false, false, false, false, false, false, false, false, false, false, false, false, false, false, false, false, false, false, false, false, false, false, false, false, false, false, false, false, false, false, false, false, false, false, false, false, false]"
      - "decl f119: <125>"
      - "  retn 0"
      - "decl f120: <126>"
      - "  retn [0, 0, 0, 0, 0, 0, 0, 0, 0, 0, 0, 0, 0, 0, 0, 0]"
      - "decl f121: <127>"
      - "  retn 0"
      - ""
    output:
      - input_file: i8_e.in
        output:
          registers:
            r0:
              type: bool
              value: "true"
      - input_file: i8_g.in
        output:
          registers:
            r0:
              type: bool
              value: "true"
<<<<<<< HEAD
    initial_ast: c63f57909ffa77e1590afe85204969247bf84be8949abcfea8a0a7f0d7faaa87
    imports_resolved_ast: 8cefd7fe0b723076fee2debd90afa0708538d400a52b6b92c3767a29cb3cbd97
    canonicalized_ast: 8cefd7fe0b723076fee2debd90afa0708538d400a52b6b92c3767a29cb3cbd97
    type_inferenced_ast: 1694c209d678182eba94f6727720d444d3a9a302cc47a724f698fae27beec2cb
=======
    initial_ast: c17468de2cdfd326521bf5b9684bce3e8e2cdb81d940eb16462e2bc4aa0bdbab
    imports_resolved_ast: 75271cfe6ca065cd53785cf195f9cad98bdfa7c945316cb0fded31ff744c67e9
    canonicalized_ast: 75271cfe6ca065cd53785cf195f9cad98bdfa7c945316cb0fded31ff744c67e9
    type_inferenced_ast: 40f82811fae9d94b699deac250cf4b6d20b53fd4d853841a409b14c98c7f7e0d
>>>>>>> 03f78d56
<|MERGE_RESOLUTION|>--- conflicted
+++ resolved
@@ -271,14 +271,7 @@
             r0:
               type: bool
               value: "true"
-<<<<<<< HEAD
-    initial_ast: c63f57909ffa77e1590afe85204969247bf84be8949abcfea8a0a7f0d7faaa87
-    imports_resolved_ast: 8cefd7fe0b723076fee2debd90afa0708538d400a52b6b92c3767a29cb3cbd97
-    canonicalized_ast: 8cefd7fe0b723076fee2debd90afa0708538d400a52b6b92c3767a29cb3cbd97
-    type_inferenced_ast: 1694c209d678182eba94f6727720d444d3a9a302cc47a724f698fae27beec2cb
-=======
-    initial_ast: c17468de2cdfd326521bf5b9684bce3e8e2cdb81d940eb16462e2bc4aa0bdbab
-    imports_resolved_ast: 75271cfe6ca065cd53785cf195f9cad98bdfa7c945316cb0fded31ff744c67e9
-    canonicalized_ast: 75271cfe6ca065cd53785cf195f9cad98bdfa7c945316cb0fded31ff744c67e9
-    type_inferenced_ast: 40f82811fae9d94b699deac250cf4b6d20b53fd4d853841a409b14c98c7f7e0d
->>>>>>> 03f78d56
+    initial_ast: 3b4b77f8a71fc902cb8e366bd22e1e25df87a155f4572c988c8961f9e8a05f83
+    imports_resolved_ast: f917b333871ea865b82010ebc2580d5ed99779316ed8e25892cd88e6f6a33c95
+    canonicalized_ast: f917b333871ea865b82010ebc2580d5ed99779316ed8e25892cd88e6f6a33c95
+    type_inferenced_ast: 54b4f9357266ccf683097a0ce341ea1edc37c182cffa045bead4bb869ee79d6b