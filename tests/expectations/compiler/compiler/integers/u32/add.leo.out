---
namespace: Compile
expectation: Pass
outputs:
  - circuit:
      num_public_variables: 0
      num_private_variables: 193
      num_constraints: 194
      at: 844cb01c7d61d2f43a13c2fed6d5c97927ad83d77b7b1380e99129a1d9f4ad03
      bt: cfa9c32dfc7dea263fceeda5e6dc318760783ab24ffdf8ba7c3430def8e491a9
      ct: a3db45fde744975780c2c83de66a4762bfc8aaa090270c90457e6714cb6db9d5
    ir:
      - "decl f0: <0>"
      - "  store &v1, ((v0), (), (), ())"
      - "  add &v5, v2, v3"
      - "  eq &v6, v5, v4"
      - "  retn v6"
      - "decl f1: <7>"
      - "  retn [false, false, false, false, false, false, false, false, false, false, false, false, false, false, false, false, false, false, false, false, false, false, false, false, false, false, false, false, false, false, false, false, false, false, false, false, false, false, false, false, false, false, false, false, false, false, false, false, false, false, false, false, false, false, false, false, false, false, false, false, false, false, false, false, false, false, false, false, false, false, false, false, false, false, false, false, false, false, false, false, false, false, false, false, false, false, false, false, false, false, false, false, false, false, false, false, false, false, false, false, false, false, false, false, false, false, false, false, false, false, false, false, false, false, false, false, false, false, false, false, false, false, false, false, false, false, false, false, false, false, false, false, false, false, false, false, false, false, false, false, false, false, false, false, false, false, false, false, false, false, false, false, false, false, false, false, false, false, false, false, false, false, false, false, false, false, false, false, false, false, false, false, false, false, false, false, false, false, false, false, false, false, false, false, false, false, false, false, false, false, false, false, false, false, false, false, false, false, false, false, false, false, false, false, false, false, false, false, false, false, false, false, false, false, false, false, false, false, false, false, false, false, false, false, false, false, false, false, false, false, false, false, false, false, false, false, false, false, false, false, false, false, false, false, false, false, false, false, false, false, false, false, false, false, false, false]"
      - "decl f2: <8>"
      - "  retn aleo1qnr4dkkvkgfqph0vzc3y6z2eu975wnpz2925ntjccd5cfqxtyu8sta57j8"
      - "decl f3: <9>"
      - "  retn [0, 0, 0, 0, 0, 0, 0, 0, 0, 0, 0, 0, 0, 0, 0, 0, 0, 0, 0, 0, 0, 0, 0, 0, 0, 0, 0, 0, 0, 0, 0, 0]"
      - "decl f4: <10>"
      - "  retn aleo1qnr4dkkvkgfqph0vzc3y6z2eu975wnpz2925ntjccd5cfqxtyu8sta57j8"
      - "decl f5: <11>"
      - "  retn [false, false, false, false, false, false, false, false, false, false, false, false, false, false, false, false, false, false, false, false, false, false, false, false, false, false, false, false, false, false, false, false, false, false, false, false, false, false, false, false, false, false, false, false, false, false, false, false, false, false, false, false, false, false, false, false, false, false, false, false, false, false, false, false, false, false, false, false, false, false, false, false, false, false, false, false, false, false, false, false, false, false, false, false, false, false, false, false, false, false, false, false, false, false, false, false, false, false, false, false, false, false, false, false, false, false, false, false, false, false, false, false, false, false, false, false, false, false, false, false, false, false, false, false, false, false, false, false, false, false, false, false, false, false, false, false, false, false, false, false, false, false, false, false, false, false, false, false, false, false, false, false, false, false, false, false, false, false, false, false, false, false, false, false, false, false, false, false, false, false, false, false, false, false, false, false, false, false, false, false, false, false, false, false, false, false, false, false, false, false, false, false, false, false, false, false, false, false, false, false, false, false, false, false, false, false, false, false, false, false, false, false, false, false, false, false, false, false, false, false, false, false, false, false, false, false, false, false, false, false, false, false, false, false, false, false, false, false, false, false, false, false, false, false, false, false, false, false, false, false, false, false, false, false, false, false]"
      - "decl f6: <12>"
      - "  retn aleo1qnr4dkkvkgfqph0vzc3y6z2eu975wnpz2925ntjccd5cfqxtyu8sta57j8"
      - "decl f7: <13>"
      - "  retn [0, 0, 0, 0, 0, 0, 0, 0, 0, 0, 0, 0, 0, 0, 0, 0, 0, 0, 0, 0, 0, 0, 0, 0, 0, 0, 0, 0, 0, 0, 0, 0]"
      - "decl f8: <14>"
      - "  retn aleo1qnr4dkkvkgfqph0vzc3y6z2eu975wnpz2925ntjccd5cfqxtyu8sta57j8"
      - "decl f9: <15>"
      - "  retn [false]"
      - "decl f10: <16>"
      - "  retn false"
      - "decl f11: <17>"
      - "  retn [0]"
      - "decl f12: <18>"
      - "  retn false"
      - "decl f13: <19>"
      - "  retn [false]"
      - "decl f14: <20>"
      - "  retn false"
      - "decl f15: <21>"
      - "  retn [0]"
      - "decl f16: <22>"
      - "  retn false"
      - "decl f17: <23>"
      - "  retn [false, false, false, false, false, false, false, false, false, false, false, false, false, false, false, false, false, false, false, false, false, false, false, false, false, false, false, false, false, false, false, false, false, false, false, false, false, false, false, false, false, false, false, false, false, false, false, false, false, false, false, false, false, false, false, false, false, false, false, false, false, false, false, false, false, false, false, false, false, false, false, false, false, false, false, false, false, false, false, false, false, false, false, false, false, false, false, false, false, false, false, false, false, false, false, false, false, false, false, false, false, false, false, false, false, false, false, false, false, false, false, false, false, false, false, false, false, false, false, false, false, false, false, false, false, false, false, false, false, false, false, false, false, false, false, false, false, false, false, false, false, false, false, false, false, false, false, false, false, false, false, false, false, false, false, false, false, false, false, false, false, false, false, false, false, false, false, false, false, false, false, false, false, false, false, false, false, false, false, false, false, false, false, false, false, false, false, false, false, false, false, false, false, false, false, false, false, false, false, false, false, false, false, false, false, false, false, false, false, false, false, false, false, false, false, false, false, false, false, false, false, false, false, false, false, false, false, false, false, false, false, false, false, false, false, false, false, false, false, false, false, false, false, false, false, false, false, false, false, false, false, false, false]"
      - "decl f18: <24>"
      - "  retn 'a'"
      - "decl f19: <25>"
      - "  retn [0, 0, 0, 0, 0, 0, 0, 0, 0, 0, 0, 0, 0, 0, 0, 0, 0, 0, 0, 0, 0, 0, 0, 0, 0, 0, 0, 0, 0, 0, 0, 0]"
      - "decl f20: <26>"
      - "  retn 'a'"
      - "decl f21: <27>"
      - "  retn [false, false, false, false, false, false, false, false, false, false, false, false, false, false, false, false, false, false, false, false, false, false, false, false, false, false, false, false, false, false, false, false, false, false, false, false, false, false, false, false, false, false, false, false, false, false, false, false, false, false, false, false, false, false, false, false, false, false, false, false, false, false, false, false, false, false, false, false, false, false, false, false, false, false, false, false, false, false, false, false, false, false, false, false, false, false, false, false, false, false, false, false, false, false, false, false, false, false, false, false, false, false, false, false, false, false, false, false, false, false, false, false, false, false, false, false, false, false, false, false, false, false, false, false, false, false, false, false, false, false, false, false, false, false, false, false, false, false, false, false, false, false, false, false, false, false, false, false, false, false, false, false, false, false, false, false, false, false, false, false, false, false, false, false, false, false, false, false, false, false, false, false, false, false, false, false, false, false, false, false, false, false, false, false, false, false, false, false, false, false, false, false, false, false, false, false, false, false, false, false, false, false, false, false, false, false, false, false, false, false, false, false, false, false, false, false, false, false, false, false, false, false, false, false, false, false, false, false, false, false, false, false, false, false, false, false, false, false, false, false, false, false, false, false, false, false, false, false, false, false, false, false, false]"
      - "decl f22: <28>"
      - "  retn 'a'"
      - "decl f23: <29>"
      - "  retn [0, 0, 0, 0, 0, 0, 0, 0, 0, 0, 0, 0, 0, 0, 0, 0, 0, 0, 0, 0, 0, 0, 0, 0, 0, 0, 0, 0, 0, 0, 0, 0]"
      - "decl f24: <30>"
      - "  retn 'a'"
      - "decl f25: <31>"
      - "  retn [false, false, false, false, false, false, false, false, false, false, false, false, false, false, false, false, false, false, false, false, false, false, false, false, false, false, false, false, false, false, false, false, false, false, false, false, false, false, false, false, false, false, false, false, false, false, false, false, false, false, false, false, false, false, false, false, false, false, false, false, false, false, false, false, false, false, false, false, false, false, false, false, false, false, false, false, false, false, false, false, false, false, false, false, false, false, false, false, false, false, false, false, false, false, false, false, false, false, false, false, false, false, false, false, false, false, false, false, false, false, false, false, false, false, false, false, false, false, false, false, false, false, false, false, false, false, false, false, false, false, false, false, false, false, false, false, false, false, false, false, false, false, false, false, false, false, false, false, false, false, false, false, false, false, false, false, false, false, false, false, false, false, false, false, false, false, false, false, false, false, false, false, false, false, false, false, false, false, false, false, false, false, false, false, false, false, false, false, false, false, false, false, false, false, false, false, false, false, false, false, false, false, false, false, false, false, false, false, false, false, false, false, false, false, false, false, false, false, false, false, false, false, false, false, false, false, false, false, false, false, false, false, false, false, false, false, false, false, false, false, false, false, false, false, false, false, false, false, false, false, false, false, false]"
      - "decl f26: <32>"
      - "  retn []"
      - "decl f27: <33>"
      - "  retn [0, 0, 0, 0, 0, 0, 0, 0, 0, 0, 0, 0, 0, 0, 0, 0, 0, 0, 0, 0, 0, 0, 0, 0, 0, 0, 0, 0, 0, 0, 0, 0]"
      - "decl f28: <34>"
      - "  retn []"
      - "decl f29: <35>"
      - "  retn [false, false, false, false, false, false, false, false, false, false, false, false, false, false, false, false, false, false, false, false, false, false, false, false, false, false, false, false, false, false, false, false, false, false, false, false, false, false, false, false, false, false, false, false, false, false, false, false, false, false, false, false, false, false, false, false, false, false, false, false, false, false, false, false, false, false, false, false, false, false, false, false, false, false, false, false, false, false, false, false, false, false, false, false, false, false, false, false, false, false, false, false, false, false, false, false, false, false, false, false, false, false, false, false, false, false, false, false, false, false, false, false, false, false, false, false, false, false, false, false, false, false, false, false, false, false, false, false, false, false, false, false, false, false, false, false, false, false, false, false, false, false, false, false, false, false, false, false, false, false, false, false, false, false, false, false, false, false, false, false, false, false, false, false, false, false, false, false, false, false, false, false, false, false, false, false, false, false, false, false, false, false, false, false, false, false, false, false, false, false, false, false, false, false, false, false, false, false, false, false, false, false, false, false, false, false, false, false, false, false, false, false, false, false, false, false, false, false, false, false, false, false, false, false, false, false, false, false, false, false, false, false, false, false, false, false, false, false, false, false, false, false, false, false, false, false, false, false, false, false, false, false, false]"
      - "decl f30: <36>"
      - "  retn []"
      - "decl f31: <37>"
      - "  retn [0, 0, 0, 0, 0, 0, 0, 0, 0, 0, 0, 0, 0, 0, 0, 0, 0, 0, 0, 0, 0, 0, 0, 0, 0, 0, 0, 0, 0, 0, 0, 0]"
      - "decl f32: <38>"
      - "  retn []"
      - "decl f33: <39>"
      - "  retn [false, false, false, false, false, false, false, false, false, false, false, false, false, false, false, false, false, false, false, false, false, false, false, false, false, false, false, false, false, false, false, false, false, false, false, false, false, false, false, false, false, false, false, false, false, false, false, false, false, false, false, false, false, false, false, false, false, false, false, false, false, false, false, false, false, false, false, false, false, false, false, false, false, false, false, false, false, false, false, false, false, false, false, false, false, false, false, false, false, false, false, false, false, false, false, false, false, false, false, false, false, false, false, false, false, false, false, false, false, false, false, false, false, false, false, false, false, false, false, false, false, false, false, false, false, false, false, false, false, false, false, false, false, false, false, false, false, false, false, false, false, false, false, false, false, false, false, false, false, false, false, false, false, false, false, false, false, false, false, false, false, false, false, false, false, false, false, false, false, false, false, false, false, false, false, false, false, false, false, false, false, false, false, false, false, false, false, false, false, false, false, false, false, false, false, false, false, false, false, false, false, false, false, false, false, false, false, false, false, false, false, false, false, false, false, false, false, false, false, false, false, false, false, false, false, false, false, false, false, false, false, false, false, false, false, false, false, false, false, false, false, false, false, false, false, false, false, false, false, false, false, false, false, false, false, false, false, false, false, false, false, false, false, false, false, false, false, false, false, false, false, false, false, false, false, false, false, false, false, false, false, false, false, false, false, false, false, false, false, false, false, false, false, false, false, false, false, false, false, false, false, false, false, false, false, false, false, false, false, false, false, false, false, false, false, false, false, false, false, false, false, false, false, false, false, false, false, false, false, false, false, false, false, false, false, false, false, false, false, false, false, false, false, false, false, false, false, false, false, false, false, false, false, false, false, false, false, false, false, false, false, false, false, false, false, false, false, false, false, false, false, false, false, false, false, false, false, false, false, false, false, false, false, false, false, false, false, false, false, false, false, false, false, false, false, false, false, false, false, false, false, false, false, false, false, false, false, false, false, false, false, false, false, false, false, false, false, false, false, false, false, false, false, false, false, false, false, false, false, false, false, false, false, false, false, false, false, false, false, false, false, false, false, false, false, false, false, false, false, false, false, false, false, false, false, false, false, false, false, false, false, false, false, false, false, false, false, false, false, false, false, false, false, false, false, false, false, false, false, false, false, false, false, false, false, false, false, false, false, false, false, false, false, false, false, false, false, false, false, false, false, false, false, false, false, false]"
      - "decl f34: <40>"
      - "  retn []group"
      - "decl f35: <41>"
      - "  retn [0, 0, 0, 0, 0, 0, 0, 0, 0, 0, 0, 0, 0, 0, 0, 0, 0, 0, 0, 0, 0, 0, 0, 0, 0, 0, 0, 0, 0, 0, 0, 0, 0, 0, 0, 0, 0, 0, 0, 0, 0, 0, 0, 0, 0, 0, 0, 0, 0, 0, 0, 0, 0, 0, 0, 0, 0, 0, 0, 0, 0, 0, 0, 0]"
      - "decl f36: <42>"
      - "  retn []group"
      - "decl f37: <43>"
      - "  retn [false, false, false, false, false, false, false, false, false, false, false, false, false, false, false, false, false, false, false, false, false, false, false, false, false, false, false, false, false, false, false, false, false, false, false, false, false, false, false, false, false, false, false, false, false, false, false, false, false, false, false, false, false, false, false, false, false, false, false, false, false, false, false, false, false, false, false, false, false, false, false, false, false, false, false, false, false, false, false, false, false, false, false, false, false, false, false, false, false, false, false, false, false, false, false, false, false, false, false, false, false, false, false, false, false, false, false, false, false, false, false, false, false, false, false, false, false, false, false, false, false, false, false, false, false, false, false, false, false, false, false, false, false, false, false, false, false, false, false, false, false, false, false, false, false, false, false, false, false, false, false, false, false, false, false, false, false, false, false, false, false, false, false, false, false, false, false, false, false, false, false, false, false, false, false, false, false, false, false, false, false, false, false, false, false, false, false, false, false, false, false, false, false, false, false, false, false, false, false, false, false, false, false, false, false, false, false, false, false, false, false, false, false, false, false, false, false, false, false, false, false, false, false, false, false, false, false, false, false, false, false, false, false, false, false, false, false, false, false, false, false, false, false, false, false, false, false, false, false, false, false, false, false, false, false, false, false, false, false, false, false, false, false, false, false, false, false, false, false, false, false, false, false, false, false, false, false, false, false, false, false, false, false, false, false, false, false, false, false, false, false, false, false, false, false, false, false, false, false, false, false, false, false, false, false, false, false, false, false, false, false, false, false, false, false, false, false, false, false, false, false, false, false, false, false, false, false, false, false, false, false, false, false, false, false, false, false, false, false, false, false, false, false, false, false, false, false, false, false, false, false, false, false, false, false, false, false, false, false, false, false, false, false, false, false, false, false, false, false, false, false, false, false, false, false, false, false, false, false, false, false, false, false, false, false, false, false, false, false, false, false, false, false, false, false, false, false, false, false, false, false, false, false, false, false, false, false, false, false, false, false, false, false, false, false, false, false, false, false, false, false, false, false, false, false, false, false, false, false, false, false, false, false, false, false, false, false, false, false, false, false, false, false, false, false, false, false, false, false, false, false, false, false, false, false, false, false, false, false, false, false, false, false, false, false, false, false, false, false, false, false, false, false, false, false, false, false, false, false, false, false, false, false, false, false, false, false, false, false, false, false, false, false, false, false, false, false, false, false, false, false, false, false, false, false, false]"
      - "decl f38: <44>"
      - "  retn []group"
      - "decl f39: <45>"
      - "  retn [0, 0, 0, 0, 0, 0, 0, 0, 0, 0, 0, 0, 0, 0, 0, 0, 0, 0, 0, 0, 0, 0, 0, 0, 0, 0, 0, 0, 0, 0, 0, 0, 0, 0, 0, 0, 0, 0, 0, 0, 0, 0, 0, 0, 0, 0, 0, 0, 0, 0, 0, 0, 0, 0, 0, 0, 0, 0, 0, 0, 0, 0, 0, 0]"
      - "decl f40: <46>"
      - "  retn []group"
      - "decl f41: <47>"
      - "  retn [false, false, false, false, false, false, false, false]"
      - "decl f42: <48>"
      - "  retn 0"
      - "decl f43: <49>"
      - "  retn [0]"
      - "decl f44: <50>"
      - "  retn 0"
      - "decl f45: <51>"
      - "  retn [false, false, false, false, false, false, false, false]"
      - "decl f46: <52>"
      - "  retn 0"
      - "decl f47: <53>"
      - "  retn [0]"
      - "decl f48: <54>"
      - "  retn 0"
      - "decl f49: <55>"
      - "  retn [false, false, false, false, false, false, false, false, false, false, false, false, false, false, false, false]"
      - "decl f50: <56>"
      - "  retn 0"
      - "decl f51: <57>"
      - "  retn [0, 0]"
      - "decl f52: <58>"
      - "  retn 0"
      - "decl f53: <59>"
      - "  retn [false, false, false, false, false, false, false, false, false, false, false, false, false, false, false, false]"
      - "decl f54: <60>"
      - "  retn 0"
      - "decl f55: <61>"
      - "  retn [0, 0]"
      - "decl f56: <62>"
      - "  retn 0"
      - "decl f57: <63>"
      - "  retn [false, false, false, false, false, false, false, false, false, false, false, false, false, false, false, false, false, false, false, false, false, false, false, false, false, false, false, false, false, false, false, false]"
      - "decl f58: <64>"
      - "  retn 0"
      - "decl f59: <65>"
      - "  retn [0, 0, 0, 0]"
      - "decl f60: <66>"
      - "  retn 0"
      - "decl f61: <67>"
      - "  retn [false, false, false, false, false, false, false, false, false, false, false, false, false, false, false, false, false, false, false, false, false, false, false, false, false, false, false, false, false, false, false, false]"
      - "decl f62: <68>"
      - "  retn 0"
      - "decl f63: <69>"
      - "  retn [0, 0, 0, 0]"
      - "decl f64: <70>"
      - "  retn 0"
      - "decl f65: <71>"
      - "  retn [false, false, false, false, false, false, false, false, false, false, false, false, false, false, false, false, false, false, false, false, false, false, false, false, false, false, false, false, false, false, false, false, false, false, false, false, false, false, false, false, false, false, false, false, false, false, false, false, false, false, false, false, false, false, false, false, false, false, false, false, false, false, false, false]"
      - "decl f66: <72>"
      - "  retn 0"
      - "decl f67: <73>"
      - "  retn [0, 0, 0, 0, 0, 0, 0, 0]"
      - "decl f68: <74>"
      - "  retn 0"
      - "decl f69: <75>"
      - "  retn [false, false, false, false, false, false, false, false, false, false, false, false, false, false, false, false, false, false, false, false, false, false, false, false, false, false, false, false, false, false, false, false, false, false, false, false, false, false, false, false, false, false, false, false, false, false, false, false, false, false, false, false, false, false, false, false, false, false, false, false, false, false, false, false]"
      - "decl f70: <76>"
      - "  retn 0"
      - "decl f71: <77>"
      - "  retn [0, 0, 0, 0, 0, 0, 0, 0]"
      - "decl f72: <78>"
      - "  retn 0"
      - "decl f73: <79>"
      - "  retn [false, false, false, false, false, false, false, false, false, false, false, false, false, false, false, false, false, false, false, false, false, false, false, false, false, false, false, false, false, false, false, false, false, false, false, false, false, false, false, false, false, false, false, false, false, false, false, false, false, false, false, false, false, false, false, false, false, false, false, false, false, false, false, false, false, false, false, false, false, false, false, false, false, false, false, false, false, false, false, false, false, false, false, false, false, false, false, false, false, false, false, false, false, false, false, false, false, false, false, false, false, false, false, false, false, false, false, false, false, false, false, false, false, false, false, false, false, false, false, false, false, false, false, false, false, false, false, false]"
      - "decl f74: <80>"
      - "  retn 0"
      - "decl f75: <81>"
      - "  retn [0, 0, 0, 0, 0, 0, 0, 0, 0, 0, 0, 0, 0, 0, 0, 0]"
      - "decl f76: <82>"
      - "  retn 0"
      - "decl f77: <83>"
      - "  retn [false, false, false, false, false, false, false, false, false, false, false, false, false, false, false, false, false, false, false, false, false, false, false, false, false, false, false, false, false, false, false, false, false, false, false, false, false, false, false, false, false, false, false, false, false, false, false, false, false, false, false, false, false, false, false, false, false, false, false, false, false, false, false, false, false, false, false, false, false, false, false, false, false, false, false, false, false, false, false, false, false, false, false, false, false, false, false, false, false, false, false, false, false, false, false, false, false, false, false, false, false, false, false, false, false, false, false, false, false, false, false, false, false, false, false, false, false, false, false, false, false, false, false, false, false, false, false, false]"
      - "decl f78: <84>"
      - "  retn 0"
      - "decl f79: <85>"
      - "  retn [0, 0, 0, 0, 0, 0, 0, 0, 0, 0, 0, 0, 0, 0, 0, 0]"
      - "decl f80: <86>"
      - "  retn 0"
      - "decl f81: <87>"
      - "  retn [false, false, false, false, false, false, false, false]"
      - "decl f82: <88>"
      - "  retn 0"
      - "decl f83: <89>"
      - "  retn [0]"
      - "decl f84: <90>"
      - "  retn 0"
      - "decl f85: <91>"
      - "  retn [false, false, false, false, false, false, false, false]"
      - "decl f86: <92>"
      - "  retn 0"
      - "decl f87: <93>"
      - "  retn [0]"
      - "decl f88: <94>"
      - "  retn 0"
      - "decl f89: <95>"
      - "  retn [false, false, false, false, false, false, false, false, false, false, false, false, false, false, false, false]"
      - "decl f90: <96>"
      - "  retn 0"
      - "decl f91: <97>"
      - "  retn [0, 0]"
      - "decl f92: <98>"
      - "  retn 0"
      - "decl f93: <99>"
      - "  retn [false, false, false, false, false, false, false, false, false, false, false, false, false, false, false, false]"
      - "decl f94: <100>"
      - "  retn 0"
      - "decl f95: <101>"
      - "  retn [0, 0]"
      - "decl f96: <102>"
      - "  retn 0"
      - "decl f97: <103>"
      - "  retn [false, false, false, false, false, false, false, false, false, false, false, false, false, false, false, false, false, false, false, false, false, false, false, false, false, false, false, false, false, false, false, false]"
      - "decl f98: <104>"
      - "  retn 0"
      - "decl f99: <105>"
      - "  retn [0, 0, 0, 0]"
      - "decl f100: <106>"
      - "  retn 0"
      - "decl f101: <107>"
      - "  retn [false, false, false, false, false, false, false, false, false, false, false, false, false, false, false, false, false, false, false, false, false, false, false, false, false, false, false, false, false, false, false, false]"
      - "decl f102: <108>"
      - "  retn 0"
      - "decl f103: <109>"
      - "  retn [0, 0, 0, 0]"
      - "decl f104: <110>"
      - "  retn 0"
      - "decl f105: <111>"
      - "  retn [false, false, false, false, false, false, false, false, false, false, false, false, false, false, false, false, false, false, false, false, false, false, false, false, false, false, false, false, false, false, false, false, false, false, false, false, false, false, false, false, false, false, false, false, false, false, false, false, false, false, false, false, false, false, false, false, false, false, false, false, false, false, false, false]"
      - "decl f106: <112>"
      - "  retn 0"
      - "decl f107: <113>"
      - "  retn [0, 0, 0, 0, 0, 0, 0, 0]"
      - "decl f108: <114>"
      - "  retn 0"
      - "decl f109: <115>"
      - "  retn [false, false, false, false, false, false, false, false, false, false, false, false, false, false, false, false, false, false, false, false, false, false, false, false, false, false, false, false, false, false, false, false, false, false, false, false, false, false, false, false, false, false, false, false, false, false, false, false, false, false, false, false, false, false, false, false, false, false, false, false, false, false, false, false]"
      - "decl f110: <116>"
      - "  retn 0"
      - "decl f111: <117>"
      - "  retn [0, 0, 0, 0, 0, 0, 0, 0]"
      - "decl f112: <118>"
      - "  retn 0"
      - "decl f113: <119>"
      - "  retn [false, false, false, false, false, false, false, false, false, false, false, false, false, false, false, false, false, false, false, false, false, false, false, false, false, false, false, false, false, false, false, false, false, false, false, false, false, false, false, false, false, false, false, false, false, false, false, false, false, false, false, false, false, false, false, false, false, false, false, false, false, false, false, false, false, false, false, false, false, false, false, false, false, false, false, false, false, false, false, false, false, false, false, false, false, false, false, false, false, false, false, false, false, false, false, false, false, false, false, false, false, false, false, false, false, false, false, false, false, false, false, false, false, false, false, false, false, false, false, false, false, false, false, false, false, false, false, false]"
      - "decl f114: <120>"
      - "  retn 0"
      - "decl f115: <121>"
      - "  retn [0, 0, 0, 0, 0, 0, 0, 0, 0, 0, 0, 0, 0, 0, 0, 0]"
      - "decl f116: <122>"
      - "  retn 0"
      - "decl f117: <123>"
      - "  retn [false, false, false, false, false, false, false, false, false, false, false, false, false, false, false, false, false, false, false, false, false, false, false, false, false, false, false, false, false, false, false, false, false, false, false, false, false, false, false, false, false, false, false, false, false, false, false, false, false, false, false, false, false, false, false, false, false, false, false, false, false, false, false, false, false, false, false, false, false, false, false, false, false, false, false, false, false, false, false, false, false, false, false, false, false, false, false, false, false, false, false, false, false, false, false, false, false, false, false, false, false, false, false, false, false, false, false, false, false, false, false, false, false, false, false, false, false, false, false, false, false, false, false, false, false, false, false, false]"
      - "decl f118: <124>"
      - "  retn 0"
      - "decl f119: <125>"
      - "  retn [0, 0, 0, 0, 0, 0, 0, 0, 0, 0, 0, 0, 0, 0, 0, 0]"
      - "decl f120: <126>"
      - "  retn 0"
      - ""
    output:
      - input_file: u32.in
        output:
          registers:
            r0:
              type: bool
              value: "true"
<<<<<<< HEAD
    initial_ast: 993525ef6fdd1943228565716ae5fb828151ebe81a5222b226ceebf0a43d6ac9
    imports_resolved_ast: 7e7e4d94fb2fa6b39a0d0134b84078ed47511fa46b0aa1e541205c3a17a5f289
    canonicalized_ast: 7e7e4d94fb2fa6b39a0d0134b84078ed47511fa46b0aa1e541205c3a17a5f289
    type_inferenced_ast: e4d7bd714b6ce3976ae02654ea010856a3a7f51049c58700f16cd3213a6bd101
=======
    initial_ast: 0de5d1dc86c8b6bac25c23966ba040e58b0e460d21a10fc3a4cd2b98c24c739e
    imports_resolved_ast: aa68eff475650efba6c066954fac138219804cbf7c64f0407d88d83d4c49fe9f
    canonicalized_ast: aa68eff475650efba6c066954fac138219804cbf7c64f0407d88d83d4c49fe9f
    type_inferenced_ast: baa7a2cd97c1b1d1a66d7beb96bbdefe0bdb0e2f746943b1384ce28a44f114ad
>>>>>>> d621ee72
<|MERGE_RESOLUTION|>--- conflicted
+++ resolved
@@ -263,14 +263,7 @@
             r0:
               type: bool
               value: "true"
-<<<<<<< HEAD
-    initial_ast: 993525ef6fdd1943228565716ae5fb828151ebe81a5222b226ceebf0a43d6ac9
-    imports_resolved_ast: 7e7e4d94fb2fa6b39a0d0134b84078ed47511fa46b0aa1e541205c3a17a5f289
-    canonicalized_ast: 7e7e4d94fb2fa6b39a0d0134b84078ed47511fa46b0aa1e541205c3a17a5f289
-    type_inferenced_ast: e4d7bd714b6ce3976ae02654ea010856a3a7f51049c58700f16cd3213a6bd101
-=======
-    initial_ast: 0de5d1dc86c8b6bac25c23966ba040e58b0e460d21a10fc3a4cd2b98c24c739e
-    imports_resolved_ast: aa68eff475650efba6c066954fac138219804cbf7c64f0407d88d83d4c49fe9f
-    canonicalized_ast: aa68eff475650efba6c066954fac138219804cbf7c64f0407d88d83d4c49fe9f
-    type_inferenced_ast: baa7a2cd97c1b1d1a66d7beb96bbdefe0bdb0e2f746943b1384ce28a44f114ad
->>>>>>> d621ee72
+    initial_ast: 09ea9c7046ffe3d04fb2763350a48383bd3a4280c7753fd0ee91ff2dfc0faa8f
+    imports_resolved_ast: 6ec53fc0a55bfd01fdd5e40386e09157421b4fa053bbfc9493d2a369e341680a
+    canonicalized_ast: 6ec53fc0a55bfd01fdd5e40386e09157421b4fa053bbfc9493d2a369e341680a
+    type_inferenced_ast: f5306c8ede9b346e6c91a502339e75ba5cd1cffb10a5ee590c4789eec277cefc