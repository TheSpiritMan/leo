---
namespace: Compile
expectation: Pass
outputs:
  - circuit:
      num_public_variables: 0
      num_private_variables: 193
      num_constraints: 194
      at: 844cb01c7d61d2f43a13c2fed6d5c97927ad83d77b7b1380e99129a1d9f4ad03
      bt: cfa9c32dfc7dea263fceeda5e6dc318760783ab24ffdf8ba7c3430def8e491a9
      ct: a3db45fde744975780c2c83de66a4762bfc8aaa090270c90457e6714cb6db9d5
    output:
      - input_file: u32.in
        output:
          registers:
            r0:
              type: bool
              value: "true"
    initial_ast: 2683802f515aeebac3da30937a966e2fd641a2b8b006b4e8abae642e64db1bd1
<<<<<<< HEAD
    imports_resolved_ast: 8d326b08e3a91fdf6660be44123949b5182b1b31a5fe73bb83bff13dff4fe76f
    canonicalized_ast: 8d326b08e3a91fdf6660be44123949b5182b1b31a5fe73bb83bff13dff4fe76f
    type_inferenced_ast: d4ef4cfdf7109930ac1e3df634c747a7cb9708c7659c54e614aae3f8f4ed8931
=======
    ir: 4a243a6592b6e992463b276c7c58dfb0531de735c86eeae984ed7efedfd62d70
    imports_resolved_ast: d6bb90ed6fd13e170d40659f3de2acc514b6b2709e79cc7b500635ebffa5e6b9
    canonicalized_ast: d6bb90ed6fd13e170d40659f3de2acc514b6b2709e79cc7b500635ebffa5e6b9
    type_inferenced_ast: 14de53165af2b3b3b53db872cae7f616da4affd77ac80a74afb09523699df65a
>>>>>>> 3626fbdb
<|MERGE_RESOLUTION|>--- conflicted
+++ resolved
@@ -17,13 +17,7 @@
               type: bool
               value: "true"
     initial_ast: 2683802f515aeebac3da30937a966e2fd641a2b8b006b4e8abae642e64db1bd1
-<<<<<<< HEAD
+    ir: 4a243a6592b6e992463b276c7c58dfb0531de735c86eeae984ed7efedfd62d70
     imports_resolved_ast: 8d326b08e3a91fdf6660be44123949b5182b1b31a5fe73bb83bff13dff4fe76f
     canonicalized_ast: 8d326b08e3a91fdf6660be44123949b5182b1b31a5fe73bb83bff13dff4fe76f
-    type_inferenced_ast: d4ef4cfdf7109930ac1e3df634c747a7cb9708c7659c54e614aae3f8f4ed8931
-=======
-    ir: 4a243a6592b6e992463b276c7c58dfb0531de735c86eeae984ed7efedfd62d70
-    imports_resolved_ast: d6bb90ed6fd13e170d40659f3de2acc514b6b2709e79cc7b500635ebffa5e6b9
-    canonicalized_ast: d6bb90ed6fd13e170d40659f3de2acc514b6b2709e79cc7b500635ebffa5e6b9
-    type_inferenced_ast: 14de53165af2b3b3b53db872cae7f616da4affd77ac80a74afb09523699df65a
->>>>>>> 3626fbdb
+    type_inferenced_ast: d4ef4cfdf7109930ac1e3df634c747a7cb9708c7659c54e614aae3f8f4ed8931