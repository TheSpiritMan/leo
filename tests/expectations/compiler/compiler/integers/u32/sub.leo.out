--- conflicted
+++ resolved
@@ -17,13 +17,7 @@
               type: bool
               value: "true"
     initial_ast: 4f28a2ad46289231e8527b5bac96e364019041d72d73b31401b8bc62e0cc3dec
-<<<<<<< HEAD
+    ir: cde4ff804af6a0cb22a058293d71a9ffe8fa0079d712bdc32cd5a48d5531674d
     imports_resolved_ast: 145d32fad7d1a8ed4cfda4a3d58dc77f73c2944434868f76a7233c3cff6e5b49
     canonicalized_ast: 145d32fad7d1a8ed4cfda4a3d58dc77f73c2944434868f76a7233c3cff6e5b49
-    type_inferenced_ast: df9c4caf761a95c23157c76af19c8b4ffa6818efff51c997152b3d820eb8692e
-=======
-    ir: cde4ff804af6a0cb22a058293d71a9ffe8fa0079d712bdc32cd5a48d5531674d
-    imports_resolved_ast: 5a3f5d9e788d994956f7a979bcf2b792c8d4e0ad355f073ee7d53d0f2bd30c94
-    canonicalized_ast: 5a3f5d9e788d994956f7a979bcf2b792c8d4e0ad355f073ee7d53d0f2bd30c94
-    type_inferenced_ast: 84b4b8b8dda0bfa289247d8bc79be2e71c499b02516929d00f6ba2234e086ec3
->>>>>>> 3626fbdb
+    type_inferenced_ast: df9c4caf761a95c23157c76af19c8b4ffa6818efff51c997152b3d820eb8692e