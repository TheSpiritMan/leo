--- conflicted
+++ resolved
@@ -17,13 +17,7 @@
               type: bool
               value: "true"
     initial_ast: 10f056312615b797bbf2e67f597c4fcb853fbe148bd02e393c5e49ea69e0ec0d
-<<<<<<< HEAD
+    ir: cc220d602e5917a029bfed30cd5b989e334f2104748acd16e473924038a453df
     imports_resolved_ast: efa9dad78342b327944fe06532c2d1ca16d5f92083602ee5754576edc6820b9c
     canonicalized_ast: efa9dad78342b327944fe06532c2d1ca16d5f92083602ee5754576edc6820b9c
-    type_inferenced_ast: 8f1c1915427c99c4fabf9cb18e565139a460a40a04d74bd6ca0eb96243879c0f
-=======
-    ir: cc220d602e5917a029bfed30cd5b989e334f2104748acd16e473924038a453df
-    imports_resolved_ast: c25c082504213b295adde3f6833eada1ba7e2964b255f6f54f01c3e3625849b9
-    canonicalized_ast: c25c082504213b295adde3f6833eada1ba7e2964b255f6f54f01c3e3625849b9
-    type_inferenced_ast: f71e4a6cbee9c4690dd584b7e173d221d2db5395f0449f0826e7c68152ac7454
->>>>>>> 3626fbdb
+    type_inferenced_ast: 8f1c1915427c99c4fabf9cb18e565139a460a40a04d74bd6ca0eb96243879c0f