---
namespace: Compile
expectation: Pass
outputs:
  - circuit:
      num_public_variables: 0
      num_private_variables: 450
      num_constraints: 450
      at: 322c67aab7553644f1c233c22d77460a78d0076f83d50346ec9dca52c7085219
      bt: 75a4da42963e56adf9d78a9a1754a5e3ca55422eee2d2d07e68fd703fe107647
      ct: 467faeb4d575ad768525a25623c3a3335253c2a0cf25674723e16e89c4673730
    ir:
      - "decl f0: <0>"
      - "  store &v1, ((v0), (), (), ())"
      - "  lt &v5, v2, v3"
      - "  eq &v6, v5, v4"
      - "  retn v6"
      - ""
    output:
      - input_file: u64_f.in
        output:
          registers:
            r0:
              type: bool
              value: "false"
      - input_file: u64_g.in
        output:
          registers:
            r0:
              type: bool
              value: "false"
<<<<<<< HEAD
    initial_ast: dcec48e04aaeb3380345d3088b4add8c8983bd24f71daac3c7bd75688fef7673
    imports_resolved_ast: dcec48e04aaeb3380345d3088b4add8c8983bd24f71daac3c7bd75688fef7673
    canonicalized_ast: dcec48e04aaeb3380345d3088b4add8c8983bd24f71daac3c7bd75688fef7673
    type_inferenced_ast: 42a3a282dad7cf439a0e3e2701f181e207a88bd9486b4e7513d611cac31319d5
=======
    initial_ast: 78e1412b1d5489da7cc5748403694f48facede592b307e53b8ff81c88706aaba
    imports_resolved_ast: 4f05ab0f383ee91f38bd53ce2213bc0df97a767cf3439b5d1307cf44b8195abb
    canonicalized_ast: 4f05ab0f383ee91f38bd53ce2213bc0df97a767cf3439b5d1307cf44b8195abb
    type_inferenced_ast: c151d7c609c8d63464c29a60e815aa796a0e6e91fb2306102d6c0cbd2bec02a7
>>>>>>> 0e96bf8d
<|MERGE_RESOLUTION|>--- conflicted
+++ resolved
@@ -4,18 +4,11 @@
 outputs:
   - circuit:
       num_public_variables: 0
-      num_private_variables: 450
-      num_constraints: 450
-      at: 322c67aab7553644f1c233c22d77460a78d0076f83d50346ec9dca52c7085219
-      bt: 75a4da42963e56adf9d78a9a1754a5e3ca55422eee2d2d07e68fd703fe107647
-      ct: 467faeb4d575ad768525a25623c3a3335253c2a0cf25674723e16e89c4673730
-    ir:
-      - "decl f0: <0>"
-      - "  store &v1, ((v0), (), (), ())"
-      - "  lt &v5, v2, v3"
-      - "  eq &v6, v5, v4"
-      - "  retn v6"
-      - ""
+      num_private_variables: 449
+      num_constraints: 449
+      at: 6fad339784c0e41ffb56fc6d4b5949563cf1a7e53e91cf1c643df2dd798c9cf8
+      bt: ac1a1706eaf7c384375eebf95d38ab272e9c27745c6a9f5feed56e6ecbe28e8b
+      ct: 7b765314986bd8a51a62dabdef866c5fe05ad9bf392fb0e25b7ce3b9969f81e1
     output:
       - input_file: u64_f.in
         output:
@@ -29,14 +22,7 @@
             r0:
               type: bool
               value: "false"
-<<<<<<< HEAD
-    initial_ast: dcec48e04aaeb3380345d3088b4add8c8983bd24f71daac3c7bd75688fef7673
-    imports_resolved_ast: dcec48e04aaeb3380345d3088b4add8c8983bd24f71daac3c7bd75688fef7673
-    canonicalized_ast: dcec48e04aaeb3380345d3088b4add8c8983bd24f71daac3c7bd75688fef7673
-    type_inferenced_ast: 42a3a282dad7cf439a0e3e2701f181e207a88bd9486b4e7513d611cac31319d5
-=======
     initial_ast: 78e1412b1d5489da7cc5748403694f48facede592b307e53b8ff81c88706aaba
     imports_resolved_ast: 4f05ab0f383ee91f38bd53ce2213bc0df97a767cf3439b5d1307cf44b8195abb
     canonicalized_ast: 4f05ab0f383ee91f38bd53ce2213bc0df97a767cf3439b5d1307cf44b8195abb
-    type_inferenced_ast: c151d7c609c8d63464c29a60e815aa796a0e6e91fb2306102d6c0cbd2bec02a7
->>>>>>> 0e96bf8d
+    type_inferenced_ast: c151d7c609c8d63464c29a60e815aa796a0e6e91fb2306102d6c0cbd2bec02a7