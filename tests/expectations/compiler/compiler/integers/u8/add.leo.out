---
namespace: Compile
expectation: Pass
outputs:
  - circuit:
      num_public_variables: 0
      num_private_variables: 49
      num_constraints: 50
      at: 845d56ed761fe6c69613e4d3e58df1269871c3f9cba40a80d28f8739ca0d3674
      bt: 91be66b3ee233bba074ef6ea167306aa2d686b98f1fc0cda4652260a35c5fd84
      ct: 0667fe0d47351be7d1e55c07812aa959f03ebefbe37b4b0ba8a3cdb456bee17b
    ir:
      - "decl f0: <0>"
      - "  store &v1, ((v0), (), (), ())"
      - "  add &v5, v2, v3"
      - "  eq &v6, v5, v4"
      - "  retn v6"
      - "decl f1: <7>"
      - "  retn [false, false, false, false, false, false, false, false, false, false, false, false, false, false, false, false, false, false, false, false, false, false, false, false, false, false, false, false, false, false, false, false, false, false, false, false, false, false, false, false, false, false, false, false, false, false, false, false, false, false, false, false, false, false, false, false, false, false, false, false, false, false, false, false, false, false, false, false, false, false, false, false, false, false, false, false, false, false, false, false, false, false, false, false, false, false, false, false, false, false, false, false, false, false, false, false, false, false, false, false, false, false, false, false, false, false, false, false, false, false, false, false, false, false, false, false, false, false, false, false, false, false, false, false, false, false, false, false, false, false, false, false, false, false, false, false, false, false, false, false, false, false, false, false, false, false, false, false, false, false, false, false, false, false, false, false, false, false, false, false, false, false, false, false, false, false, false, false, false, false, false, false, false, false, false, false, false, false, false, false, false, false, false, false, false, false, false, false, false, false, false, false, false, false, false, false, false, false, false, false, false, false, false, false, false, false, false, false, false, false, false, false, false, false, false, false, false, false, false, false, false, false, false, false, false, false, false, false, false, false, false, false, false, false, false, false, false, false, false, false, false, false, false, false, false, false, false, false, false, false, false, false, false, false, false, false]"
      - "decl f2: <8>"
      - "  retn aleo1qnr4dkkvkgfqph0vzc3y6z2eu975wnpz2925ntjccd5cfqxtyu8sta57j8"
      - "decl f3: <9>"
      - "  retn [0, 0, 0, 0, 0, 0, 0, 0, 0, 0, 0, 0, 0, 0, 0, 0, 0, 0, 0, 0, 0, 0, 0, 0, 0, 0, 0, 0, 0, 0, 0, 0]"
      - "decl f4: <10>"
      - "  retn aleo1qnr4dkkvkgfqph0vzc3y6z2eu975wnpz2925ntjccd5cfqxtyu8sta57j8"
      - "decl f5: <11>"
      - "  retn [false, false, false, false, false, false, false, false, false, false, false, false, false, false, false, false, false, false, false, false, false, false, false, false, false, false, false, false, false, false, false, false, false, false, false, false, false, false, false, false, false, false, false, false, false, false, false, false, false, false, false, false, false, false, false, false, false, false, false, false, false, false, false, false, false, false, false, false, false, false, false, false, false, false, false, false, false, false, false, false, false, false, false, false, false, false, false, false, false, false, false, false, false, false, false, false, false, false, false, false, false, false, false, false, false, false, false, false, false, false, false, false, false, false, false, false, false, false, false, false, false, false, false, false, false, false, false, false, false, false, false, false, false, false, false, false, false, false, false, false, false, false, false, false, false, false, false, false, false, false, false, false, false, false, false, false, false, false, false, false, false, false, false, false, false, false, false, false, false, false, false, false, false, false, false, false, false, false, false, false, false, false, false, false, false, false, false, false, false, false, false, false, false, false, false, false, false, false, false, false, false, false, false, false, false, false, false, false, false, false, false, false, false, false, false, false, false, false, false, false, false, false, false, false, false, false, false, false, false, false, false, false, false, false, false, false, false, false, false, false, false, false, false, false, false, false, false, false, false, false, false, false, false, false, false, false]"
      - "decl f6: <12>"
      - "  retn aleo1qnr4dkkvkgfqph0vzc3y6z2eu975wnpz2925ntjccd5cfqxtyu8sta57j8"
      - "decl f7: <13>"
      - "  retn [0, 0, 0, 0, 0, 0, 0, 0, 0, 0, 0, 0, 0, 0, 0, 0, 0, 0, 0, 0, 0, 0, 0, 0, 0, 0, 0, 0, 0, 0, 0, 0]"
      - "decl f8: <14>"
      - "  retn aleo1qnr4dkkvkgfqph0vzc3y6z2eu975wnpz2925ntjccd5cfqxtyu8sta57j8"
      - "decl f9: <15>"
      - "  retn 0"
      - "decl f10: <16>"
      - "  retn [false]"
      - "decl f11: <17>"
      - "  retn false"
      - "decl f12: <18>"
      - "  retn [0]"
      - "decl f13: <19>"
      - "  retn false"
      - "decl f14: <20>"
      - "  retn [false]"
      - "decl f15: <21>"
      - "  retn false"
      - "decl f16: <22>"
      - "  retn [0]"
      - "decl f17: <23>"
      - "  retn false"
      - "decl f18: <24>"
      - "  retn [false, false, false, false, false, false, false, false, false, false, false, false, false, false, false, false, false, false, false, false, false, false, false, false, false, false, false, false, false, false, false, false, false, false, false, false, false, false, false, false, false, false, false, false, false, false, false, false, false, false, false, false, false, false, false, false, false, false, false, false, false, false, false, false, false, false, false, false, false, false, false, false, false, false, false, false, false, false, false, false, false, false, false, false, false, false, false, false, false, false, false, false, false, false, false, false, false, false, false, false, false, false, false, false, false, false, false, false, false, false, false, false, false, false, false, false, false, false, false, false, false, false, false, false, false, false, false, false, false, false, false, false, false, false, false, false, false, false, false, false, false, false, false, false, false, false, false, false, false, false, false, false, false, false, false, false, false, false, false, false, false, false, false, false, false, false, false, false, false, false, false, false, false, false, false, false, false, false, false, false, false, false, false, false, false, false, false, false, false, false, false, false, false, false, false, false, false, false, false, false, false, false, false, false, false, false, false, false, false, false, false, false, false, false, false, false, false, false, false, false, false, false, false, false, false, false, false, false, false, false, false, false, false, false, false, false, false, false, false, false, false, false, false, false, false, false, false, false, false, false, false, false, false]"
      - "decl f19: <25>"
      - "  retn 'a'"
      - "decl f20: <26>"
      - "  retn [0, 0, 0, 0, 0, 0, 0, 0, 0, 0, 0, 0, 0, 0, 0, 0, 0, 0, 0, 0, 0, 0, 0, 0, 0, 0, 0, 0, 0, 0, 0, 0]"
      - "decl f21: <27>"
      - "  retn 'a'"
      - "decl f22: <28>"
      - "  retn [false, false, false, false, false, false, false, false, false, false, false, false, false, false, false, false, false, false, false, false, false, false, false, false, false, false, false, false, false, false, false, false, false, false, false, false, false, false, false, false, false, false, false, false, false, false, false, false, false, false, false, false, false, false, false, false, false, false, false, false, false, false, false, false, false, false, false, false, false, false, false, false, false, false, false, false, false, false, false, false, false, false, false, false, false, false, false, false, false, false, false, false, false, false, false, false, false, false, false, false, false, false, false, false, false, false, false, false, false, false, false, false, false, false, false, false, false, false, false, false, false, false, false, false, false, false, false, false, false, false, false, false, false, false, false, false, false, false, false, false, false, false, false, false, false, false, false, false, false, false, false, false, false, false, false, false, false, false, false, false, false, false, false, false, false, false, false, false, false, false, false, false, false, false, false, false, false, false, false, false, false, false, false, false, false, false, false, false, false, false, false, false, false, false, false, false, false, false, false, false, false, false, false, false, false, false, false, false, false, false, false, false, false, false, false, false, false, false, false, false, false, false, false, false, false, false, false, false, false, false, false, false, false, false, false, false, false, false, false, false, false, false, false, false, false, false, false, false, false, false, false, false, false]"
      - "decl f23: <29>"
      - "  retn 'a'"
      - "decl f24: <30>"
      - "  retn [0, 0, 0, 0, 0, 0, 0, 0, 0, 0, 0, 0, 0, 0, 0, 0, 0, 0, 0, 0, 0, 0, 0, 0, 0, 0, 0, 0, 0, 0, 0, 0]"
      - "decl f25: <31>"
      - "  retn 'a'"
      - "decl f26: <32>"
      - "  retn [false, false, false, false, false, false, false, false, false, false, false, false, false, false, false, false, false, false, false, false, false, false, false, false, false, false, false, false, false, false, false, false, false, false, false, false, false, false, false, false, false, false, false, false, false, false, false, false, false, false, false, false, false, false, false, false, false, false, false, false, false, false, false, false, false, false, false, false, false, false, false, false, false, false, false, false, false, false, false, false, false, false, false, false, false, false, false, false, false, false, false, false, false, false, false, false, false, false, false, false, false, false, false, false, false, false, false, false, false, false, false, false, false, false, false, false, false, false, false, false, false, false, false, false, false, false, false, false, false, false, false, false, false, false, false, false, false, false, false, false, false, false, false, false, false, false, false, false, false, false, false, false, false, false, false, false, false, false, false, false, false, false, false, false, false, false, false, false, false, false, false, false, false, false, false, false, false, false, false, false, false, false, false, false, false, false, false, false, false, false, false, false, false, false, false, false, false, false, false, false, false, false, false, false, false, false, false, false, false, false, false, false, false, false, false, false, false, false, false, false, false, false, false, false, false, false, false, false, false, false, false, false, false, false, false, false, false, false, false, false, false, false, false, false, false, false, false, false, false, false, false, false, false]"
      - "decl f27: <33>"
      - "  retn []"
      - "decl f28: <34>"
      - "  retn [0, 0, 0, 0, 0, 0, 0, 0, 0, 0, 0, 0, 0, 0, 0, 0, 0, 0, 0, 0, 0, 0, 0, 0, 0, 0, 0, 0, 0, 0, 0, 0]"
      - "decl f29: <35>"
      - "  retn []"
      - "decl f30: <36>"
      - "  retn [false, false, false, false, false, false, false, false, false, false, false, false, false, false, false, false, false, false, false, false, false, false, false, false, false, false, false, false, false, false, false, false, false, false, false, false, false, false, false, false, false, false, false, false, false, false, false, false, false, false, false, false, false, false, false, false, false, false, false, false, false, false, false, false, false, false, false, false, false, false, false, false, false, false, false, false, false, false, false, false, false, false, false, false, false, false, false, false, false, false, false, false, false, false, false, false, false, false, false, false, false, false, false, false, false, false, false, false, false, false, false, false, false, false, false, false, false, false, false, false, false, false, false, false, false, false, false, false, false, false, false, false, false, false, false, false, false, false, false, false, false, false, false, false, false, false, false, false, false, false, false, false, false, false, false, false, false, false, false, false, false, false, false, false, false, false, false, false, false, false, false, false, false, false, false, false, false, false, false, false, false, false, false, false, false, false, false, false, false, false, false, false, false, false, false, false, false, false, false, false, false, false, false, false, false, false, false, false, false, false, false, false, false, false, false, false, false, false, false, false, false, false, false, false, false, false, false, false, false, false, false, false, false, false, false, false, false, false, false, false, false, false, false, false, false, false, false, false, false, false, false, false, false]"
      - "decl f31: <37>"
      - "  retn []"
      - "decl f32: <38>"
      - "  retn [0, 0, 0, 0, 0, 0, 0, 0, 0, 0, 0, 0, 0, 0, 0, 0, 0, 0, 0, 0, 0, 0, 0, 0, 0, 0, 0, 0, 0, 0, 0, 0]"
      - "decl f33: <39>"
      - "  retn []"
      - "decl f34: <40>"
      - "  retn [false, false, false, false, false, false, false, false, false, false, false, false, false, false, false, false, false, false, false, false, false, false, false, false, false, false, false, false, false, false, false, false, false, false, false, false, false, false, false, false, false, false, false, false, false, false, false, false, false, false, false, false, false, false, false, false, false, false, false, false, false, false, false, false, false, false, false, false, false, false, false, false, false, false, false, false, false, false, false, false, false, false, false, false, false, false, false, false, false, false, false, false, false, false, false, false, false, false, false, false, false, false, false, false, false, false, false, false, false, false, false, false, false, false, false, false, false, false, false, false, false, false, false, false, false, false, false, false, false, false, false, false, false, false, false, false, false, false, false, false, false, false, false, false, false, false, false, false, false, false, false, false, false, false, false, false, false, false, false, false, false, false, false, false, false, false, false, false, false, false, false, false, false, false, false, false, false, false, false, false, false, false, false, false, false, false, false, false, false, false, false, false, false, false, false, false, false, false, false, false, false, false, false, false, false, false, false, false, false, false, false, false, false, false, false, false, false, false, false, false, false, false, false, false, false, false, false, false, false, false, false, false, false, false, false, false, false, false, false, false, false, false, false, false, false, false, false, false, false, false, false, false, false, false, false, false, false, false, false, false, false, false, false, false, false, false, false, false, false, false, false, false, false, false, false, false, false, false, false, false, false, false, false, false, false, false, false, false, false, false, false, false, false, false, false, false, false, false, false, false, false, false, false, false, false, false, false, false, false, false, false, false, false, false, false, false, false, false, false, false, false, false, false, false, false, false, false, false, false, false, false, false, false, false, false, false, false, false, false, false, false, false, false, false, false, false, false, false, false, false, false, false, false, false, false, false, false, false, false, false, false, false, false, false, false, false, false, false, false, false, false, false, false, false, false, false, false, false, false, false, false, false, false, false, false, false, false, false, false, false, false, false, false, false, false, false, false, false, false, false, false, false, false, false, false, false, false, false, false, false, false, false, false, false, false, false, false, false, false, false, false, false, false, false, false, false, false, false, false, false, false, false, false, false, false, false, false, false, false, false, false, false, false, false, false, false, false, false, false, false, false, false, false, false, false, false, false, false, false, false, false, false, false, false, false, false, false, false, false, false, false, false, false, false, false, false, false, false, false, false, false, false, false, false, false, false, false, false, false, false, false, false, false, false, false, false, false, false, false, false, false, false, false, false, false, false]"
      - "decl f35: <41>"
      - "  retn []group"
      - "decl f36: <42>"
      - "  retn [0, 0, 0, 0, 0, 0, 0, 0, 0, 0, 0, 0, 0, 0, 0, 0, 0, 0, 0, 0, 0, 0, 0, 0, 0, 0, 0, 0, 0, 0, 0, 0, 0, 0, 0, 0, 0, 0, 0, 0, 0, 0, 0, 0, 0, 0, 0, 0, 0, 0, 0, 0, 0, 0, 0, 0, 0, 0, 0, 0, 0, 0, 0, 0]"
      - "decl f37: <43>"
      - "  retn []group"
      - "decl f38: <44>"
      - "  retn [false, false, false, false, false, false, false, false, false, false, false, false, false, false, false, false, false, false, false, false, false, false, false, false, false, false, false, false, false, false, false, false, false, false, false, false, false, false, false, false, false, false, false, false, false, false, false, false, false, false, false, false, false, false, false, false, false, false, false, false, false, false, false, false, false, false, false, false, false, false, false, false, false, false, false, false, false, false, false, false, false, false, false, false, false, false, false, false, false, false, false, false, false, false, false, false, false, false, false, false, false, false, false, false, false, false, false, false, false, false, false, false, false, false, false, false, false, false, false, false, false, false, false, false, false, false, false, false, false, false, false, false, false, false, false, false, false, false, false, false, false, false, false, false, false, false, false, false, false, false, false, false, false, false, false, false, false, false, false, false, false, false, false, false, false, false, false, false, false, false, false, false, false, false, false, false, false, false, false, false, false, false, false, false, false, false, false, false, false, false, false, false, false, false, false, false, false, false, false, false, false, false, false, false, false, false, false, false, false, false, false, false, false, false, false, false, false, false, false, false, false, false, false, false, false, false, false, false, false, false, false, false, false, false, false, false, false, false, false, false, false, false, false, false, false, false, false, false, false, false, false, false, false, false, false, false, false, false, false, false, false, false, false, false, false, false, false, false, false, false, false, false, false, false, false, false, false, false, false, false, false, false, false, false, false, false, false, false, false, false, false, false, false, false, false, false, false, false, false, false, false, false, false, false, false, false, false, false, false, false, false, false, false, false, false, false, false, false, false, false, false, false, false, false, false, false, false, false, false, false, false, false, false, false, false, false, false, false, false, false, false, false, false, false, false, false, false, false, false, false, false, false, false, false, false, false, false, false, false, false, false, false, false, false, false, false, false, false, false, false, false, false, false, false, false, false, false, false, false, false, false, false, false, false, false, false, false, false, false, false, false, false, false, false, false, false, false, false, false, false, false, false, false, false, false, false, false, false, false, false, false, false, false, false, false, false, false, false, false, false, false, false, false, false, false, false, false, false, false, false, false, false, false, false, false, false, false, false, false, false, false, false, false, false, false, false, false, false, false, false, false, false, false, false, false, false, false, false, false, false, false, false, false, false, false, false, false, false, false, false, false, false, false, false, false, false, false, false, false, false, false, false, false, false, false, false, false, false, false, false, false, false, false, false, false, false, false, false, false, false, false, false, false, false, false, false]"
      - "decl f39: <45>"
      - "  retn []group"
      - "decl f40: <46>"
      - "  retn [0, 0, 0, 0, 0, 0, 0, 0, 0, 0, 0, 0, 0, 0, 0, 0, 0, 0, 0, 0, 0, 0, 0, 0, 0, 0, 0, 0, 0, 0, 0, 0, 0, 0, 0, 0, 0, 0, 0, 0, 0, 0, 0, 0, 0, 0, 0, 0, 0, 0, 0, 0, 0, 0, 0, 0, 0, 0, 0, 0, 0, 0, 0, 0]"
      - "decl f41: <47>"
      - "  retn []group"
      - "decl f42: <48>"
      - "  retn [false, false, false, false, false, false, false, false]"
      - "decl f43: <49>"
      - "  retn 0"
      - "decl f44: <50>"
      - "  retn [0]"
      - "decl f45: <51>"
      - "  retn 0"
      - "decl f46: <52>"
      - "  retn [false, false, false, false, false, false, false, false]"
      - "decl f47: <53>"
      - "  retn 0"
      - "decl f48: <54>"
      - "  retn [0]"
      - "decl f49: <55>"
      - "  retn 0"
      - "decl f50: <56>"
      - "  retn [false, false, false, false, false, false, false, false, false, false, false, false, false, false, false, false]"
      - "decl f51: <57>"
      - "  retn 0"
      - "decl f52: <58>"
      - "  retn [0, 0]"
      - "decl f53: <59>"
      - "  retn 0"
      - "decl f54: <60>"
      - "  retn [false, false, false, false, false, false, false, false, false, false, false, false, false, false, false, false]"
      - "decl f55: <61>"
      - "  retn 0"
      - "decl f56: <62>"
      - "  retn [0, 0]"
      - "decl f57: <63>"
      - "  retn 0"
      - "decl f58: <64>"
      - "  retn [false, false, false, false, false, false, false, false, false, false, false, false, false, false, false, false, false, false, false, false, false, false, false, false, false, false, false, false, false, false, false, false]"
      - "decl f59: <65>"
      - "  retn 0"
      - "decl f60: <66>"
      - "  retn [0, 0, 0, 0]"
      - "decl f61: <67>"
      - "  retn 0"
      - "decl f62: <68>"
      - "  retn [false, false, false, false, false, false, false, false, false, false, false, false, false, false, false, false, false, false, false, false, false, false, false, false, false, false, false, false, false, false, false, false]"
      - "decl f63: <69>"
      - "  retn 0"
      - "decl f64: <70>"
      - "  retn [0, 0, 0, 0]"
      - "decl f65: <71>"
      - "  retn 0"
      - "decl f66: <72>"
      - "  retn [false, false, false, false, false, false, false, false, false, false, false, false, false, false, false, false, false, false, false, false, false, false, false, false, false, false, false, false, false, false, false, false, false, false, false, false, false, false, false, false, false, false, false, false, false, false, false, false, false, false, false, false, false, false, false, false, false, false, false, false, false, false, false, false]"
      - "decl f67: <73>"
      - "  retn 0"
      - "decl f68: <74>"
      - "  retn [0, 0, 0, 0, 0, 0, 0, 0]"
      - "decl f69: <75>"
      - "  retn 0"
      - "decl f70: <76>"
      - "  retn [false, false, false, false, false, false, false, false, false, false, false, false, false, false, false, false, false, false, false, false, false, false, false, false, false, false, false, false, false, false, false, false, false, false, false, false, false, false, false, false, false, false, false, false, false, false, false, false, false, false, false, false, false, false, false, false, false, false, false, false, false, false, false, false]"
      - "decl f71: <77>"
      - "  retn 0"
      - "decl f72: <78>"
      - "  retn [0, 0, 0, 0, 0, 0, 0, 0]"
      - "decl f73: <79>"
      - "  retn 0"
      - "decl f74: <80>"
      - "  retn [false, false, false, false, false, false, false, false, false, false, false, false, false, false, false, false, false, false, false, false, false, false, false, false, false, false, false, false, false, false, false, false, false, false, false, false, false, false, false, false, false, false, false, false, false, false, false, false, false, false, false, false, false, false, false, false, false, false, false, false, false, false, false, false, false, false, false, false, false, false, false, false, false, false, false, false, false, false, false, false, false, false, false, false, false, false, false, false, false, false, false, false, false, false, false, false, false, false, false, false, false, false, false, false, false, false, false, false, false, false, false, false, false, false, false, false, false, false, false, false, false, false, false, false, false, false, false, false]"
      - "decl f75: <81>"
      - "  retn 0"
      - "decl f76: <82>"
      - "  retn [0, 0, 0, 0, 0, 0, 0, 0, 0, 0, 0, 0, 0, 0, 0, 0]"
      - "decl f77: <83>"
      - "  retn 0"
      - "decl f78: <84>"
      - "  retn [false, false, false, false, false, false, false, false, false, false, false, false, false, false, false, false, false, false, false, false, false, false, false, false, false, false, false, false, false, false, false, false, false, false, false, false, false, false, false, false, false, false, false, false, false, false, false, false, false, false, false, false, false, false, false, false, false, false, false, false, false, false, false, false, false, false, false, false, false, false, false, false, false, false, false, false, false, false, false, false, false, false, false, false, false, false, false, false, false, false, false, false, false, false, false, false, false, false, false, false, false, false, false, false, false, false, false, false, false, false, false, false, false, false, false, false, false, false, false, false, false, false, false, false, false, false, false, false]"
      - "decl f79: <85>"
      - "  retn 0"
      - "decl f80: <86>"
      - "  retn [0, 0, 0, 0, 0, 0, 0, 0, 0, 0, 0, 0, 0, 0, 0, 0]"
      - "decl f81: <87>"
      - "  retn 0"
      - "decl f82: <88>"
      - "  retn [false, false, false, false, false, false, false, false]"
      - "decl f83: <89>"
      - "  retn 0"
      - "decl f84: <90>"
      - "  retn [0]"
      - "decl f85: <91>"
      - "  retn 0"
      - "decl f86: <92>"
      - "  retn [false, false, false, false, false, false, false, false]"
      - "decl f87: <93>"
      - "  retn 0"
      - "decl f88: <94>"
      - "  retn [0]"
      - "decl f89: <95>"
      - "  retn 0"
      - "decl f90: <96>"
      - "  retn [false, false, false, false, false, false, false, false, false, false, false, false, false, false, false, false]"
      - "decl f91: <97>"
      - "  retn 0"
      - "decl f92: <98>"
      - "  retn [0, 0]"
      - "decl f93: <99>"
      - "  retn 0"
      - "decl f94: <100>"
      - "  retn [false, false, false, false, false, false, false, false, false, false, false, false, false, false, false, false]"
      - "decl f95: <101>"
      - "  retn 0"
      - "decl f96: <102>"
      - "  retn [0, 0]"
      - "decl f97: <103>"
      - "  retn 0"
      - "decl f98: <104>"
      - "  retn [false, false, false, false, false, false, false, false, false, false, false, false, false, false, false, false, false, false, false, false, false, false, false, false, false, false, false, false, false, false, false, false]"
      - "decl f99: <105>"
      - "  retn 0"
      - "decl f100: <106>"
      - "  retn [0, 0, 0, 0]"
      - "decl f101: <107>"
      - "  retn 0"
      - "decl f102: <108>"
      - "  retn [false, false, false, false, false, false, false, false, false, false, false, false, false, false, false, false, false, false, false, false, false, false, false, false, false, false, false, false, false, false, false, false]"
      - "decl f103: <109>"
      - "  retn 0"
      - "decl f104: <110>"
      - "  retn [0, 0, 0, 0]"
      - "decl f105: <111>"
      - "  retn 0"
      - "decl f106: <112>"
      - "  retn [false, false, false, false, false, false, false, false, false, false, false, false, false, false, false, false, false, false, false, false, false, false, false, false, false, false, false, false, false, false, false, false, false, false, false, false, false, false, false, false, false, false, false, false, false, false, false, false, false, false, false, false, false, false, false, false, false, false, false, false, false, false, false, false]"
      - "decl f107: <113>"
      - "  retn 0"
      - "decl f108: <114>"
      - "  retn [0, 0, 0, 0, 0, 0, 0, 0]"
      - "decl f109: <115>"
      - "  retn 0"
      - "decl f110: <116>"
      - "  retn [false, false, false, false, false, false, false, false, false, false, false, false, false, false, false, false, false, false, false, false, false, false, false, false, false, false, false, false, false, false, false, false, false, false, false, false, false, false, false, false, false, false, false, false, false, false, false, false, false, false, false, false, false, false, false, false, false, false, false, false, false, false, false, false]"
      - "decl f111: <117>"
      - "  retn 0"
      - "decl f112: <118>"
      - "  retn [0, 0, 0, 0, 0, 0, 0, 0]"
      - "decl f113: <119>"
      - "  retn 0"
      - "decl f114: <120>"
      - "  retn [false, false, false, false, false, false, false, false, false, false, false, false, false, false, false, false, false, false, false, false, false, false, false, false, false, false, false, false, false, false, false, false, false, false, false, false, false, false, false, false, false, false, false, false, false, false, false, false, false, false, false, false, false, false, false, false, false, false, false, false, false, false, false, false, false, false, false, false, false, false, false, false, false, false, false, false, false, false, false, false, false, false, false, false, false, false, false, false, false, false, false, false, false, false, false, false, false, false, false, false, false, false, false, false, false, false, false, false, false, false, false, false, false, false, false, false, false, false, false, false, false, false, false, false, false, false, false, false]"
      - "decl f115: <121>"
      - "  retn 0"
      - "decl f116: <122>"
      - "  retn [0, 0, 0, 0, 0, 0, 0, 0, 0, 0, 0, 0, 0, 0, 0, 0]"
      - "decl f117: <123>"
      - "  retn 0"
      - "decl f118: <124>"
      - "  retn [false, false, false, false, false, false, false, false, false, false, false, false, false, false, false, false, false, false, false, false, false, false, false, false, false, false, false, false, false, false, false, false, false, false, false, false, false, false, false, false, false, false, false, false, false, false, false, false, false, false, false, false, false, false, false, false, false, false, false, false, false, false, false, false, false, false, false, false, false, false, false, false, false, false, false, false, false, false, false, false, false, false, false, false, false, false, false, false, false, false, false, false, false, false, false, false, false, false, false, false, false, false, false, false, false, false, false, false, false, false, false, false, false, false, false, false, false, false, false, false, false, false, false, false, false, false, false, false]"
      - "decl f119: <125>"
      - "  retn 0"
      - "decl f120: <126>"
      - "  retn [0, 0, 0, 0, 0, 0, 0, 0, 0, 0, 0, 0, 0, 0, 0, 0]"
      - "decl f121: <127>"
      - "  retn 0"
      - ""
    output:
      - input_file: u8.in
        output:
          registers:
            r0:
              type: bool
              value: "true"
<<<<<<< HEAD
    initial_ast: 0ff57a622f27344850e8c6da4744057bc38bdf7658df0c020f8da07a4a25f247
    imports_resolved_ast: 32f9e9f927593037c994cdc84226376d76511f5073e2ff8d8b893e71e05d32c1
    canonicalized_ast: 32f9e9f927593037c994cdc84226376d76511f5073e2ff8d8b893e71e05d32c1
    type_inferenced_ast: a82b5c1af5aa0015d4fbc778dddaabda1e8598f3e322ad37c950946024ed57d2
=======
    initial_ast: 693939398607543b18c42e288b054c26ebc595906dd4a4940864e0a989e910cb
    imports_resolved_ast: e48942ca3bd14aa2d6c8ec37085bccdbc93f44fa8ed971c95a9479c0c28f3ceb
    canonicalized_ast: e48942ca3bd14aa2d6c8ec37085bccdbc93f44fa8ed971c95a9479c0c28f3ceb
    type_inferenced_ast: 5762406cb1a163766ec000837c242d4a3ec48091700499eabbc16e737124ac5d
>>>>>>> 03f78d56
<|MERGE_RESOLUTION|>--- conflicted
+++ resolved
@@ -265,14 +265,7 @@
             r0:
               type: bool
               value: "true"
-<<<<<<< HEAD
-    initial_ast: 0ff57a622f27344850e8c6da4744057bc38bdf7658df0c020f8da07a4a25f247
-    imports_resolved_ast: 32f9e9f927593037c994cdc84226376d76511f5073e2ff8d8b893e71e05d32c1
-    canonicalized_ast: 32f9e9f927593037c994cdc84226376d76511f5073e2ff8d8b893e71e05d32c1
-    type_inferenced_ast: a82b5c1af5aa0015d4fbc778dddaabda1e8598f3e322ad37c950946024ed57d2
-=======
-    initial_ast: 693939398607543b18c42e288b054c26ebc595906dd4a4940864e0a989e910cb
-    imports_resolved_ast: e48942ca3bd14aa2d6c8ec37085bccdbc93f44fa8ed971c95a9479c0c28f3ceb
-    canonicalized_ast: e48942ca3bd14aa2d6c8ec37085bccdbc93f44fa8ed971c95a9479c0c28f3ceb
-    type_inferenced_ast: 5762406cb1a163766ec000837c242d4a3ec48091700499eabbc16e737124ac5d
->>>>>>> 03f78d56
+    initial_ast: 945b6f0340882e9e7f2a84ab559bccdd42999afe4fad372b395529898685eaaa
+    imports_resolved_ast: fec9d2d30043b3e5c89c4e74f3aa63492107c857796107e171cf96824ccc3ebb
+    canonicalized_ast: fec9d2d30043b3e5c89c4e74f3aa63492107c857796107e171cf96824ccc3ebb
+    type_inferenced_ast: 890976e09399016bbde712f1eaff5ff45353e218e39631e44b000cf44dce802e