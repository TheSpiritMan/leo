--- conflicted
+++ resolved
@@ -3,29 +3,16 @@
 expectation: Pass
 outputs:
   - - compile:
-<<<<<<< HEAD
-        - initial_symbol_table: 2c48847b3e895ff7040f6e961c5d31ce6a22e4a68050777121d948f50584857c
-          type_checked_symbol_table: 98e9d79672c07388cb4ed4249f9ca84832d8213ceab603eeb701b57ca904409f
-          unrolled_symbol_table: 98e9d79672c07388cb4ed4249f9ca84832d8213ceab603eeb701b57ca904409f
-          initial_ast: df89c685c0f2ced5cb829fb53f6d9df5eb49dc19e3e7d13b0e66c7f2b0f29ed6
-          unrolled_ast: df89c685c0f2ced5cb829fb53f6d9df5eb49dc19e3e7d13b0e66c7f2b0f29ed6
-          ssa_ast: b059e20d1b8afb440c9a7d481531998005be58627936d94f6bbd3a0c8dfff64e
-          flattened_ast: 776fc257f3155c8387d9dd275d1006e2c5d3548e96d71fc9015f1390e44b7890
-          destructured_ast: e8ab7ca3f4faff85aebcdd6bb93f6c47b4e463ae058c8250277c463b7a201cc2
-          inlined_ast: e8ab7ca3f4faff85aebcdd6bb93f6c47b4e463ae058c8250277c463b7a201cc2
-          dce_ast: e8ab7ca3f4faff85aebcdd6bb93f6c47b4e463ae058c8250277c463b7a201cc2
-=======
-        - initial_symbol_table: 1af1ca2191c968cb526a2cb5f32a56857766246802802d90f96a70f40d5acada
-          type_checked_symbol_table: 85b451bb78a152fe8e6af461f760b4523d9e9b7eb66fbd1c12f6f2042dab9cb9
-          unrolled_symbol_table: 85b451bb78a152fe8e6af461f760b4523d9e9b7eb66fbd1c12f6f2042dab9cb9
-          initial_ast: 7f16aaf70dfa98d359cebed338adf0964ef93cc69a13788b070ad8500d4f2533
-          unrolled_ast: 7f16aaf70dfa98d359cebed338adf0964ef93cc69a13788b070ad8500d4f2533
-          ssa_ast: b0fd049fef5724535f2c1a6aee4963f300dff687b9a82310fde856443b0bc7bb
-          flattened_ast: eb16f492129f094b45ea039ebb305deea83283dcf024a8809457d1456acc3d0b
-          destructured_ast: 6d0a7e4b68bd31fcf06f6f48442948ca179ed5df30c8e4ca9c417b1cfb9fb92d
-          inlined_ast: 6d0a7e4b68bd31fcf06f6f48442948ca179ed5df30c8e4ca9c417b1cfb9fb92d
-          dce_ast: 6d0a7e4b68bd31fcf06f6f48442948ca179ed5df30c8e4ca9c417b1cfb9fb92d
->>>>>>> 1d9197f4
+        - initial_symbol_table: 13f721ce9f26cc63129064ed106144e5ad4798d2483335974dcef63c2b047875
+          type_checked_symbol_table: b90a0f5ef8355a8604db0c683dde5ce52f0beb7c44832c05964527d7a3f9b0ab
+          unrolled_symbol_table: b90a0f5ef8355a8604db0c683dde5ce52f0beb7c44832c05964527d7a3f9b0ab
+          initial_ast: 1ab67a46b1e18f07cb0cbf1f0d7224dacad95905b78baa7ec37b4253acc67dcf
+          unrolled_ast: 1ab67a46b1e18f07cb0cbf1f0d7224dacad95905b78baa7ec37b4253acc67dcf
+          ssa_ast: 3f1b803aa3810824e912e78501ed7806047154cf6774b82243066ed6704b8386
+          flattened_ast: 463e73f9be58935dd081921c62272369b8a3f7eb15d6a41d373ee78f5b509581
+          destructured_ast: 66db27ba955bd6c93f987abd3ee6cfa9dabf2830046aff921998ec59bb99f581
+          inlined_ast: 66db27ba955bd6c93f987abd3ee6cfa9dabf2830046aff921998ec59bb99f581
+          dce_ast: 66db27ba955bd6c93f987abd3ee6cfa9dabf2830046aff921998ec59bb99f581
           bytecode: 1d6fcff80cb39d7f9451de676f70ab1e4dd1bcca8f7c9d0f1ddd34d12f159594
           errors: ""
           warnings: ""