--- conflicted
+++ resolved
@@ -3,29 +3,16 @@
 expectation: Pass
 outputs:
   - - compile:
-<<<<<<< HEAD
-        - initial_symbol_table: 006e094c2edf6cb4d11c6601714f88a42754035f7da4b186f1b914f5908e9316
-          type_checked_symbol_table: db5b98c786f51f96262501647110ea046b839283f8e452b24f952c092e66336f
-          unrolled_symbol_table: db5b98c786f51f96262501647110ea046b839283f8e452b24f952c092e66336f
-          initial_ast: e0d2456f917b2778b7f9c52fdd2f4a29b8aff11abdd062d10912ffd045e42617
-          unrolled_ast: e0d2456f917b2778b7f9c52fdd2f4a29b8aff11abdd062d10912ffd045e42617
-          ssa_ast: 5535213f8688d6639c9fd3e4c61b83b9cdde408b96cea2976969ba7f1efe18f2
-          flattened_ast: 9a3aa04a195e6fec68f57836ce0cfade448b41bf376f6aa6eedc3beb96515b97
-          destructured_ast: 2efaff38f04871a6762d8d891f6390c0c8cf753448c5978c289e741cec8847aa
-          inlined_ast: 2efaff38f04871a6762d8d891f6390c0c8cf753448c5978c289e741cec8847aa
-          dce_ast: 2efaff38f04871a6762d8d891f6390c0c8cf753448c5978c289e741cec8847aa
-=======
-        - initial_symbol_table: e02a4f7241eb5b91be7162e2ac641b81a7880b0dc97b5218b2dcc147c7ee4bd6
-          type_checked_symbol_table: 2fe272669104183bda88b71dbc3c4bc51885466948c419962707837b465053b7
-          unrolled_symbol_table: 2fe272669104183bda88b71dbc3c4bc51885466948c419962707837b465053b7
-          initial_ast: 53752f26f0ebbf407424a06b6f100f8df954143e7f1f49c9269d0aec57df80ad
-          unrolled_ast: 53752f26f0ebbf407424a06b6f100f8df954143e7f1f49c9269d0aec57df80ad
-          ssa_ast: 08ae5e04118246811d9f5c6f1fcf855dd252d5c87246e9133a97cc521e64054e
-          flattened_ast: 6255ce197547fa7eec4b5007d18dbad5df9fb1148d34b4a673ccc8889bae72e5
-          destructured_ast: 3335963b2e4ef9e8b7423c712a3d2dd43352adac814772c6e210ba3152f2dbe8
-          inlined_ast: 3335963b2e4ef9e8b7423c712a3d2dd43352adac814772c6e210ba3152f2dbe8
-          dce_ast: 3335963b2e4ef9e8b7423c712a3d2dd43352adac814772c6e210ba3152f2dbe8
->>>>>>> 1d9197f4
+        - initial_symbol_table: b15cc8e072ff309d5fda50dd004627788721e3e6a91300c8fa120607bdb28f55
+          type_checked_symbol_table: 67cb444b36ef53383675c7e5eeec189f58b59db699d528a9d2fe8c285e522e02
+          unrolled_symbol_table: 67cb444b36ef53383675c7e5eeec189f58b59db699d528a9d2fe8c285e522e02
+          initial_ast: 3e938db85b4b5d1ca32a18dc6af6d067f4f3156b845e196d083cb980ee2bc3b1
+          unrolled_ast: 3e938db85b4b5d1ca32a18dc6af6d067f4f3156b845e196d083cb980ee2bc3b1
+          ssa_ast: 88a09c4436aff6e61ee4ff0de4098e8c591dd0ea80c23b7e75137c73d07d0b17
+          flattened_ast: bb244e9de1cc4d76843dc12ff1c45fd8c8a965d93d8d5a9ff9dc34c9b3f57217
+          destructured_ast: 116f705522f64a545ee85565520936ad2fc56356ca0d4cacbcba1c4f8c09245f
+          inlined_ast: 116f705522f64a545ee85565520936ad2fc56356ca0d4cacbcba1c4f8c09245f
+          dce_ast: 116f705522f64a545ee85565520936ad2fc56356ca0d4cacbcba1c4f8c09245f
           bytecode: cc7cc1d77829ab20a01838d82d9d75e2f4d9b5231667aeeb7517083740d299f5
           errors: ""
           warnings: ""