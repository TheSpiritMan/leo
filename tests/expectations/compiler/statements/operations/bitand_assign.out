---
namespace: Compile
expectation: Pass
outputs:
  - - compile:
<<<<<<< HEAD
        - initial_symbol_table: 006e094c2edf6cb4d11c6601714f88a42754035f7da4b186f1b914f5908e9316
          type_checked_symbol_table: db5b98c786f51f96262501647110ea046b839283f8e452b24f952c092e66336f
          unrolled_symbol_table: db5b98c786f51f96262501647110ea046b839283f8e452b24f952c092e66336f
          initial_ast: 439c0092796f3eaa7152ad822de67a1ddb1ba763f0ab5ea25003d8e19467adfb
          unrolled_ast: 439c0092796f3eaa7152ad822de67a1ddb1ba763f0ab5ea25003d8e19467adfb
          ssa_ast: 1c8a89b238249c1962e52cac9c41a65fb570ac72d49f02f8cee7daaf03a3e43c
          flattened_ast: 8f2fc9c537ad604d59a59f96410dfacdba33983c8a36a2f7a5d784e3d6293960
          destructured_ast: 9c44bbfc40a0586c62a8d24288081527e5d560d6afc986acb2020119f602738c
          inlined_ast: 9c44bbfc40a0586c62a8d24288081527e5d560d6afc986acb2020119f602738c
          dce_ast: 9c44bbfc40a0586c62a8d24288081527e5d560d6afc986acb2020119f602738c
=======
        - initial_symbol_table: e02a4f7241eb5b91be7162e2ac641b81a7880b0dc97b5218b2dcc147c7ee4bd6
          type_checked_symbol_table: 2fe272669104183bda88b71dbc3c4bc51885466948c419962707837b465053b7
          unrolled_symbol_table: 2fe272669104183bda88b71dbc3c4bc51885466948c419962707837b465053b7
          initial_ast: 4ddf6318fd0ee9e1701348b9a5fb3c5eadcb122a84f5ed8129eb465d10dfe0da
          unrolled_ast: 4ddf6318fd0ee9e1701348b9a5fb3c5eadcb122a84f5ed8129eb465d10dfe0da
          ssa_ast: 5fdd1e176ad54bf8612a935e0de570bf812b244b458d35df877dfa49f8f14386
          flattened_ast: 7ebf3326f883bc2e66bca0e4fce494c4eb9dbd800017ae200d0ef1718d5b7006
          destructured_ast: 412458498830e7b57dde3b62b40ef35a60e4e84a02c04a84f2b3f154826cb836
          inlined_ast: 412458498830e7b57dde3b62b40ef35a60e4e84a02c04a84f2b3f154826cb836
          dce_ast: 412458498830e7b57dde3b62b40ef35a60e4e84a02c04a84f2b3f154826cb836
>>>>>>> 1d9197f4
          bytecode: 6dab0d771ad5e0b95b5ded8ffb214368621dc0ee9434113549f85abd0eb6c626
          errors: ""
          warnings: ""<|MERGE_RESOLUTION|>--- conflicted
+++ resolved
@@ -3,29 +3,16 @@
 expectation: Pass
 outputs:
   - - compile:
-<<<<<<< HEAD
-        - initial_symbol_table: 006e094c2edf6cb4d11c6601714f88a42754035f7da4b186f1b914f5908e9316
-          type_checked_symbol_table: db5b98c786f51f96262501647110ea046b839283f8e452b24f952c092e66336f
-          unrolled_symbol_table: db5b98c786f51f96262501647110ea046b839283f8e452b24f952c092e66336f
-          initial_ast: 439c0092796f3eaa7152ad822de67a1ddb1ba763f0ab5ea25003d8e19467adfb
-          unrolled_ast: 439c0092796f3eaa7152ad822de67a1ddb1ba763f0ab5ea25003d8e19467adfb
-          ssa_ast: 1c8a89b238249c1962e52cac9c41a65fb570ac72d49f02f8cee7daaf03a3e43c
-          flattened_ast: 8f2fc9c537ad604d59a59f96410dfacdba33983c8a36a2f7a5d784e3d6293960
-          destructured_ast: 9c44bbfc40a0586c62a8d24288081527e5d560d6afc986acb2020119f602738c
-          inlined_ast: 9c44bbfc40a0586c62a8d24288081527e5d560d6afc986acb2020119f602738c
-          dce_ast: 9c44bbfc40a0586c62a8d24288081527e5d560d6afc986acb2020119f602738c
-=======
-        - initial_symbol_table: e02a4f7241eb5b91be7162e2ac641b81a7880b0dc97b5218b2dcc147c7ee4bd6
-          type_checked_symbol_table: 2fe272669104183bda88b71dbc3c4bc51885466948c419962707837b465053b7
-          unrolled_symbol_table: 2fe272669104183bda88b71dbc3c4bc51885466948c419962707837b465053b7
-          initial_ast: 4ddf6318fd0ee9e1701348b9a5fb3c5eadcb122a84f5ed8129eb465d10dfe0da
-          unrolled_ast: 4ddf6318fd0ee9e1701348b9a5fb3c5eadcb122a84f5ed8129eb465d10dfe0da
-          ssa_ast: 5fdd1e176ad54bf8612a935e0de570bf812b244b458d35df877dfa49f8f14386
-          flattened_ast: 7ebf3326f883bc2e66bca0e4fce494c4eb9dbd800017ae200d0ef1718d5b7006
-          destructured_ast: 412458498830e7b57dde3b62b40ef35a60e4e84a02c04a84f2b3f154826cb836
-          inlined_ast: 412458498830e7b57dde3b62b40ef35a60e4e84a02c04a84f2b3f154826cb836
-          dce_ast: 412458498830e7b57dde3b62b40ef35a60e4e84a02c04a84f2b3f154826cb836
->>>>>>> 1d9197f4
+        - initial_symbol_table: b15cc8e072ff309d5fda50dd004627788721e3e6a91300c8fa120607bdb28f55
+          type_checked_symbol_table: 67cb444b36ef53383675c7e5eeec189f58b59db699d528a9d2fe8c285e522e02
+          unrolled_symbol_table: 67cb444b36ef53383675c7e5eeec189f58b59db699d528a9d2fe8c285e522e02
+          initial_ast: d5f8d0aa726f24a263d8a8052b08abd443a28b9bac4efda57d17d58edf47099d
+          unrolled_ast: d5f8d0aa726f24a263d8a8052b08abd443a28b9bac4efda57d17d58edf47099d
+          ssa_ast: d86b1082bb92ee18f8938afc0d8ff1f043c9aeba73ae8fbf6156ba0ba6b1b81f
+          flattened_ast: b65e7563e2529a622e062867c8102f92b56bf727f2f2ba0ffb6238b8d1523b6d
+          destructured_ast: 4c5044e5c267370f1bced8591b993c0c0e3294f725d4f13048cd43c7351d9ad3
+          inlined_ast: 4c5044e5c267370f1bced8591b993c0c0e3294f725d4f13048cd43c7351d9ad3
+          dce_ast: 4c5044e5c267370f1bced8591b993c0c0e3294f725d4f13048cd43c7351d9ad3
           bytecode: 6dab0d771ad5e0b95b5ded8ffb214368621dc0ee9434113549f85abd0eb6c626
           errors: ""
           warnings: ""