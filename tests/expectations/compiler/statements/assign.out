--- conflicted
+++ resolved
@@ -3,29 +3,16 @@
 expectation: Pass
 outputs:
   - - compile:
-<<<<<<< HEAD
-        - initial_symbol_table: b074cad2abce4a23d2308e9b1573c54d2c49f33f128959ce27a51aadc0a54478
-          type_checked_symbol_table: d7837eb744b0a61d1ebcc33607b01131997d00f665fe76c58e9484632214609f
-          unrolled_symbol_table: d7837eb744b0a61d1ebcc33607b01131997d00f665fe76c58e9484632214609f
-          initial_ast: 666f28dd92874c01798fb79a849f6b3348718d98bcb6489f2dc788adeaa546f8
-          unrolled_ast: 666f28dd92874c01798fb79a849f6b3348718d98bcb6489f2dc788adeaa546f8
-          ssa_ast: ee68a43c0c2503602056b92946fcb4a1223058fdca12944fcc1dba2ca398fa73
-          flattened_ast: ae1e4dfc95d49835691f53f8723202a31aa6d22468b56b32d76bcc9cb7ef8b04
-          destructured_ast: 74431f37d48c1b7072ddca078e549fa895cbacf29959941881f042426ef82d4d
-          inlined_ast: 74431f37d48c1b7072ddca078e549fa895cbacf29959941881f042426ef82d4d
-          dce_ast: 74431f37d48c1b7072ddca078e549fa895cbacf29959941881f042426ef82d4d
-=======
-        - initial_symbol_table: 0891294aeaca0ef020c717fb0b3cd0fd69c3ed7fe9e55f4ab3f812d331def524
-          type_checked_symbol_table: 7d0232b76cc73d6651a1285c2cff3ed830db9c1e4277703057a15b353ccbcf45
-          unrolled_symbol_table: 7d0232b76cc73d6651a1285c2cff3ed830db9c1e4277703057a15b353ccbcf45
-          initial_ast: 294f8938402d56a422dddd424b0fa6adb4793d035a66de118d154c0d689cb496
-          unrolled_ast: 294f8938402d56a422dddd424b0fa6adb4793d035a66de118d154c0d689cb496
-          ssa_ast: d2b3ecfdde10e0ca34fd1032a769399f6e3ff772f0481b32bcad31376ba6b35e
-          flattened_ast: 47cf3bb67c4ecac5a11f43e006edbc17fd60d24b9c17aafbd28c3171a27a1e52
-          destructured_ast: 07456ce2e7f2a74b61bbca12388e68f7061c4367ce5c1bf578315852093bbcbe
-          inlined_ast: 07456ce2e7f2a74b61bbca12388e68f7061c4367ce5c1bf578315852093bbcbe
-          dce_ast: 07456ce2e7f2a74b61bbca12388e68f7061c4367ce5c1bf578315852093bbcbe
->>>>>>> 1d9197f4
+        - initial_symbol_table: c5296c3c050ba748e66ec721f6a058fd4fdb612afbe9e41054cd482b67e6e6f9
+          type_checked_symbol_table: d57006f90dddfbb3c280166cfd60539aa64e2db1cb424f8d3f4c72a3087910da
+          unrolled_symbol_table: d57006f90dddfbb3c280166cfd60539aa64e2db1cb424f8d3f4c72a3087910da
+          initial_ast: 6019b8c22dc3784fa95210eecf929efcb66246ce03f9ae5d867e187d4bcc8788
+          unrolled_ast: 6019b8c22dc3784fa95210eecf929efcb66246ce03f9ae5d867e187d4bcc8788
+          ssa_ast: fe7e915193461f768fdf91bf468873c767d5f6b6964a2f36fc5b47018aca2472
+          flattened_ast: 7a82af53c79852cd0227536ff5e4cb489733a0047c57f8baaa5ff860b0470625
+          destructured_ast: f414c29c352c1de3e66d89831f06b1134a6d12e8afb07ccebbac9f0dc3642a93
+          inlined_ast: f414c29c352c1de3e66d89831f06b1134a6d12e8afb07ccebbac9f0dc3642a93
+          dce_ast: f414c29c352c1de3e66d89831f06b1134a6d12e8afb07ccebbac9f0dc3642a93
           bytecode: 5487f807b82f67172b386aaf992fed06bcb134d1749202c409a300633a37a9bf
           errors: ""
           warnings: ""