--- conflicted
+++ resolved
@@ -3,29 +3,16 @@
 expectation: Pass
 outputs:
   - - compile:
-<<<<<<< HEAD
-        - initial_symbol_table: afe2cb0a5d27126ad8ee79c859b2821f3782ea4dbc63ee28264f7ec69f1a8072
-          type_checked_symbol_table: fe1c423c5db994de30adf8204e8bbe77508f825149b43140c3888bdd3d2eaa95
-          unrolled_symbol_table: a12eb4c311bb47d968e279cd12755fb1b93742b347f7976c68883b9cc5263e14
-          initial_ast: 2599407b7f11d8891e1851d2dd541d3cf865a5081019f9a3eb459cf8f3f69722
-          unrolled_ast: 71eec36e48c21b9f6461f64f8f787af1aaa70da7b18a87430c9482d587d6f14e
-          ssa_ast: 107fecdf5e138cd052ec4db5268ccd8bb34d832ee83a0027db8e0b993887e674
-          flattened_ast: f9240ec5f990148c7539e7ae7303a7c23b50b262023a92eab70501882f2e0d6b
-          destructured_ast: 758021d5dbb6aeb3e20f4b97539d1ea644de73111f50735db03995a0fda1c975
-          inlined_ast: 758021d5dbb6aeb3e20f4b97539d1ea644de73111f50735db03995a0fda1c975
-          dce_ast: 49f183f07eeb369a92d89d7039d04c17f87aa05ed3297bbdf9247b6bd9f4219a
-=======
-        - initial_symbol_table: edad92b670cba79cf1cb05db677237d7ae815b44ce8b6f467ad1b02ecf15a2ec
-          type_checked_symbol_table: 499467806b6585ca5f0b2cb0cd05ff08dccf9460a11a48899df23baa59290419
-          unrolled_symbol_table: 3fb7a0881c81e0e5ecc92833448c653fab6c8cf42ea58d4d5e08bc1a79d2040d
-          initial_ast: 25788bc1670e471c5af491432c97f80a6fa935e94cfae8567b3e677957b92faa
-          unrolled_ast: 8d4932b0d0e6d2c9a6d97659353cbc1990cfaf0940b788b2af7b58b1c50e55e7
-          ssa_ast: b2a3e5030b8c654cdd34fa771027bf7c33bb0b9dd4525bf4a34940aa1b744aff
-          flattened_ast: 02d82c8c38abc4281b7146959311c960bd798a0d7d3c778b1aeb9e05bd3517eb
-          destructured_ast: 09e2249393211a84ec75758b34c72d534d49eb861800af57e181fe654cd6c8c0
-          inlined_ast: 09e2249393211a84ec75758b34c72d534d49eb861800af57e181fe654cd6c8c0
-          dce_ast: 59131ae2545e8963849004f2577b1411cef2c5f34e86fdeaaca7515e39826a63
->>>>>>> 1d9197f4
+        - initial_symbol_table: 6509016b6899f5938f44b2dab2c895fb70c487d9413773a25f58619ab9b0a9be
+          type_checked_symbol_table: 5062ff54022ce573c87a47bc3435be475765352fe49d33a80117a7c99f9455f1
+          unrolled_symbol_table: 767bcafca0e607359b4fbedc2993c6b450d69b3f44e41fb25674b17da2f4aea3
+          initial_ast: 8edaf2a23a7e65051bf3e4ced5eece2f6de1339ca084d363c33b9c91930ae403
+          unrolled_ast: 56aa8c7dc5296377393e122a6efbb6efc3ee7f034e6b27f6d1b5c91f5a0168c4
+          ssa_ast: 41fcd8ba84c849134813ff374afdcbe8ef35ec7c83883a2f043196b64326b645
+          flattened_ast: b97c7e66892e032d25802a5a915bd139efcc11fc476b996a3cb52d1b7d93b18e
+          destructured_ast: 8741ccfe8d857512d4b15ddd3319f027e3d6070f1b5d54b643ce0f92bc9b3a74
+          inlined_ast: 8741ccfe8d857512d4b15ddd3319f027e3d6070f1b5d54b643ce0f92bc9b3a74
+          dce_ast: 5f0575fcc735e68849c613d13d0af2f497a69f07ed5e0e560a4f9620fa550438
           bytecode: 61cc464cdc1104635ea399648d62a06b112dc3462634b3f992151c6e5572d6f7
           errors: ""
           warnings: ""