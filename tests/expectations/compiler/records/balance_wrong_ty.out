---
namespace: Compile
expectation: Pass
outputs:
  - - compile:
<<<<<<< HEAD
        - initial_symbol_table: 18ebaa11fc6e8cdc763010427965b53fd34f582276a0eccdc1499ab57657efb7
          type_checked_symbol_table: d2b994c376a3e4aba7b40f2be025851e9fe713659c1fc5a36c7e15c890e43fcc
          unrolled_symbol_table: d2b994c376a3e4aba7b40f2be025851e9fe713659c1fc5a36c7e15c890e43fcc
          initial_ast: 3589952e831d7132e989d9368788727ad81f851c9ecdb9be4163d02c2a113719
          unrolled_ast: 3589952e831d7132e989d9368788727ad81f851c9ecdb9be4163d02c2a113719
          ssa_ast: a9e5f3bf53c5f4bf924222b894de7b521bd40e5e4aa7949d2e180ffe7b257fde
          flattened_ast: 8f954d454869c89d6c2763c6de5f40d8bbb08efbd225d45b756b8c31eeea975f
          destructured_ast: 8e18ed4ce9b6cef04638cb6aa112d05fe7115ec3996ff8ca0e79bbbd73199f9f
          inlined_ast: 8e18ed4ce9b6cef04638cb6aa112d05fe7115ec3996ff8ca0e79bbbd73199f9f
          dce_ast: 8e18ed4ce9b6cef04638cb6aa112d05fe7115ec3996ff8ca0e79bbbd73199f9f
          bytecode: c0e06b094899a8b986048ec322e2fccaf4812febf185e635cb734797a25a7626
=======
        - initial_symbol_table: aff7f0cb594e04f7a09ec5b3ac2a958eaa6f744db8c12b3510c728358062d34a
          type_checked_symbol_table: 523157ab26b66179d152c3f4b5f6c204b8714bb72293e867da3dac8d3b848568
          unrolled_symbol_table: 523157ab26b66179d152c3f4b5f6c204b8714bb72293e867da3dac8d3b848568
          initial_ast: 1ff15e1b24ceb71454c21d0d33858cbbab17dc9d99d498379656c848c3b96b14
          unrolled_ast: 1ff15e1b24ceb71454c21d0d33858cbbab17dc9d99d498379656c848c3b96b14
          ssa_ast: 2daf7429608cbd13f3ceca7427085368c93d045b9e91f1929c9e9d5beb7d9f1d
          flattened_ast: 9b9d6baa921dfaaecb10681c42abd6c4ae198519cd71bb870e7b9fe30cf2eb90
          destructured_ast: c3ae54626d7a101dc83cb30bf16f9d743b0cc15aabe5aa29e39e480ac60ec20b
          inlined_ast: c3ae54626d7a101dc83cb30bf16f9d743b0cc15aabe5aa29e39e480ac60ec20b
          dce_ast: c3ae54626d7a101dc83cb30bf16f9d743b0cc15aabe5aa29e39e480ac60ec20b
          bytecode: 7eb19e77781b95b995631c60dee18f7726d8dafe1cd7987c084700bb4f94349e
>>>>>>> 1d9197f4
          errors: ""
          warnings: ""<|MERGE_RESOLUTION|>--- conflicted
+++ resolved
@@ -3,30 +3,16 @@
 expectation: Pass
 outputs:
   - - compile:
-<<<<<<< HEAD
-        - initial_symbol_table: 18ebaa11fc6e8cdc763010427965b53fd34f582276a0eccdc1499ab57657efb7
-          type_checked_symbol_table: d2b994c376a3e4aba7b40f2be025851e9fe713659c1fc5a36c7e15c890e43fcc
-          unrolled_symbol_table: d2b994c376a3e4aba7b40f2be025851e9fe713659c1fc5a36c7e15c890e43fcc
-          initial_ast: 3589952e831d7132e989d9368788727ad81f851c9ecdb9be4163d02c2a113719
-          unrolled_ast: 3589952e831d7132e989d9368788727ad81f851c9ecdb9be4163d02c2a113719
-          ssa_ast: a9e5f3bf53c5f4bf924222b894de7b521bd40e5e4aa7949d2e180ffe7b257fde
-          flattened_ast: 8f954d454869c89d6c2763c6de5f40d8bbb08efbd225d45b756b8c31eeea975f
-          destructured_ast: 8e18ed4ce9b6cef04638cb6aa112d05fe7115ec3996ff8ca0e79bbbd73199f9f
-          inlined_ast: 8e18ed4ce9b6cef04638cb6aa112d05fe7115ec3996ff8ca0e79bbbd73199f9f
-          dce_ast: 8e18ed4ce9b6cef04638cb6aa112d05fe7115ec3996ff8ca0e79bbbd73199f9f
-          bytecode: c0e06b094899a8b986048ec322e2fccaf4812febf185e635cb734797a25a7626
-=======
-        - initial_symbol_table: aff7f0cb594e04f7a09ec5b3ac2a958eaa6f744db8c12b3510c728358062d34a
-          type_checked_symbol_table: 523157ab26b66179d152c3f4b5f6c204b8714bb72293e867da3dac8d3b848568
-          unrolled_symbol_table: 523157ab26b66179d152c3f4b5f6c204b8714bb72293e867da3dac8d3b848568
-          initial_ast: 1ff15e1b24ceb71454c21d0d33858cbbab17dc9d99d498379656c848c3b96b14
-          unrolled_ast: 1ff15e1b24ceb71454c21d0d33858cbbab17dc9d99d498379656c848c3b96b14
-          ssa_ast: 2daf7429608cbd13f3ceca7427085368c93d045b9e91f1929c9e9d5beb7d9f1d
-          flattened_ast: 9b9d6baa921dfaaecb10681c42abd6c4ae198519cd71bb870e7b9fe30cf2eb90
-          destructured_ast: c3ae54626d7a101dc83cb30bf16f9d743b0cc15aabe5aa29e39e480ac60ec20b
-          inlined_ast: c3ae54626d7a101dc83cb30bf16f9d743b0cc15aabe5aa29e39e480ac60ec20b
-          dce_ast: c3ae54626d7a101dc83cb30bf16f9d743b0cc15aabe5aa29e39e480ac60ec20b
+        - initial_symbol_table: 1584cbfd87b06264331bf8fce8e6d9fa9652a14e0ef376e1f86f5024b6e52ce6
+          type_checked_symbol_table: b3f6701a44924e31632e5f7e6f2fa621c03bc281d7641ef378d23ba10e6cb498
+          unrolled_symbol_table: b3f6701a44924e31632e5f7e6f2fa621c03bc281d7641ef378d23ba10e6cb498
+          initial_ast: 50c8f3bc8b9c2489558fcf575da4a1dc9da1583021452a38dd055fa622c239f4
+          unrolled_ast: 50c8f3bc8b9c2489558fcf575da4a1dc9da1583021452a38dd055fa622c239f4
+          ssa_ast: 3888bd37ecff2f44e6c9a58733776106c605b73bee5d0b4a1bab339e6a65b3be
+          flattened_ast: aaf0ea0bdf90947799366087c8e413a5f30a858beba355ea950a184aea190044
+          destructured_ast: e82cd2eb56dd0b2bfc91c15dea7322e37d6be5ffeca0285d3ee78f57d8f498cb
+          inlined_ast: e82cd2eb56dd0b2bfc91c15dea7322e37d6be5ffeca0285d3ee78f57d8f498cb
+          dce_ast: e82cd2eb56dd0b2bfc91c15dea7322e37d6be5ffeca0285d3ee78f57d8f498cb
           bytecode: 7eb19e77781b95b995631c60dee18f7726d8dafe1cd7987c084700bb4f94349e
->>>>>>> 1d9197f4
           errors: ""
           warnings: ""