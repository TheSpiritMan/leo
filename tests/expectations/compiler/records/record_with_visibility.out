--- conflicted
+++ resolved
@@ -3,30 +3,16 @@
 expectation: Pass
 outputs:
   - - compile:
-<<<<<<< HEAD
-        - initial_symbol_table: b6eeab11e63a5c1996d7264c271a6aa84d0c124f9d71e74f74a185f972e0cce6
-          type_checked_symbol_table: 003d0c7416a5c9a4933f1c3e35c805c3493b5c727071f9c0724342f84abad609
-          unrolled_symbol_table: 003d0c7416a5c9a4933f1c3e35c805c3493b5c727071f9c0724342f84abad609
-          initial_ast: f65e4587f80cc3d1bc99a3f1e0e3ad1f680c2f8f61adc4aa40784ddc261fdb06
-          unrolled_ast: f65e4587f80cc3d1bc99a3f1e0e3ad1f680c2f8f61adc4aa40784ddc261fdb06
-          ssa_ast: 11cb30a69f94c6c891c36bf308d9125bed95f1f5cd44d17ccdba9c173c7871b5
-          flattened_ast: 929b19634068a563236ff7cc2d4ea29eb3759e1be3b8b2f665c2a4e074f21a72
-          destructured_ast: b55680ce1cffdab60fe8698a6e1cf169c04129bc684b149f22903545ee8cf592
-          inlined_ast: b55680ce1cffdab60fe8698a6e1cf169c04129bc684b149f22903545ee8cf592
-          dce_ast: b55680ce1cffdab60fe8698a6e1cf169c04129bc684b149f22903545ee8cf592
-          bytecode: b028178300130b3ccbbce4d1d496a8feb1e4ac876572588e646c6e220105ff70
-=======
-        - initial_symbol_table: e9922552e52be948a3423a116b17ab0b4702fe1d628e0f66d62b61dc76858c7d
-          type_checked_symbol_table: 967a98c667a678c1f1bf0717cc22ae7e91a84b8550ac9a56e3a7f72ed056434a
-          unrolled_symbol_table: 967a98c667a678c1f1bf0717cc22ae7e91a84b8550ac9a56e3a7f72ed056434a
-          initial_ast: 86e0a35e26cd2aac103867c206886daa3ed30ec904aad2cdc51cb262b2d4be85
-          unrolled_ast: 86e0a35e26cd2aac103867c206886daa3ed30ec904aad2cdc51cb262b2d4be85
-          ssa_ast: 7afc112614805772302f027904048b88c7340ea7a33c0a862f3dd22090b79fa4
-          flattened_ast: f28ab9bbd0212cf6a17821583314e4781f4d9455f583e22253ec808b1645efe0
-          destructured_ast: 5f1f0fe30e105590c58be2ec698a40a1753303eb2ad6b5ece9398d30b5180f0d
-          inlined_ast: 5f1f0fe30e105590c58be2ec698a40a1753303eb2ad6b5ece9398d30b5180f0d
-          dce_ast: 5f1f0fe30e105590c58be2ec698a40a1753303eb2ad6b5ece9398d30b5180f0d
+        - initial_symbol_table: 4399efef323bcfeaa73dd0b4a290600d5d85e36cf99c5d6ffb4fcb3ea59353a3
+          type_checked_symbol_table: 20557e7ee74980978625fbd09ed9defc27cc1657ebd95dec0d88a34f80fcf73c
+          unrolled_symbol_table: 20557e7ee74980978625fbd09ed9defc27cc1657ebd95dec0d88a34f80fcf73c
+          initial_ast: 02e791ec58d79b95c1dcd9eaad1fccc95c503995a5ef053c45fe4d4d71025458
+          unrolled_ast: 02e791ec58d79b95c1dcd9eaad1fccc95c503995a5ef053c45fe4d4d71025458
+          ssa_ast: 98f1a58e417e30e98196535b5ab67f80a47c00e2fa3ac8136fb6918d7d13ecd6
+          flattened_ast: 1473c921dc87393d1bec2cd3469f66c642909f87032fbfb4fdec7db088a07df3
+          destructured_ast: cfd232d35ee8cd3768e4924eb4e438a62ad3a04e3df77844c3354aac907a6350
+          inlined_ast: cfd232d35ee8cd3768e4924eb4e438a62ad3a04e3df77844c3354aac907a6350
+          dce_ast: cfd232d35ee8cd3768e4924eb4e438a62ad3a04e3df77844c3354aac907a6350
           bytecode: d93b3c0884c41a79a8f5c116f07a8f6c8f5107c9b46c72ce6f0b84aa64eefb0f
->>>>>>> 1d9197f4
           errors: ""
           warnings: ""