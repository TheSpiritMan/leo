---
namespace: ParseExpression
expectation: Pass
outputs:
  - Unary:
      inner:
        Identifier: "{\"name\":\"x\",\"span\":\"{\\\"line_start\\\":1,\\\"line_stop\\\":1,\\\"col_start\\\":2,\\\"col_stop\\\":3,\\\"path\\\":\\\"\\\",\\\"content\\\":\\\"-x\\\"}\"}"
      op: Negate
      span:
        line_start: 1
        line_stop: 1
        col_start: 1
        col_stop: 3
        path: ""
        content: "-x"
  - Unary:
      inner:
<<<<<<< HEAD
        Access:
          Member:
            inner:
              Identifier: "{\"name\":\"x\",\"span\":\"{\\\"line_start\\\":1,\\\"line_stop\\\":1,\\\"col_start\\\":2,\\\"col_stop\\\":3,\\\"path\\\":\\\"\\\",\\\"content\\\":\\\"-x.y\\\"}\"}"
            name: "{\"name\":\"y\",\"span\":\"{\\\"line_start\\\":1,\\\"line_stop\\\":1,\\\"col_start\\\":4,\\\"col_stop\\\":5,\\\"path\\\":\\\"\\\",\\\"content\\\":\\\"-x.y\\\"}\"}"
            span:
              line_start: 1
              line_stop: 1
              col_start: 2
              col_stop: 5
              path: ""
              content: "-x.y"
            type_: ~
      op: Negate
      span:
        line_start: 1
        line_stop: 1
        col_start: 1
        col_stop: 5
        path: ""
        content: "-x.y"
  - Unary:
      inner:
        Access:
          Static:
            inner:
              Identifier: "{\"name\":\"x\",\"span\":\"{\\\"line_start\\\":1,\\\"line_stop\\\":1,\\\"col_start\\\":2,\\\"col_stop\\\":3,\\\"path\\\":\\\"\\\",\\\"content\\\":\\\"-x::y\\\"}\"}"
            name: "{\"name\":\"y\",\"span\":\"{\\\"line_start\\\":1,\\\"line_stop\\\":1,\\\"col_start\\\":5,\\\"col_stop\\\":6,\\\"path\\\":\\\"\\\",\\\"content\\\":\\\"-x::y\\\"}\"}"
            type_:
              Tuple: []
            span:
              line_start: 1
              line_stop: 1
              col_start: 2
              col_stop: 6
              path: ""
              content: "-x::y"
      op: Negate
      span:
        line_start: 1
        line_stop: 1
        col_start: 1
        col_stop: 6
        path: ""
        content: "-x::y"
  - Unary:
      inner:
=======
>>>>>>> 4617c3ba
        Call:
          function:
            Identifier: "{\"name\":\"x\",\"span\":\"{\\\"line_start\\\":1,\\\"line_stop\\\":1,\\\"col_start\\\":2,\\\"col_stop\\\":3,\\\"path\\\":\\\"\\\",\\\"content\\\":\\\"-x()\\\"}\"}"
          arguments: []
          span:
            line_start: 1
            line_stop: 1
            col_start: 2
            col_stop: 5
            path: ""
            content: "-x()"
      op: Negate
      span:
        line_start: 1
        line_stop: 1
        col_start: 1
        col_stop: 5
        path: ""
        content: "-x()"
  - Unary:
      inner:
        Unary:
          inner:
            Identifier: "{\"name\":\"x\",\"span\":\"{\\\"line_start\\\":1,\\\"line_stop\\\":1,\\\"col_start\\\":3,\\\"col_stop\\\":4,\\\"path\\\":\\\"\\\",\\\"content\\\":\\\"--x\\\"}\"}"
          op: Negate
          span:
            line_start: 1
            line_stop: 1
            col_start: 2
            col_stop: 4
            path: ""
            content: "--x"
      op: Negate
      span:
        line_start: 1
        line_stop: 1
        col_start: 1
        col_stop: 4
        path: ""
        content: "--x"
  - Unary:
      inner:
        Unary:
          inner:
            Identifier: "{\"name\":\"x\",\"span\":\"{\\\"line_start\\\":1,\\\"line_stop\\\":1,\\\"col_start\\\":3,\\\"col_stop\\\":4,\\\"path\\\":\\\"\\\",\\\"content\\\":\\\"-!x\\\"}\"}"
          op: Not
          span:
            line_start: 1
            line_stop: 1
            col_start: 2
            col_stop: 4
            path: ""
            content: "-!x"
      op: Negate
      span:
        line_start: 1
        line_stop: 1
        col_start: 1
        col_stop: 4
        path: ""
        content: "-!x"
  - Unary:
      inner:
        Value:
          Implicit:
            - "5"
            - span:
                line_start: 1
                line_stop: 1
                col_start: 2
                col_stop: 3
                path: ""
                content: "-5"
      op: Negate
      span:
        line_start: 1
        line_stop: 1
        col_start: 1
        col_stop: 3
        path: ""
        content: "-5"
  - Unary:
      inner:
        Value:
          Integer:
            - I8
            - "5"
            - span:
                line_start: 1
                line_stop: 1
                col_start: 2
                col_stop: 5
                path: ""
                content: "-5i8"
      op: Negate
      span:
        line_start: 1
        line_stop: 1
        col_start: 1
        col_stop: 5
        path: ""
        content: "-5i8"<|MERGE_RESOLUTION|>--- conflicted
+++ resolved
@@ -15,56 +15,6 @@
         content: "-x"
   - Unary:
       inner:
-<<<<<<< HEAD
-        Access:
-          Member:
-            inner:
-              Identifier: "{\"name\":\"x\",\"span\":\"{\\\"line_start\\\":1,\\\"line_stop\\\":1,\\\"col_start\\\":2,\\\"col_stop\\\":3,\\\"path\\\":\\\"\\\",\\\"content\\\":\\\"-x.y\\\"}\"}"
-            name: "{\"name\":\"y\",\"span\":\"{\\\"line_start\\\":1,\\\"line_stop\\\":1,\\\"col_start\\\":4,\\\"col_stop\\\":5,\\\"path\\\":\\\"\\\",\\\"content\\\":\\\"-x.y\\\"}\"}"
-            span:
-              line_start: 1
-              line_stop: 1
-              col_start: 2
-              col_stop: 5
-              path: ""
-              content: "-x.y"
-            type_: ~
-      op: Negate
-      span:
-        line_start: 1
-        line_stop: 1
-        col_start: 1
-        col_stop: 5
-        path: ""
-        content: "-x.y"
-  - Unary:
-      inner:
-        Access:
-          Static:
-            inner:
-              Identifier: "{\"name\":\"x\",\"span\":\"{\\\"line_start\\\":1,\\\"line_stop\\\":1,\\\"col_start\\\":2,\\\"col_stop\\\":3,\\\"path\\\":\\\"\\\",\\\"content\\\":\\\"-x::y\\\"}\"}"
-            name: "{\"name\":\"y\",\"span\":\"{\\\"line_start\\\":1,\\\"line_stop\\\":1,\\\"col_start\\\":5,\\\"col_stop\\\":6,\\\"path\\\":\\\"\\\",\\\"content\\\":\\\"-x::y\\\"}\"}"
-            type_:
-              Tuple: []
-            span:
-              line_start: 1
-              line_stop: 1
-              col_start: 2
-              col_stop: 6
-              path: ""
-              content: "-x::y"
-      op: Negate
-      span:
-        line_start: 1
-        line_stop: 1
-        col_start: 1
-        col_stop: 6
-        path: ""
-        content: "-x::y"
-  - Unary:
-      inner:
-=======
->>>>>>> 4617c3ba
         Call:
           function:
             Identifier: "{\"name\":\"x\",\"span\":\"{\\\"line_start\\\":1,\\\"line_stop\\\":1,\\\"col_start\\\":2,\\\"col_stop\\\":3,\\\"path\\\":\\\"\\\",\\\"content\\\":\\\"-x()\\\"}\"}"
@@ -129,26 +79,6 @@
   - Unary:
       inner:
         Value:
-          Implicit:
-            - "5"
-            - span:
-                line_start: 1
-                line_stop: 1
-                col_start: 2
-                col_stop: 3
-                path: ""
-                content: "-5"
-      op: Negate
-      span:
-        line_start: 1
-        line_stop: 1
-        col_start: 1
-        col_stop: 3
-        path: ""
-        content: "-5"
-  - Unary:
-      inner:
-        Value:
           Integer:
             - I8
             - "5"
