---
namespace: ParseStatement
expectation: Pass
outputs:
  - Definition:
      declaration_type: Let
      variable_names:
        - mutable: true
          identifier: "{\"name\":\"x\",\"span\":\"{\\\"line_start\\\":1,\\\"line_stop\\\":1,\\\"col_start\\\":5,\\\"col_stop\\\":6,\\\"path\\\":\\\"\\\",\\\"content\\\":\\\"let x: u8 = expr;\\\"}\"}"
          span:
            line_start: 1
            line_stop: 1
            col_start: 5
            col_stop: 6
            path: ""
            content: "let x: u8 = expr;"
      parened: false
      type_:
        IntegerType: U8
      value:
        Identifier: "{\"name\":\"expr\",\"span\":\"{\\\"line_start\\\":1,\\\"line_stop\\\":1,\\\"col_start\\\":13,\\\"col_stop\\\":17,\\\"path\\\":\\\"\\\",\\\"content\\\":\\\"let x: u8 = expr;\\\"}\"}"
      span:
        line_start: 1
        line_stop: 1
        col_start: 1
        col_stop: 17
        path: ""
        content: "let x: u8 = expr;"
  - Definition:
      declaration_type: Let
      variable_names:
        - mutable: true
          identifier: "{\"name\":\"x\",\"span\":\"{\\\"line_start\\\":1,\\\"line_stop\\\":1,\\\"col_start\\\":5,\\\"col_stop\\\":6,\\\"path\\\":\\\"\\\",\\\"content\\\":\\\"let x: () = ();\\\"}\"}"
          span:
            line_start: 1
            line_stop: 1
            col_start: 5
            col_stop: 6
            path: ""
            content: "let x: () = ();"
      parened: false
      type_:
        Tuple: []
      value:
        TupleInit:
          elements: []
          span:
            line_start: 1
            line_stop: 1
            col_start: 13
            col_stop: 15
            path: ""
            content: "let x: () = ();"
      span:
        line_start: 1
        line_stop: 1
        col_start: 1
        col_stop: 15
        path: ""
        content: "let x: () = ();"
  - Definition:
      declaration_type: Let
      variable_names:
        - mutable: true
          identifier: "{\"name\":\"x\",\"span\":\"{\\\"line_start\\\":1,\\\"line_stop\\\":1,\\\"col_start\\\":5,\\\"col_stop\\\":6,\\\"path\\\":\\\"\\\",\\\"content\\\":\\\"let x: u16 = x+y;\\\"}\"}"
          span:
            line_start: 1
            line_stop: 1
            col_start: 5
            col_stop: 6
            path: ""
            content: "let x: u16 = x+y;"
      parened: false
      type_:
        IntegerType: U16
      value:
        Binary:
          left:
            Identifier: "{\"name\":\"x\",\"span\":\"{\\\"line_start\\\":1,\\\"line_stop\\\":1,\\\"col_start\\\":14,\\\"col_stop\\\":15,\\\"path\\\":\\\"\\\",\\\"content\\\":\\\"let x: u16 = x+y;\\\"}\"}"
          right:
            Identifier: "{\"name\":\"y\",\"span\":\"{\\\"line_start\\\":1,\\\"line_stop\\\":1,\\\"col_start\\\":16,\\\"col_stop\\\":17,\\\"path\\\":\\\"\\\",\\\"content\\\":\\\"let x: u16 = x+y;\\\"}\"}"
          op: Add
          span:
            line_start: 1
            line_stop: 1
            col_start: 14
            col_stop: 17
            path: ""
            content: "let x: u16 = x+y;"
      span:
        line_start: 1
        line_stop: 1
        col_start: 1
        col_stop: 17
        path: ""
        content: "let x: u16 = x+y;"
  - Definition:
      declaration_type: Let
      variable_names:
        - mutable: true
          identifier: "{\"name\":\"x\",\"span\":\"{\\\"line_start\\\":1,\\\"line_stop\\\":1,\\\"col_start\\\":5,\\\"col_stop\\\":6,\\\"path\\\":\\\"\\\",\\\"content\\\":\\\"let x: (u32, u64) = (x,y);\\\"}\"}"
          span:
            line_start: 1
            line_stop: 1
            col_start: 5
            col_stop: 6
            path: ""
            content: "let x: (u32, u64) = (x,y);"
      parened: false
      type_:
        Tuple:
          - IntegerType: U32
          - IntegerType: U64
      value:
        TupleInit:
          elements:
            - Identifier: "{\"name\":\"x\",\"span\":\"{\\\"line_start\\\":1,\\\"line_stop\\\":1,\\\"col_start\\\":22,\\\"col_stop\\\":23,\\\"path\\\":\\\"\\\",\\\"content\\\":\\\"let x: (u32, u64) = (x,y);\\\"}\"}"
            - Identifier: "{\"name\":\"y\",\"span\":\"{\\\"line_start\\\":1,\\\"line_stop\\\":1,\\\"col_start\\\":24,\\\"col_stop\\\":25,\\\"path\\\":\\\"\\\",\\\"content\\\":\\\"let x: (u32, u64) = (x,y);\\\"}\"}"
          span:
            line_start: 1
            line_stop: 1
            col_start: 21
            col_stop: 26
            path: ""
            content: "let x: (u32, u64) = (x,y);"
      span:
        line_start: 1
        line_stop: 1
        col_start: 1
        col_stop: 26
        path: ""
        content: "let x: (u32, u64) = (x,y);"
  - Definition:
      declaration_type: Let
      variable_names:
        - mutable: true
          identifier: "{\"name\":\"x\",\"span\":\"{\\\"line_start\\\":1,\\\"line_stop\\\":1,\\\"col_start\\\":5,\\\"col_stop\\\":6,\\\"path\\\":\\\"\\\",\\\"content\\\":\\\"let x: u8 = x();\\\"}\"}"
          span:
            line_start: 1
            line_stop: 1
            col_start: 5
            col_stop: 6
            path: ""
            content: "let x: u8 = x();"
      parened: false
      type_:
        IntegerType: U8
      value:
        Call:
          function:
            Identifier: "{\"name\":\"x\",\"span\":\"{\\\"line_start\\\":1,\\\"line_stop\\\":1,\\\"col_start\\\":13,\\\"col_stop\\\":14,\\\"path\\\":\\\"\\\",\\\"content\\\":\\\"let x: u8 = x();\\\"}\"}"
          arguments: []
          span:
            line_start: 1
            line_stop: 1
            col_start: 13
            col_stop: 16
            path: ""
            content: "let x: u8 = x();"
      span:
        line_start: 1
        line_stop: 1
        col_start: 1
        col_stop: 16
        path: ""
        content: "let x: u8 = x();"
  - Definition:
      declaration_type: Const
      variable_names:
        - mutable: false
          identifier: "{\"name\":\"x\",\"span\":\"{\\\"line_start\\\":1,\\\"line_stop\\\":1,\\\"col_start\\\":7,\\\"col_stop\\\":8,\\\"path\\\":\\\"\\\",\\\"content\\\":\\\"const x: i8 = expr;\\\"}\"}"
          span:
            line_start: 1
            line_stop: 1
            col_start: 7
            col_stop: 8
            path: ""
            content: "const x: i8 = expr;"
      parened: false
      type_:
        IntegerType: I8
      value:
        Identifier: "{\"name\":\"expr\",\"span\":\"{\\\"line_start\\\":1,\\\"line_stop\\\":1,\\\"col_start\\\":15,\\\"col_stop\\\":19,\\\"path\\\":\\\"\\\",\\\"content\\\":\\\"const x: i8 = expr;\\\"}\"}"
      span:
        line_start: 1
        line_stop: 1
        col_start: 1
        col_stop: 19
        path: ""
        content: "const x: i8 = expr;"
  - Definition:
      declaration_type: Const
      variable_names:
        - mutable: false
          identifier: "{\"name\":\"x\",\"span\":\"{\\\"line_start\\\":1,\\\"line_stop\\\":1,\\\"col_start\\\":7,\\\"col_stop\\\":8,\\\"path\\\":\\\"\\\",\\\"content\\\":\\\"const x: () = ();\\\"}\"}"
          span:
            line_start: 1
            line_stop: 1
            col_start: 7
            col_stop: 8
            path: ""
            content: "const x: () = ();"
      parened: false
      type_:
        Tuple: []
      value:
        TupleInit:
          elements: []
          span:
            line_start: 1
            line_stop: 1
            col_start: 15
            col_stop: 17
            path: ""
            content: "const x: () = ();"
      span:
        line_start: 1
        line_stop: 1
        col_start: 1
        col_stop: 17
        path: ""
        content: "const x: () = ();"
  - Definition:
      declaration_type: Const
      variable_names:
        - mutable: false
          identifier: "{\"name\":\"x\",\"span\":\"{\\\"line_start\\\":1,\\\"line_stop\\\":1,\\\"col_start\\\":7,\\\"col_stop\\\":8,\\\"path\\\":\\\"\\\",\\\"content\\\":\\\"const x: i16 = x+y;\\\"}\"}"
          span:
            line_start: 1
            line_stop: 1
            col_start: 7
            col_stop: 8
            path: ""
            content: "const x: i16 = x+y;"
      parened: false
      type_:
        IntegerType: I16
      value:
        Binary:
          left:
            Identifier: "{\"name\":\"x\",\"span\":\"{\\\"line_start\\\":1,\\\"line_stop\\\":1,\\\"col_start\\\":16,\\\"col_stop\\\":17,\\\"path\\\":\\\"\\\",\\\"content\\\":\\\"const x: i16 = x+y;\\\"}\"}"
          right:
            Identifier: "{\"name\":\"y\",\"span\":\"{\\\"line_start\\\":1,\\\"line_stop\\\":1,\\\"col_start\\\":18,\\\"col_stop\\\":19,\\\"path\\\":\\\"\\\",\\\"content\\\":\\\"const x: i16 = x+y;\\\"}\"}"
          op: Add
          span:
            line_start: 1
            line_stop: 1
            col_start: 16
            col_stop: 19
            path: ""
            content: "const x: i16 = x+y;"
      span:
        line_start: 1
        line_stop: 1
        col_start: 1
        col_stop: 19
        path: ""
        content: "const x: i16 = x+y;"
  - Definition:
      declaration_type: Const
      variable_names:
        - mutable: false
          identifier: "{\"name\":\"x\",\"span\":\"{\\\"line_start\\\":1,\\\"line_stop\\\":1,\\\"col_start\\\":7,\\\"col_stop\\\":8,\\\"path\\\":\\\"\\\",\\\"content\\\":\\\"const x: (i32, i64) = (x,y);\\\"}\"}"
          span:
            line_start: 1
            line_stop: 1
            col_start: 7
            col_stop: 8
            path: ""
            content: "const x: (i32, i64) = (x,y);"
      parened: false
      type_:
        Tuple:
          - IntegerType: I32
          - IntegerType: I64
      value:
        TupleInit:
          elements:
            - Identifier: "{\"name\":\"x\",\"span\":\"{\\\"line_start\\\":1,\\\"line_stop\\\":1,\\\"col_start\\\":24,\\\"col_stop\\\":25,\\\"path\\\":\\\"\\\",\\\"content\\\":\\\"const x: (i32, i64) = (x,y);\\\"}\"}"
            - Identifier: "{\"name\":\"y\",\"span\":\"{\\\"line_start\\\":1,\\\"line_stop\\\":1,\\\"col_start\\\":26,\\\"col_stop\\\":27,\\\"path\\\":\\\"\\\",\\\"content\\\":\\\"const x: (i32, i64) = (x,y);\\\"}\"}"
          span:
            line_start: 1
            line_stop: 1
            col_start: 23
            col_stop: 28
            path: ""
            content: "const x: (i32, i64) = (x,y);"
      span:
        line_start: 1
        line_stop: 1
        col_start: 1
        col_stop: 28
        path: ""
        content: "const x: (i32, i64) = (x,y);"
  - Definition:
      declaration_type: Const
      variable_names:
        - mutable: false
          identifier: "{\"name\":\"x\",\"span\":\"{\\\"line_start\\\":1,\\\"line_stop\\\":1,\\\"col_start\\\":7,\\\"col_stop\\\":8,\\\"path\\\":\\\"\\\",\\\"content\\\":\\\"const x: i8 = x();\\\"}\"}"
          span:
            line_start: 1
            line_stop: 1
            col_start: 7
            col_stop: 8
            path: ""
            content: "const x: i8 = x();"
      parened: false
      type_:
        IntegerType: I8
      value:
        Call:
          function:
            Identifier: "{\"name\":\"x\",\"span\":\"{\\\"line_start\\\":1,\\\"line_stop\\\":1,\\\"col_start\\\":15,\\\"col_stop\\\":16,\\\"path\\\":\\\"\\\",\\\"content\\\":\\\"const x: i8 = x();\\\"}\"}"
          arguments: []
          span:
            line_start: 1
            line_stop: 1
            col_start: 15
            col_stop: 18
            path: ""
            content: "const x: i8 = x();"
      span:
        line_start: 1
        line_stop: 1
        col_start: 1
        col_stop: 18
        path: ""
        content: "const x: i8 = x();"
  - Definition:
      declaration_type: Let
      variable_names:
        - mutable: true
          identifier: "{\"name\":\"x\",\"span\":\"{\\\"line_start\\\":1,\\\"line_stop\\\":1,\\\"col_start\\\":5,\\\"col_stop\\\":6,\\\"path\\\":\\\"\\\",\\\"content\\\":\\\"let x: u32 = expr;\\\"}\"}"
          span:
            line_start: 1
            line_stop: 1
            col_start: 5
            col_stop: 6
            path: ""
            content: "let x: u32 = expr;"
      parened: false
      type_:
        IntegerType: U32
      value:
        Identifier: "{\"name\":\"expr\",\"span\":\"{\\\"line_start\\\":1,\\\"line_stop\\\":1,\\\"col_start\\\":14,\\\"col_stop\\\":18,\\\"path\\\":\\\"\\\",\\\"content\\\":\\\"let x: u32 = expr;\\\"}\"}"
      span:
        line_start: 1
        line_stop: 1
        col_start: 1
        col_stop: 18
        path: ""
        content: "let x: u32 = expr;"
  - Definition:
      declaration_type: Let
      variable_names:
        - mutable: true
          identifier: "{\"name\":\"x\",\"span\":\"{\\\"line_start\\\":1,\\\"line_stop\\\":1,\\\"col_start\\\":5,\\\"col_stop\\\":6,\\\"path\\\":\\\"\\\",\\\"content\\\":\\\"let x: u32 = ();\\\"}\"}"
          span:
            line_start: 1
            line_stop: 1
            col_start: 5
            col_stop: 6
            path: ""
            content: "let x: u32 = ();"
      parened: false
      type_:
        IntegerType: U32
      value:
        TupleInit:
          elements: []
          span:
            line_start: 1
            line_stop: 1
            col_start: 14
            col_stop: 16
            path: ""
            content: "let x: u32 = ();"
      span:
        line_start: 1
        line_stop: 1
        col_start: 1
        col_stop: 16
        path: ""
        content: "let x: u32 = ();"
  - Definition:
      declaration_type: Let
      variable_names:
        - mutable: true
          identifier: "{\"name\":\"x\",\"span\":\"{\\\"line_start\\\":1,\\\"line_stop\\\":1,\\\"col_start\\\":5,\\\"col_stop\\\":6,\\\"path\\\":\\\"\\\",\\\"content\\\":\\\"let x: u32 = x+y;\\\"}\"}"
          span:
            line_start: 1
            line_stop: 1
            col_start: 5
            col_stop: 6
            path: ""
            content: "let x: u32 = x+y;"
      parened: false
      type_:
        IntegerType: U32
      value:
        Binary:
          left:
            Identifier: "{\"name\":\"x\",\"span\":\"{\\\"line_start\\\":1,\\\"line_stop\\\":1,\\\"col_start\\\":14,\\\"col_stop\\\":15,\\\"path\\\":\\\"\\\",\\\"content\\\":\\\"let x: u32 = x+y;\\\"}\"}"
          right:
            Identifier: "{\"name\":\"y\",\"span\":\"{\\\"line_start\\\":1,\\\"line_stop\\\":1,\\\"col_start\\\":16,\\\"col_stop\\\":17,\\\"path\\\":\\\"\\\",\\\"content\\\":\\\"let x: u32 = x+y;\\\"}\"}"
          op: Add
          span:
            line_start: 1
            line_stop: 1
            col_start: 14
            col_stop: 17
            path: ""
            content: "let x: u32 = x+y;"
      span:
        line_start: 1
        line_stop: 1
        col_start: 1
        col_stop: 17
        path: ""
        content: "let x: u32 = x+y;"
  - Definition:
      declaration_type: Let
      variable_names:
        - mutable: true
          identifier: "{\"name\":\"x\",\"span\":\"{\\\"line_start\\\":1,\\\"line_stop\\\":1,\\\"col_start\\\":5,\\\"col_stop\\\":6,\\\"path\\\":\\\"\\\",\\\"content\\\":\\\"let x: u32 = (x,y);\\\"}\"}"
          span:
            line_start: 1
            line_stop: 1
            col_start: 5
            col_stop: 6
            path: ""
            content: "let x: u32 = (x,y);"
      parened: false
      type_:
        IntegerType: U32
      value:
        TupleInit:
          elements:
            - Identifier: "{\"name\":\"x\",\"span\":\"{\\\"line_start\\\":1,\\\"line_stop\\\":1,\\\"col_start\\\":15,\\\"col_stop\\\":16,\\\"path\\\":\\\"\\\",\\\"content\\\":\\\"let x: u32 = (x,y);\\\"}\"}"
            - Identifier: "{\"name\":\"y\",\"span\":\"{\\\"line_start\\\":1,\\\"line_stop\\\":1,\\\"col_start\\\":17,\\\"col_stop\\\":18,\\\"path\\\":\\\"\\\",\\\"content\\\":\\\"let x: u32 = (x,y);\\\"}\"}"
          span:
            line_start: 1
            line_stop: 1
            col_start: 14
            col_stop: 19
            path: ""
            content: "let x: u32 = (x,y);"
      span:
        line_start: 1
        line_stop: 1
        col_start: 1
        col_stop: 19
        path: ""
        content: "let x: u32 = (x,y);"
  - Definition:
      declaration_type: Let
      variable_names:
        - mutable: true
          identifier: "{\"name\":\"x\",\"span\":\"{\\\"line_start\\\":1,\\\"line_stop\\\":1,\\\"col_start\\\":5,\\\"col_stop\\\":6,\\\"path\\\":\\\"\\\",\\\"content\\\":\\\"let x: u32 = x();\\\"}\"}"
          span:
            line_start: 1
            line_stop: 1
            col_start: 5
            col_stop: 6
            path: ""
            content: "let x: u32 = x();"
      parened: false
      type_:
        IntegerType: U32
      value:
        Call:
          function:
            Identifier: "{\"name\":\"x\",\"span\":\"{\\\"line_start\\\":1,\\\"line_stop\\\":1,\\\"col_start\\\":14,\\\"col_stop\\\":15,\\\"path\\\":\\\"\\\",\\\"content\\\":\\\"let x: u32 = x();\\\"}\"}"
          arguments: []
          span:
            line_start: 1
            line_stop: 1
            col_start: 14
            col_stop: 17
            path: ""
            content: "let x: u32 = x();"
      span:
        line_start: 1
        line_stop: 1
        col_start: 1
        col_stop: 17
        path: ""
        content: "let x: u32 = x();"
  - Definition:
      declaration_type: Const
      variable_names:
        - mutable: false
          identifier: "{\"name\":\"x\",\"span\":\"{\\\"line_start\\\":1,\\\"line_stop\\\":1,\\\"col_start\\\":7,\\\"col_stop\\\":8,\\\"path\\\":\\\"\\\",\\\"content\\\":\\\"const x: u32 = expr;\\\"}\"}"
          span:
            line_start: 1
            line_stop: 1
            col_start: 7
            col_stop: 8
            path: ""
            content: "const x: u32 = expr;"
      parened: false
      type_:
        IntegerType: U32
      value:
        Identifier: "{\"name\":\"expr\",\"span\":\"{\\\"line_start\\\":1,\\\"line_stop\\\":1,\\\"col_start\\\":16,\\\"col_stop\\\":20,\\\"path\\\":\\\"\\\",\\\"content\\\":\\\"const x: u32 = expr;\\\"}\"}"
      span:
        line_start: 1
        line_stop: 1
        col_start: 1
        col_stop: 20
        path: ""
        content: "const x: u32 = expr;"
  - Definition:
      declaration_type: Const
      variable_names:
        - mutable: false
          identifier: "{\"name\":\"x\",\"span\":\"{\\\"line_start\\\":1,\\\"line_stop\\\":1,\\\"col_start\\\":7,\\\"col_stop\\\":8,\\\"path\\\":\\\"\\\",\\\"content\\\":\\\"const x: u32 = ();\\\"}\"}"
          span:
            line_start: 1
            line_stop: 1
            col_start: 7
            col_stop: 8
            path: ""
            content: "const x: u32 = ();"
      parened: false
      type_:
        IntegerType: U32
      value:
        TupleInit:
          elements: []
          span:
            line_start: 1
            line_stop: 1
            col_start: 16
            col_stop: 18
            path: ""
            content: "const x: u32 = ();"
      span:
        line_start: 1
        line_stop: 1
        col_start: 1
        col_stop: 18
        path: ""
        content: "const x: u32 = ();"
  - Definition:
      declaration_type: Const
      variable_names:
        - mutable: false
          identifier: "{\"name\":\"x\",\"span\":\"{\\\"line_start\\\":1,\\\"line_stop\\\":1,\\\"col_start\\\":7,\\\"col_stop\\\":8,\\\"path\\\":\\\"\\\",\\\"content\\\":\\\"const x: u32 = x+y;\\\"}\"}"
          span:
            line_start: 1
            line_stop: 1
            col_start: 7
            col_stop: 8
            path: ""
            content: "const x: u32 = x+y;"
      parened: false
      type_:
        IntegerType: U32
      value:
        Binary:
          left:
            Identifier: "{\"name\":\"x\",\"span\":\"{\\\"line_start\\\":1,\\\"line_stop\\\":1,\\\"col_start\\\":16,\\\"col_stop\\\":17,\\\"path\\\":\\\"\\\",\\\"content\\\":\\\"const x: u32 = x+y;\\\"}\"}"
          right:
            Identifier: "{\"name\":\"y\",\"span\":\"{\\\"line_start\\\":1,\\\"line_stop\\\":1,\\\"col_start\\\":18,\\\"col_stop\\\":19,\\\"path\\\":\\\"\\\",\\\"content\\\":\\\"const x: u32 = x+y;\\\"}\"}"
          op: Add
          span:
            line_start: 1
            line_stop: 1
            col_start: 16
            col_stop: 19
            path: ""
            content: "const x: u32 = x+y;"
      span:
        line_start: 1
        line_stop: 1
        col_start: 1
        col_stop: 19
        path: ""
        content: "const x: u32 = x+y;"
  - Definition:
      declaration_type: Const
      variable_names:
        - mutable: false
          identifier: "{\"name\":\"x\",\"span\":\"{\\\"line_start\\\":1,\\\"line_stop\\\":1,\\\"col_start\\\":7,\\\"col_stop\\\":8,\\\"path\\\":\\\"\\\",\\\"content\\\":\\\"const x: u32 = (x,y);\\\"}\"}"
          span:
            line_start: 1
            line_stop: 1
            col_start: 7
            col_stop: 8
            path: ""
            content: "const x: u32 = (x,y);"
      parened: false
      type_:
        IntegerType: U32
      value:
        TupleInit:
          elements:
            - Identifier: "{\"name\":\"x\",\"span\":\"{\\\"line_start\\\":1,\\\"line_stop\\\":1,\\\"col_start\\\":17,\\\"col_stop\\\":18,\\\"path\\\":\\\"\\\",\\\"content\\\":\\\"const x: u32 = (x,y);\\\"}\"}"
            - Identifier: "{\"name\":\"y\",\"span\":\"{\\\"line_start\\\":1,\\\"line_stop\\\":1,\\\"col_start\\\":19,\\\"col_stop\\\":20,\\\"path\\\":\\\"\\\",\\\"content\\\":\\\"const x: u32 = (x,y);\\\"}\"}"
          span:
            line_start: 1
            line_stop: 1
            col_start: 16
            col_stop: 21
            path: ""
            content: "const x: u32 = (x,y);"
      span:
        line_start: 1
        line_stop: 1
        col_start: 1
        col_stop: 21
        path: ""
        content: "const x: u32 = (x,y);"
  - Definition:
      declaration_type: Const
      variable_names:
        - mutable: false
          identifier: "{\"name\":\"x\",\"span\":\"{\\\"line_start\\\":1,\\\"line_stop\\\":1,\\\"col_start\\\":7,\\\"col_stop\\\":8,\\\"path\\\":\\\"\\\",\\\"content\\\":\\\"const x: u32 = x();\\\"}\"}"
          span:
            line_start: 1
            line_stop: 1
            col_start: 7
            col_stop: 8
            path: ""
            content: "const x: u32 = x();"
      parened: false
      type_:
        IntegerType: U32
      value:
        Call:
          function:
            Identifier: "{\"name\":\"x\",\"span\":\"{\\\"line_start\\\":1,\\\"line_stop\\\":1,\\\"col_start\\\":16,\\\"col_stop\\\":17,\\\"path\\\":\\\"\\\",\\\"content\\\":\\\"const x: u32 = x();\\\"}\"}"
          arguments: []
          span:
            line_start: 1
            line_stop: 1
            col_start: 16
            col_stop: 19
            path: ""
            content: "const x: u32 = x();"
      span:
        line_start: 1
        line_stop: 1
        col_start: 1
        col_stop: 19
        path: ""
        content: "const x: u32 = x();"
  - Definition:
      declaration_type: Let
      variable_names:
        - mutable: true
          identifier: "{\"name\":\"x\",\"span\":\"{\\\"line_start\\\":1,\\\"line_stop\\\":1,\\\"col_start\\\":6,\\\"col_stop\\\":7,\\\"path\\\":\\\"\\\",\\\"content\\\":\\\"let (x, y): (field, group) = expr;\\\"}\"}"
          span:
            line_start: 1
            line_stop: 1
            col_start: 6
            col_stop: 7
            path: ""
            content: "let (x, y): (field, group) = expr;"
        - mutable: true
          identifier: "{\"name\":\"y\",\"span\":\"{\\\"line_start\\\":1,\\\"line_stop\\\":1,\\\"col_start\\\":9,\\\"col_stop\\\":10,\\\"path\\\":\\\"\\\",\\\"content\\\":\\\"let (x, y): (field, group) = expr;\\\"}\"}"
          span:
            line_start: 1
            line_stop: 1
            col_start: 9
            col_stop: 10
            path: ""
            content: "let (x, y): (field, group) = expr;"
      parened: true
      type_:
        Tuple:
          - Field
          - Group
      value:
        Identifier: "{\"name\":\"expr\",\"span\":\"{\\\"line_start\\\":1,\\\"line_stop\\\":1,\\\"col_start\\\":30,\\\"col_stop\\\":34,\\\"path\\\":\\\"\\\",\\\"content\\\":\\\"let (x, y): (field, group) = expr;\\\"}\"}"
      span:
        line_start: 1
        line_stop: 1
        col_start: 1
        col_stop: 34
        path: ""
        content: "let (x, y): (field, group) = expr;"
  - Definition:
      declaration_type: Let
      variable_names:
        - mutable: true
          identifier: "{\"name\":\"x\",\"span\":\"{\\\"line_start\\\":1,\\\"line_stop\\\":1,\\\"col_start\\\":6,\\\"col_stop\\\":7,\\\"path\\\":\\\"\\\",\\\"content\\\":\\\"let (x, y): (u8, u16) = ();\\\"}\"}"
          span:
            line_start: 1
            line_stop: 1
            col_start: 6
            col_stop: 7
            path: ""
            content: "let (x, y): (u8, u16) = ();"
        - mutable: true
          identifier: "{\"name\":\"y\",\"span\":\"{\\\"line_start\\\":1,\\\"line_stop\\\":1,\\\"col_start\\\":9,\\\"col_stop\\\":10,\\\"path\\\":\\\"\\\",\\\"content\\\":\\\"let (x, y): (u8, u16) = ();\\\"}\"}"
          span:
            line_start: 1
            line_stop: 1
            col_start: 9
            col_stop: 10
            path: ""
            content: "let (x, y): (u8, u16) = ();"
      parened: true
      type_:
        Tuple:
          - IntegerType: U8
          - IntegerType: U16
      value:
        TupleInit:
          elements: []
          span:
            line_start: 1
            line_stop: 1
            col_start: 25
            col_stop: 27
            path: ""
            content: "let (x, y): (u8, u16) = ();"
      span:
        line_start: 1
        line_stop: 1
        col_start: 1
        col_stop: 27
        path: ""
        content: "let (x, y): (u8, u16) = ();"
  - Definition:
      declaration_type: Let
      variable_names:
        - mutable: true
          identifier: "{\"name\":\"x\",\"span\":\"{\\\"line_start\\\":1,\\\"line_stop\\\":1,\\\"col_start\\\":6,\\\"col_stop\\\":7,\\\"path\\\":\\\"\\\",\\\"content\\\":\\\"let (x, y): (i8, i16) = x+y;\\\"}\"}"
          span:
            line_start: 1
            line_stop: 1
            col_start: 6
            col_stop: 7
            path: ""
            content: "let (x, y): (i8, i16) = x+y;"
        - mutable: true
          identifier: "{\"name\":\"y\",\"span\":\"{\\\"line_start\\\":1,\\\"line_stop\\\":1,\\\"col_start\\\":9,\\\"col_stop\\\":10,\\\"path\\\":\\\"\\\",\\\"content\\\":\\\"let (x, y): (i8, i16) = x+y;\\\"}\"}"
          span:
            line_start: 1
            line_stop: 1
            col_start: 9
            col_stop: 10
            path: ""
            content: "let (x, y): (i8, i16) = x+y;"
      parened: true
      type_:
        Tuple:
          - IntegerType: I8
          - IntegerType: I16
      value:
        Binary:
          left:
            Identifier: "{\"name\":\"x\",\"span\":\"{\\\"line_start\\\":1,\\\"line_stop\\\":1,\\\"col_start\\\":25,\\\"col_stop\\\":26,\\\"path\\\":\\\"\\\",\\\"content\\\":\\\"let (x, y): (i8, i16) = x+y;\\\"}\"}"
          right:
            Identifier: "{\"name\":\"y\",\"span\":\"{\\\"line_start\\\":1,\\\"line_stop\\\":1,\\\"col_start\\\":27,\\\"col_stop\\\":28,\\\"path\\\":\\\"\\\",\\\"content\\\":\\\"let (x, y): (i8, i16) = x+y;\\\"}\"}"
          op: Add
          span:
            line_start: 1
            line_stop: 1
            col_start: 25
            col_stop: 28
            path: ""
            content: "let (x, y): (i8, i16) = x+y;"
      span:
        line_start: 1
        line_stop: 1
        col_start: 1
        col_stop: 28
        path: ""
        content: "let (x, y): (i8, i16) = x+y;"
  - Definition:
      declaration_type: Let
      variable_names:
        - mutable: true
          identifier: "{\"name\":\"x\",\"span\":\"{\\\"line_start\\\":1,\\\"line_stop\\\":1,\\\"col_start\\\":6,\\\"col_stop\\\":7,\\\"path\\\":\\\"\\\",\\\"content\\\":\\\"let (x, y): (u32, u64) = (x,y);\\\"}\"}"
          span:
            line_start: 1
            line_stop: 1
            col_start: 6
            col_stop: 7
            path: ""
            content: "let (x, y): (u32, u64) = (x,y);"
        - mutable: true
          identifier: "{\"name\":\"y\",\"span\":\"{\\\"line_start\\\":1,\\\"line_stop\\\":1,\\\"col_start\\\":9,\\\"col_stop\\\":10,\\\"path\\\":\\\"\\\",\\\"content\\\":\\\"let (x, y): (u32, u64) = (x,y);\\\"}\"}"
          span:
            line_start: 1
            line_stop: 1
            col_start: 9
            col_stop: 10
            path: ""
            content: "let (x, y): (u32, u64) = (x,y);"
      parened: true
      type_:
        Tuple:
          - IntegerType: U32
          - IntegerType: U64
      value:
        TupleInit:
          elements:
            - Identifier: "{\"name\":\"x\",\"span\":\"{\\\"line_start\\\":1,\\\"line_stop\\\":1,\\\"col_start\\\":27,\\\"col_stop\\\":28,\\\"path\\\":\\\"\\\",\\\"content\\\":\\\"let (x, y): (u32, u64) = (x,y);\\\"}\"}"
            - Identifier: "{\"name\":\"y\",\"span\":\"{\\\"line_start\\\":1,\\\"line_stop\\\":1,\\\"col_start\\\":29,\\\"col_stop\\\":30,\\\"path\\\":\\\"\\\",\\\"content\\\":\\\"let (x, y): (u32, u64) = (x,y);\\\"}\"}"
          span:
            line_start: 1
            line_stop: 1
            col_start: 26
            col_stop: 31
            path: ""
            content: "let (x, y): (u32, u64) = (x,y);"
      span:
        line_start: 1
        line_stop: 1
        col_start: 1
        col_stop: 31
        path: ""
        content: "let (x, y): (u32, u64) = (x,y);"
  - Definition:
      declaration_type: Let
      variable_names:
        - mutable: true
          identifier: "{\"name\":\"x\",\"span\":\"{\\\"line_start\\\":1,\\\"line_stop\\\":1,\\\"col_start\\\":6,\\\"col_stop\\\":7,\\\"path\\\":\\\"\\\",\\\"content\\\":\\\"let (x, y): (i32, i64) = x();\\\"}\"}"
          span:
            line_start: 1
            line_stop: 1
            col_start: 6
            col_stop: 7
            path: ""
            content: "let (x, y): (i32, i64) = x();"
        - mutable: true
          identifier: "{\"name\":\"y\",\"span\":\"{\\\"line_start\\\":1,\\\"line_stop\\\":1,\\\"col_start\\\":9,\\\"col_stop\\\":10,\\\"path\\\":\\\"\\\",\\\"content\\\":\\\"let (x, y): (i32, i64) = x();\\\"}\"}"
          span:
            line_start: 1
            line_stop: 1
            col_start: 9
            col_stop: 10
            path: ""
            content: "let (x, y): (i32, i64) = x();"
      parened: true
      type_:
        Tuple:
          - IntegerType: I32
          - IntegerType: I64
      value:
        Call:
          function:
            Identifier: "{\"name\":\"x\",\"span\":\"{\\\"line_start\\\":1,\\\"line_stop\\\":1,\\\"col_start\\\":26,\\\"col_stop\\\":27,\\\"path\\\":\\\"\\\",\\\"content\\\":\\\"let (x, y): (i32, i64) = x();\\\"}\"}"
          arguments: []
          span:
            line_start: 1
            line_stop: 1
            col_start: 26
            col_stop: 29
            path: ""
            content: "let (x, y): (i32, i64) = x();"
      span:
        line_start: 1
        line_stop: 1
        col_start: 1
        col_stop: 29
        path: ""
        content: "let (x, y): (i32, i64) = x();"
  - Definition:
      declaration_type: Const
      variable_names:
        - mutable: false
          identifier: "{\"name\":\"x\",\"span\":\"{\\\"line_start\\\":1,\\\"line_stop\\\":1,\\\"col_start\\\":8,\\\"col_stop\\\":9,\\\"path\\\":\\\"\\\",\\\"content\\\":\\\"const (x, y): (field, group)  = expr;\\\"}\"}"
          span:
            line_start: 1
            line_stop: 1
            col_start: 8
            col_stop: 9
            path: ""
            content: "const (x, y): (field, group)  = expr;"
        - mutable: false
          identifier: "{\"name\":\"y\",\"span\":\"{\\\"line_start\\\":1,\\\"line_stop\\\":1,\\\"col_start\\\":11,\\\"col_stop\\\":12,\\\"path\\\":\\\"\\\",\\\"content\\\":\\\"const (x, y): (field, group)  = expr;\\\"}\"}"
          span:
            line_start: 1
            line_stop: 1
            col_start: 11
            col_stop: 12
            path: ""
            content: "const (x, y): (field, group)  = expr;"
      parened: true
      type_:
        Tuple:
          - Field
          - Group
      value:
        Identifier: "{\"name\":\"expr\",\"span\":\"{\\\"line_start\\\":1,\\\"line_stop\\\":1,\\\"col_start\\\":33,\\\"col_stop\\\":37,\\\"path\\\":\\\"\\\",\\\"content\\\":\\\"const (x, y): (field, group)  = expr;\\\"}\"}"
      span:
        line_start: 1
        line_stop: 1
        col_start: 1
        col_stop: 37
        path: ""
        content: "const (x, y): (field, group)  = expr;"
  - Definition:
      declaration_type: Const
      variable_names:
        - mutable: false
          identifier: "{\"name\":\"x\",\"span\":\"{\\\"line_start\\\":1,\\\"line_stop\\\":1,\\\"col_start\\\":8,\\\"col_stop\\\":9,\\\"path\\\":\\\"\\\",\\\"content\\\":\\\"const (x, y): (u8, u16) = ();\\\"}\"}"
          span:
            line_start: 1
            line_stop: 1
            col_start: 8
            col_stop: 9
            path: ""
            content: "const (x, y): (u8, u16) = ();"
        - mutable: false
          identifier: "{\"name\":\"y\",\"span\":\"{\\\"line_start\\\":1,\\\"line_stop\\\":1,\\\"col_start\\\":11,\\\"col_stop\\\":12,\\\"path\\\":\\\"\\\",\\\"content\\\":\\\"const (x, y): (u8, u16) = ();\\\"}\"}"
          span:
            line_start: 1
            line_stop: 1
            col_start: 11
            col_stop: 12
            path: ""
            content: "const (x, y): (u8, u16) = ();"
      parened: true
      type_:
        Tuple:
          - IntegerType: U8
          - IntegerType: U16
      value:
        TupleInit:
          elements: []
          span:
            line_start: 1
            line_stop: 1
            col_start: 27
            col_stop: 29
            path: ""
            content: "const (x, y): (u8, u16) = ();"
      span:
        line_start: 1
        line_stop: 1
        col_start: 1
        col_stop: 29
        path: ""
        content: "const (x, y): (u8, u16) = ();"
  - Definition:
      declaration_type: Const
      variable_names:
        - mutable: false
          identifier: "{\"name\":\"x\",\"span\":\"{\\\"line_start\\\":1,\\\"line_stop\\\":1,\\\"col_start\\\":8,\\\"col_stop\\\":9,\\\"path\\\":\\\"\\\",\\\"content\\\":\\\"const (x, y): (i8, i16) = x+y;\\\"}\"}"
          span:
            line_start: 1
            line_stop: 1
            col_start: 8
            col_stop: 9
            path: ""
            content: "const (x, y): (i8, i16) = x+y;"
        - mutable: false
          identifier: "{\"name\":\"y\",\"span\":\"{\\\"line_start\\\":1,\\\"line_stop\\\":1,\\\"col_start\\\":11,\\\"col_stop\\\":12,\\\"path\\\":\\\"\\\",\\\"content\\\":\\\"const (x, y): (i8, i16) = x+y;\\\"}\"}"
          span:
            line_start: 1
            line_stop: 1
            col_start: 11
            col_stop: 12
            path: ""
            content: "const (x, y): (i8, i16) = x+y;"
      parened: true
      type_:
        Tuple:
          - IntegerType: I8
          - IntegerType: I16
      value:
        Binary:
          left:
            Identifier: "{\"name\":\"x\",\"span\":\"{\\\"line_start\\\":1,\\\"line_stop\\\":1,\\\"col_start\\\":27,\\\"col_stop\\\":28,\\\"path\\\":\\\"\\\",\\\"content\\\":\\\"const (x, y): (i8, i16) = x+y;\\\"}\"}"
          right:
            Identifier: "{\"name\":\"y\",\"span\":\"{\\\"line_start\\\":1,\\\"line_stop\\\":1,\\\"col_start\\\":29,\\\"col_stop\\\":30,\\\"path\\\":\\\"\\\",\\\"content\\\":\\\"const (x, y): (i8, i16) = x+y;\\\"}\"}"
          op: Add
          span:
            line_start: 1
            line_stop: 1
            col_start: 27
            col_stop: 30
            path: ""
            content: "const (x, y): (i8, i16) = x+y;"
      span:
        line_start: 1
        line_stop: 1
        col_start: 1
        col_stop: 30
        path: ""
        content: "const (x, y): (i8, i16) = x+y;"
  - Definition:
      declaration_type: Const
      variable_names:
        - mutable: false
          identifier: "{\"name\":\"x\",\"span\":\"{\\\"line_start\\\":1,\\\"line_stop\\\":1,\\\"col_start\\\":8,\\\"col_stop\\\":9,\\\"path\\\":\\\"\\\",\\\"content\\\":\\\"const (x, y): (u32, u64) = (x,y);\\\"}\"}"
          span:
            line_start: 1
            line_stop: 1
            col_start: 8
            col_stop: 9
            path: ""
            content: "const (x, y): (u32, u64) = (x,y);"
        - mutable: false
          identifier: "{\"name\":\"y\",\"span\":\"{\\\"line_start\\\":1,\\\"line_stop\\\":1,\\\"col_start\\\":11,\\\"col_stop\\\":12,\\\"path\\\":\\\"\\\",\\\"content\\\":\\\"const (x, y): (u32, u64) = (x,y);\\\"}\"}"
          span:
            line_start: 1
            line_stop: 1
            col_start: 11
            col_stop: 12
            path: ""
            content: "const (x, y): (u32, u64) = (x,y);"
      parened: true
      type_:
        Tuple:
          - IntegerType: U32
          - IntegerType: U64
      value:
        TupleInit:
          elements:
            - Identifier: "{\"name\":\"x\",\"span\":\"{\\\"line_start\\\":1,\\\"line_stop\\\":1,\\\"col_start\\\":29,\\\"col_stop\\\":30,\\\"path\\\":\\\"\\\",\\\"content\\\":\\\"const (x, y): (u32, u64) = (x,y);\\\"}\"}"
            - Identifier: "{\"name\":\"y\",\"span\":\"{\\\"line_start\\\":1,\\\"line_stop\\\":1,\\\"col_start\\\":31,\\\"col_stop\\\":32,\\\"path\\\":\\\"\\\",\\\"content\\\":\\\"const (x, y): (u32, u64) = (x,y);\\\"}\"}"
          span:
            line_start: 1
            line_stop: 1
            col_start: 28
            col_stop: 33
            path: ""
            content: "const (x, y): (u32, u64) = (x,y);"
      span:
        line_start: 1
        line_stop: 1
        col_start: 1
        col_stop: 33
        path: ""
        content: "const (x, y): (u32, u64) = (x,y);"
  - Definition:
      declaration_type: Const
      variable_names:
        - mutable: false
          identifier: "{\"name\":\"x\",\"span\":\"{\\\"line_start\\\":1,\\\"line_stop\\\":1,\\\"col_start\\\":8,\\\"col_stop\\\":9,\\\"path\\\":\\\"\\\",\\\"content\\\":\\\"const (x, y): (i32, i64) = x();\\\"}\"}"
          span:
            line_start: 1
            line_stop: 1
            col_start: 8
            col_stop: 9
            path: ""
            content: "const (x, y): (i32, i64) = x();"
        - mutable: false
          identifier: "{\"name\":\"y\",\"span\":\"{\\\"line_start\\\":1,\\\"line_stop\\\":1,\\\"col_start\\\":11,\\\"col_stop\\\":12,\\\"path\\\":\\\"\\\",\\\"content\\\":\\\"const (x, y): (i32, i64) = x();\\\"}\"}"
          span:
            line_start: 1
            line_stop: 1
            col_start: 11
            col_stop: 12
            path: ""
            content: "const (x, y): (i32, i64) = x();"
      parened: true
      type_:
        Tuple:
          - IntegerType: I32
          - IntegerType: I64
      value:
        Call:
          function:
            Identifier: "{\"name\":\"x\",\"span\":\"{\\\"line_start\\\":1,\\\"line_stop\\\":1,\\\"col_start\\\":28,\\\"col_stop\\\":29,\\\"path\\\":\\\"\\\",\\\"content\\\":\\\"const (x, y): (i32, i64) = x();\\\"}\"}"
          arguments: []
          span:
            line_start: 1
            line_stop: 1
            col_start: 28
            col_stop: 31
            path: ""
            content: "const (x, y): (i32, i64) = x();"
      span:
        line_start: 1
        line_stop: 1
        col_start: 1
        col_stop: 31
        path: ""
        content: "const (x, y): (i32, i64) = x();"
  - Definition:
      declaration_type: Let
      variable_names:
        - mutable: true
          identifier: "{\"name\":\"x\",\"span\":\"{\\\"line_start\\\":1,\\\"line_stop\\\":1,\\\"col_start\\\":6,\\\"col_stop\\\":7,\\\"path\\\":\\\"\\\",\\\"content\\\":\\\"let (x, y): u32 = expr;\\\"}\"}"
          span:
            line_start: 1
            line_stop: 1
            col_start: 6
            col_stop: 7
            path: ""
            content: "let (x, y): u32 = expr;"
        - mutable: true
          identifier: "{\"name\":\"y\",\"span\":\"{\\\"line_start\\\":1,\\\"line_stop\\\":1,\\\"col_start\\\":9,\\\"col_stop\\\":10,\\\"path\\\":\\\"\\\",\\\"content\\\":\\\"let (x, y): u32 = expr;\\\"}\"}"
          span:
            line_start: 1
            line_stop: 1
            col_start: 9
            col_stop: 10
            path: ""
            content: "let (x, y): u32 = expr;"
      parened: true
      type_:
        IntegerType: U32
      value:
        Identifier: "{\"name\":\"expr\",\"span\":\"{\\\"line_start\\\":1,\\\"line_stop\\\":1,\\\"col_start\\\":19,\\\"col_stop\\\":23,\\\"path\\\":\\\"\\\",\\\"content\\\":\\\"let (x, y): u32 = expr;\\\"}\"}"
      span:
        line_start: 1
        line_stop: 1
        col_start: 1
        col_stop: 23
        path: ""
        content: "let (x, y): u32 = expr;"
  - Definition:
      declaration_type: Let
      variable_names:
        - mutable: true
          identifier: "{\"name\":\"x\",\"span\":\"{\\\"line_start\\\":1,\\\"line_stop\\\":1,\\\"col_start\\\":6,\\\"col_stop\\\":7,\\\"path\\\":\\\"\\\",\\\"content\\\":\\\"let (x, y): u32 = ();\\\"}\"}"
          span:
            line_start: 1
            line_stop: 1
            col_start: 6
            col_stop: 7
            path: ""
            content: "let (x, y): u32 = ();"
        - mutable: true
          identifier: "{\"name\":\"y\",\"span\":\"{\\\"line_start\\\":1,\\\"line_stop\\\":1,\\\"col_start\\\":9,\\\"col_stop\\\":10,\\\"path\\\":\\\"\\\",\\\"content\\\":\\\"let (x, y): u32 = ();\\\"}\"}"
          span:
            line_start: 1
            line_stop: 1
            col_start: 9
            col_stop: 10
            path: ""
            content: "let (x, y): u32 = ();"
      parened: true
      type_:
        IntegerType: U32
      value:
        TupleInit:
          elements: []
          span:
            line_start: 1
            line_stop: 1
            col_start: 19
            col_stop: 21
            path: ""
            content: "let (x, y): u32 = ();"
      span:
        line_start: 1
        line_stop: 1
        col_start: 1
        col_stop: 21
        path: ""
        content: "let (x, y): u32 = ();"
  - Definition:
      declaration_type: Let
      variable_names:
        - mutable: true
          identifier: "{\"name\":\"x\",\"span\":\"{\\\"line_start\\\":1,\\\"line_stop\\\":1,\\\"col_start\\\":6,\\\"col_stop\\\":7,\\\"path\\\":\\\"\\\",\\\"content\\\":\\\"let (x, y): u32 = x+y;\\\"}\"}"
          span:
            line_start: 1
            line_stop: 1
            col_start: 6
            col_stop: 7
            path: ""
            content: "let (x, y): u32 = x+y;"
        - mutable: true
          identifier: "{\"name\":\"y\",\"span\":\"{\\\"line_start\\\":1,\\\"line_stop\\\":1,\\\"col_start\\\":9,\\\"col_stop\\\":10,\\\"path\\\":\\\"\\\",\\\"content\\\":\\\"let (x, y): u32 = x+y;\\\"}\"}"
          span:
            line_start: 1
            line_stop: 1
            col_start: 9
            col_stop: 10
            path: ""
            content: "let (x, y): u32 = x+y;"
      parened: true
      type_:
        IntegerType: U32
      value:
        Binary:
          left:
            Identifier: "{\"name\":\"x\",\"span\":\"{\\\"line_start\\\":1,\\\"line_stop\\\":1,\\\"col_start\\\":19,\\\"col_stop\\\":20,\\\"path\\\":\\\"\\\",\\\"content\\\":\\\"let (x, y): u32 = x+y;\\\"}\"}"
          right:
            Identifier: "{\"name\":\"y\",\"span\":\"{\\\"line_start\\\":1,\\\"line_stop\\\":1,\\\"col_start\\\":21,\\\"col_stop\\\":22,\\\"path\\\":\\\"\\\",\\\"content\\\":\\\"let (x, y): u32 = x+y;\\\"}\"}"
          op: Add
          span:
            line_start: 1
            line_stop: 1
            col_start: 19
            col_stop: 22
            path: ""
            content: "let (x, y): u32 = x+y;"
      span:
        line_start: 1
        line_stop: 1
        col_start: 1
        col_stop: 22
        path: ""
        content: "let (x, y): u32 = x+y;"
  - Definition:
      declaration_type: Let
      variable_names:
        - mutable: true
          identifier: "{\"name\":\"x\",\"span\":\"{\\\"line_start\\\":1,\\\"line_stop\\\":1,\\\"col_start\\\":6,\\\"col_stop\\\":7,\\\"path\\\":\\\"\\\",\\\"content\\\":\\\"let (x, y): u32 = (x,y);\\\"}\"}"
          span:
            line_start: 1
            line_stop: 1
            col_start: 6
            col_stop: 7
            path: ""
            content: "let (x, y): u32 = (x,y);"
        - mutable: true
          identifier: "{\"name\":\"y\",\"span\":\"{\\\"line_start\\\":1,\\\"line_stop\\\":1,\\\"col_start\\\":9,\\\"col_stop\\\":10,\\\"path\\\":\\\"\\\",\\\"content\\\":\\\"let (x, y): u32 = (x,y);\\\"}\"}"
          span:
            line_start: 1
            line_stop: 1
            col_start: 9
            col_stop: 10
            path: ""
            content: "let (x, y): u32 = (x,y);"
      parened: true
      type_:
        IntegerType: U32
      value:
        TupleInit:
          elements:
            - Identifier: "{\"name\":\"x\",\"span\":\"{\\\"line_start\\\":1,\\\"line_stop\\\":1,\\\"col_start\\\":20,\\\"col_stop\\\":21,\\\"path\\\":\\\"\\\",\\\"content\\\":\\\"let (x, y): u32 = (x,y);\\\"}\"}"
            - Identifier: "{\"name\":\"y\",\"span\":\"{\\\"line_start\\\":1,\\\"line_stop\\\":1,\\\"col_start\\\":22,\\\"col_stop\\\":23,\\\"path\\\":\\\"\\\",\\\"content\\\":\\\"let (x, y): u32 = (x,y);\\\"}\"}"
          span:
            line_start: 1
            line_stop: 1
            col_start: 19
            col_stop: 24
            path: ""
            content: "let (x, y): u32 = (x,y);"
      span:
        line_start: 1
        line_stop: 1
        col_start: 1
        col_stop: 24
        path: ""
        content: "let (x, y): u32 = (x,y);"
  - Definition:
      declaration_type: Let
      variable_names:
        - mutable: true
          identifier: "{\"name\":\"x\",\"span\":\"{\\\"line_start\\\":1,\\\"line_stop\\\":1,\\\"col_start\\\":6,\\\"col_stop\\\":7,\\\"path\\\":\\\"\\\",\\\"content\\\":\\\"let (x, y): u32 = x();\\\"}\"}"
          span:
            line_start: 1
            line_stop: 1
            col_start: 6
            col_stop: 7
            path: ""
            content: "let (x, y): u32 = x();"
        - mutable: true
          identifier: "{\"name\":\"y\",\"span\":\"{\\\"line_start\\\":1,\\\"line_stop\\\":1,\\\"col_start\\\":9,\\\"col_stop\\\":10,\\\"path\\\":\\\"\\\",\\\"content\\\":\\\"let (x, y): u32 = x();\\\"}\"}"
          span:
            line_start: 1
            line_stop: 1
            col_start: 9
            col_stop: 10
            path: ""
            content: "let (x, y): u32 = x();"
      parened: true
      type_:
        IntegerType: U32
      value:
        Call:
          function:
            Identifier: "{\"name\":\"x\",\"span\":\"{\\\"line_start\\\":1,\\\"line_stop\\\":1,\\\"col_start\\\":19,\\\"col_stop\\\":20,\\\"path\\\":\\\"\\\",\\\"content\\\":\\\"let (x, y): u32 = x();\\\"}\"}"
          arguments: []
          span:
            line_start: 1
            line_stop: 1
            col_start: 19
            col_stop: 22
            path: ""
            content: "let (x, y): u32 = x();"
      span:
        line_start: 1
        line_stop: 1
        col_start: 1
        col_stop: 22
        path: ""
        content: "let (x, y): u32 = x();"
  - Definition:
      declaration_type: Const
      variable_names:
        - mutable: false
          identifier: "{\"name\":\"x\",\"span\":\"{\\\"line_start\\\":1,\\\"line_stop\\\":1,\\\"col_start\\\":8,\\\"col_stop\\\":9,\\\"path\\\":\\\"\\\",\\\"content\\\":\\\"const (x, y): u32 = expr;\\\"}\"}"
          span:
            line_start: 1
            line_stop: 1
            col_start: 8
            col_stop: 9
            path: ""
            content: "const (x, y): u32 = expr;"
        - mutable: false
          identifier: "{\"name\":\"y\",\"span\":\"{\\\"line_start\\\":1,\\\"line_stop\\\":1,\\\"col_start\\\":11,\\\"col_stop\\\":12,\\\"path\\\":\\\"\\\",\\\"content\\\":\\\"const (x, y): u32 = expr;\\\"}\"}"
          span:
            line_start: 1
            line_stop: 1
            col_start: 11
            col_stop: 12
            path: ""
            content: "const (x, y): u32 = expr;"
      parened: true
      type_:
        IntegerType: U32
      value:
        Identifier: "{\"name\":\"expr\",\"span\":\"{\\\"line_start\\\":1,\\\"line_stop\\\":1,\\\"col_start\\\":21,\\\"col_stop\\\":25,\\\"path\\\":\\\"\\\",\\\"content\\\":\\\"const (x, y): u32 = expr;\\\"}\"}"
      span:
        line_start: 1
        line_stop: 1
        col_start: 1
        col_stop: 25
        path: ""
        content: "const (x, y): u32 = expr;"
  - Definition:
      declaration_type: Const
      variable_names:
        - mutable: false
          identifier: "{\"name\":\"x\",\"span\":\"{\\\"line_start\\\":1,\\\"line_stop\\\":1,\\\"col_start\\\":8,\\\"col_stop\\\":9,\\\"path\\\":\\\"\\\",\\\"content\\\":\\\"const (x, y): u32 = ();\\\"}\"}"
          span:
            line_start: 1
            line_stop: 1
            col_start: 8
            col_stop: 9
            path: ""
            content: "const (x, y): u32 = ();"
        - mutable: false
          identifier: "{\"name\":\"y\",\"span\":\"{\\\"line_start\\\":1,\\\"line_stop\\\":1,\\\"col_start\\\":11,\\\"col_stop\\\":12,\\\"path\\\":\\\"\\\",\\\"content\\\":\\\"const (x, y): u32 = ();\\\"}\"}"
          span:
            line_start: 1
            line_stop: 1
            col_start: 11
            col_stop: 12
            path: ""
            content: "const (x, y): u32 = ();"
      parened: true
      type_:
        IntegerType: U32
      value:
        TupleInit:
          elements: []
          span:
            line_start: 1
            line_stop: 1
            col_start: 21
            col_stop: 23
            path: ""
            content: "const (x, y): u32 = ();"
      span:
        line_start: 1
        line_stop: 1
        col_start: 1
        col_stop: 23
        path: ""
        content: "const (x, y): u32 = ();"
  - Definition:
      declaration_type: Const
      variable_names:
        - mutable: false
          identifier: "{\"name\":\"x\",\"span\":\"{\\\"line_start\\\":1,\\\"line_stop\\\":1,\\\"col_start\\\":8,\\\"col_stop\\\":9,\\\"path\\\":\\\"\\\",\\\"content\\\":\\\"const (x, y): u32 = x+y;\\\"}\"}"
          span:
            line_start: 1
            line_stop: 1
            col_start: 8
            col_stop: 9
            path: ""
            content: "const (x, y): u32 = x+y;"
        - mutable: false
          identifier: "{\"name\":\"y\",\"span\":\"{\\\"line_start\\\":1,\\\"line_stop\\\":1,\\\"col_start\\\":11,\\\"col_stop\\\":12,\\\"path\\\":\\\"\\\",\\\"content\\\":\\\"const (x, y): u32 = x+y;\\\"}\"}"
          span:
            line_start: 1
            line_stop: 1
            col_start: 11
            col_stop: 12
            path: ""
            content: "const (x, y): u32 = x+y;"
      parened: true
      type_:
        IntegerType: U32
      value:
        Binary:
          left:
            Identifier: "{\"name\":\"x\",\"span\":\"{\\\"line_start\\\":1,\\\"line_stop\\\":1,\\\"col_start\\\":21,\\\"col_stop\\\":22,\\\"path\\\":\\\"\\\",\\\"content\\\":\\\"const (x, y): u32 = x+y;\\\"}\"}"
          right:
            Identifier: "{\"name\":\"y\",\"span\":\"{\\\"line_start\\\":1,\\\"line_stop\\\":1,\\\"col_start\\\":23,\\\"col_stop\\\":24,\\\"path\\\":\\\"\\\",\\\"content\\\":\\\"const (x, y): u32 = x+y;\\\"}\"}"
          op: Add
          span:
            line_start: 1
            line_stop: 1
            col_start: 21
            col_stop: 24
            path: ""
            content: "const (x, y): u32 = x+y;"
      span:
        line_start: 1
        line_stop: 1
        col_start: 1
        col_stop: 24
        path: ""
        content: "const (x, y): u32 = x+y;"
  - Definition:
      declaration_type: Const
      variable_names:
        - mutable: false
          identifier: "{\"name\":\"x\",\"span\":\"{\\\"line_start\\\":1,\\\"line_stop\\\":1,\\\"col_start\\\":8,\\\"col_stop\\\":9,\\\"path\\\":\\\"\\\",\\\"content\\\":\\\"const (x, y): u32 = (x,y);\\\"}\"}"
          span:
            line_start: 1
            line_stop: 1
            col_start: 8
            col_stop: 9
            path: ""
            content: "const (x, y): u32 = (x,y);"
        - mutable: false
          identifier: "{\"name\":\"y\",\"span\":\"{\\\"line_start\\\":1,\\\"line_stop\\\":1,\\\"col_start\\\":11,\\\"col_stop\\\":12,\\\"path\\\":\\\"\\\",\\\"content\\\":\\\"const (x, y): u32 = (x,y);\\\"}\"}"
          span:
            line_start: 1
            line_stop: 1
            col_start: 11
            col_stop: 12
            path: ""
            content: "const (x, y): u32 = (x,y);"
      parened: true
      type_:
        IntegerType: U32
      value:
        TupleInit:
          elements:
            - Identifier: "{\"name\":\"x\",\"span\":\"{\\\"line_start\\\":1,\\\"line_stop\\\":1,\\\"col_start\\\":22,\\\"col_stop\\\":23,\\\"path\\\":\\\"\\\",\\\"content\\\":\\\"const (x, y): u32 = (x,y);\\\"}\"}"
            - Identifier: "{\"name\":\"y\",\"span\":\"{\\\"line_start\\\":1,\\\"line_stop\\\":1,\\\"col_start\\\":24,\\\"col_stop\\\":25,\\\"path\\\":\\\"\\\",\\\"content\\\":\\\"const (x, y): u32 = (x,y);\\\"}\"}"
          span:
            line_start: 1
            line_stop: 1
            col_start: 21
            col_stop: 26
            path: ""
            content: "const (x, y): u32 = (x,y);"
      span:
        line_start: 1
        line_stop: 1
        col_start: 1
        col_stop: 26
        path: ""
        content: "const (x, y): u32 = (x,y);"
  - Definition:
      declaration_type: Const
      variable_names:
        - mutable: false
          identifier: "{\"name\":\"x\",\"span\":\"{\\\"line_start\\\":1,\\\"line_stop\\\":1,\\\"col_start\\\":8,\\\"col_stop\\\":9,\\\"path\\\":\\\"\\\",\\\"content\\\":\\\"const (x, y): u32 = x();\\\"}\"}"
          span:
            line_start: 1
            line_stop: 1
            col_start: 8
            col_stop: 9
            path: ""
            content: "const (x, y): u32 = x();"
        - mutable: false
          identifier: "{\"name\":\"y\",\"span\":\"{\\\"line_start\\\":1,\\\"line_stop\\\":1,\\\"col_start\\\":11,\\\"col_stop\\\":12,\\\"path\\\":\\\"\\\",\\\"content\\\":\\\"const (x, y): u32 = x();\\\"}\"}"
          span:
            line_start: 1
            line_stop: 1
            col_start: 11
            col_stop: 12
            path: ""
            content: "const (x, y): u32 = x();"
      parened: true
      type_:
        IntegerType: U32
      value:
        Call:
          function:
            Identifier: "{\"name\":\"x\",\"span\":\"{\\\"line_start\\\":1,\\\"line_stop\\\":1,\\\"col_start\\\":21,\\\"col_stop\\\":22,\\\"path\\\":\\\"\\\",\\\"content\\\":\\\"const (x, y): u32 = x();\\\"}\"}"
          arguments: []
          span:
            line_start: 1
            line_stop: 1
            col_start: 21
            col_stop: 24
            path: ""
            content: "const (x, y): u32 = x();"
      span:
        line_start: 1
        line_stop: 1
        col_start: 1
        col_stop: 24
        path: ""
        content: "const (x, y): u32 = x();"
  - Definition:
      declaration_type: Let
      variable_names:
        - mutable: true
          identifier: "{\"name\":\"x\",\"span\":\"{\\\"line_start\\\":1,\\\"line_stop\\\":1,\\\"col_start\\\":6,\\\"col_stop\\\":7,\\\"path\\\":\\\"\\\",\\\"content\\\":\\\"let (x,y,): () = ();\\\"}\"}"
          span:
            line_start: 1
            line_stop: 1
            col_start: 6
            col_stop: 7
            path: ""
            content: "let (x,y,): () = ();"
        - mutable: true
          identifier: "{\"name\":\"y\",\"span\":\"{\\\"line_start\\\":1,\\\"line_stop\\\":1,\\\"col_start\\\":8,\\\"col_stop\\\":9,\\\"path\\\":\\\"\\\",\\\"content\\\":\\\"let (x,y,): () = ();\\\"}\"}"
          span:
            line_start: 1
            line_stop: 1
            col_start: 8
            col_stop: 9
            path: ""
            content: "let (x,y,): () = ();"
      parened: true
      type_:
        Tuple: []
      value:
        TupleInit:
          elements: []
          span:
            line_start: 1
            line_stop: 1
            col_start: 18
            col_stop: 20
            path: ""
            content: "let (x,y,): () = ();"
      span:
        line_start: 1
        line_stop: 1
        col_start: 1
        col_stop: 20
        path: ""
        content: "let (x,y,): () = ();"
  - Definition:
      declaration_type: Let
      variable_names:
        - mutable: true
          identifier: "{\"name\":\"x\",\"span\":\"{\\\"line_start\\\":1,\\\"line_stop\\\":1,\\\"col_start\\\":6,\\\"col_stop\\\":7,\\\"path\\\":\\\"\\\",\\\"content\\\":\\\"let (x,): u8 = ();\\\"}\"}"
          span:
            line_start: 1
            line_stop: 1
            col_start: 6
            col_stop: 7
            path: ""
            content: "let (x,): u8 = ();"
      parened: true
      type_:
        IntegerType: U8
      value:
        TupleInit:
          elements: []
          span:
            line_start: 1
            line_stop: 1
            col_start: 16
            col_stop: 18
            path: ""
            content: "let (x,): u8 = ();"
      span:
        line_start: 1
        line_stop: 1
        col_start: 1
        col_stop: 18
        path: ""
        content: "let (x,): u8 = ();"
  - Definition:
      declaration_type: Let
      variable_names:
        - mutable: true
<<<<<<< HEAD
          identifier: "{\"name\":\"x\",\"span\":\"{\\\"line_start\\\":1,\\\"line_stop\\\":1,\\\"col_start\\\":5,\\\"col_stop\\\":6,\\\"path\\\":\\\"\\\",\\\"content\\\":\\\"let x: [char; _] = \\\\\\\"Hello, World!\\\\\\\";\\\"}\"}"
          span:
            line_start: 1
            line_stop: 1
            col_start: 5
            col_stop: 6
            path: ""
            content: "let x: [char; _] = \"Hello, World!\";"
      parened: false
      type_:
        Array:
          - Char
          - - value: "0"
      value:
        Value:
          String:
            - - Scalar: 72
              - Scalar: 101
              - Scalar: 108
              - Scalar: 108
              - Scalar: 111
              - Scalar: 44
              - Scalar: 32
              - Scalar: 87
              - Scalar: 111
              - Scalar: 114
              - Scalar: 108
              - Scalar: 100
              - Scalar: 33
            - span:
                line_start: 1
                line_stop: 1
                col_start: 20
                col_stop: 35
                path: ""
                content: "let x: [char; _] = \"Hello, World!\";"
      span:
        line_start: 1
        line_stop: 1
        col_start: 1
        col_stop: 35
        path: ""
        content: "let x: [char; _] = \"Hello, World!\";"
  - Definition:
      declaration_type: Let
      variable_names:
        - mutable: true
          identifier: "{\"name\":\"x\",\"span\":\"{\\\"line_start\\\":1,\\\"line_stop\\\":1,\\\"col_start\\\":5,\\\"col_stop\\\":6,\\\"path\\\":\\\"\\\",\\\"content\\\":\\\"let x: [[u8; 2]; 2] = [[0u8,0u8], [0u8,0u8]];\\\"}\"}"
=======
          identifier: "{\"name\":\"x\",\"span\":\"{\\\"line_start\\\":1,\\\"line_stop\\\":1,\\\"col_start\\\":5,\\\"col_stop\\\":6,\\\"path\\\":\\\"\\\",\\\"content\\\":\\\"let x: [[u8; 2]; 2] = [[0,0], [0,0]];\\\"}\"}"
>>>>>>> 5e2ba787
          span:
            line_start: 1
            line_stop: 1
            col_start: 5
            col_stop: 6
            path: ""
            content: "let x: [[u8; 2]; 2] = [[0u8,0u8], [0u8,0u8]];"
      parened: false
      type_:
        Array:
          - Array:
              - IntegerType: U8
              - - value: "2"
          - - value: "2"
      value:
        ArrayInline:
          elements:
            - Expression:
                ArrayInline:
                  elements:
                    - Expression:
                        Value:
                          Integer:
                            - U8
                            - "0"
                            - span:
                                line_start: 1
                                line_stop: 1
                                col_start: 25
                                col_stop: 28
                                path: ""
                                content: "let x: [[u8; 2]; 2] = [[0u8,0u8], [0u8,0u8]];"
                    - Expression:
                        Value:
                          Integer:
                            - U8
                            - "0"
                            - span:
                                line_start: 1
                                line_stop: 1
                                col_start: 29
                                col_stop: 32
                                path: ""
                                content: "let x: [[u8; 2]; 2] = [[0u8,0u8], [0u8,0u8]];"
                  span:
                    line_start: 1
                    line_stop: 1
                    col_start: 24
                    col_stop: 33
                    path: ""
                    content: "let x: [[u8; 2]; 2] = [[0u8,0u8], [0u8,0u8]];"
            - Expression:
                ArrayInline:
                  elements:
                    - Expression:
                        Value:
                          Integer:
                            - U8
                            - "0"
                            - span:
                                line_start: 1
                                line_stop: 1
                                col_start: 36
                                col_stop: 39
                                path: ""
                                content: "let x: [[u8; 2]; 2] = [[0u8,0u8], [0u8,0u8]];"
                    - Expression:
                        Value:
                          Integer:
                            - U8
                            - "0"
                            - span:
                                line_start: 1
                                line_stop: 1
                                col_start: 40
                                col_stop: 43
                                path: ""
                                content: "let x: [[u8; 2]; 2] = [[0u8,0u8], [0u8,0u8]];"
                  span:
                    line_start: 1
                    line_stop: 1
                    col_start: 35
                    col_stop: 44
                    path: ""
                    content: "let x: [[u8; 2]; 2] = [[0u8,0u8], [0u8,0u8]];"
          span:
            line_start: 1
            line_stop: 1
            col_start: 23
            col_stop: 45
            path: ""
            content: "let x: [[u8; 2]; 2] = [[0u8,0u8], [0u8,0u8]];"
      span:
        line_start: 1
        line_stop: 1
        col_start: 1
        col_stop: 45
        path: ""
        content: "let x: [[u8; 2]; 2] = [[0u8,0u8], [0u8,0u8]];"<|MERGE_RESOLUTION|>--- conflicted
+++ resolved
@@ -1563,58 +1563,7 @@
       declaration_type: Let
       variable_names:
         - mutable: true
-<<<<<<< HEAD
-          identifier: "{\"name\":\"x\",\"span\":\"{\\\"line_start\\\":1,\\\"line_stop\\\":1,\\\"col_start\\\":5,\\\"col_stop\\\":6,\\\"path\\\":\\\"\\\",\\\"content\\\":\\\"let x: [char; _] = \\\\\\\"Hello, World!\\\\\\\";\\\"}\"}"
-          span:
-            line_start: 1
-            line_stop: 1
-            col_start: 5
-            col_stop: 6
-            path: ""
-            content: "let x: [char; _] = \"Hello, World!\";"
-      parened: false
-      type_:
-        Array:
-          - Char
-          - - value: "0"
-      value:
-        Value:
-          String:
-            - - Scalar: 72
-              - Scalar: 101
-              - Scalar: 108
-              - Scalar: 108
-              - Scalar: 111
-              - Scalar: 44
-              - Scalar: 32
-              - Scalar: 87
-              - Scalar: 111
-              - Scalar: 114
-              - Scalar: 108
-              - Scalar: 100
-              - Scalar: 33
-            - span:
-                line_start: 1
-                line_stop: 1
-                col_start: 20
-                col_stop: 35
-                path: ""
-                content: "let x: [char; _] = \"Hello, World!\";"
-      span:
-        line_start: 1
-        line_stop: 1
-        col_start: 1
-        col_stop: 35
-        path: ""
-        content: "let x: [char; _] = \"Hello, World!\";"
-  - Definition:
-      declaration_type: Let
-      variable_names:
-        - mutable: true
           identifier: "{\"name\":\"x\",\"span\":\"{\\\"line_start\\\":1,\\\"line_stop\\\":1,\\\"col_start\\\":5,\\\"col_stop\\\":6,\\\"path\\\":\\\"\\\",\\\"content\\\":\\\"let x: [[u8; 2]; 2] = [[0u8,0u8], [0u8,0u8]];\\\"}\"}"
-=======
-          identifier: "{\"name\":\"x\",\"span\":\"{\\\"line_start\\\":1,\\\"line_stop\\\":1,\\\"col_start\\\":5,\\\"col_stop\\\":6,\\\"path\\\":\\\"\\\",\\\"content\\\":\\\"let x: [[u8; 2]; 2] = [[0,0], [0,0]];\\\"}\"}"
->>>>>>> 5e2ba787
           span:
             line_start: 1
             line_stop: 1
