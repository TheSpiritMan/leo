// Copyright (C) 2019-2022 Aleo Systems Inc.
// This file is part of the Leo library.

// The Leo library is free software: you can redistribute it and/or modify
// it under the terms of the GNU General Public License as published by
// the Free Software Foundation, either version 3 of the License, or
// (at your option) any later version.

// The Leo library is distributed in the hope that it will be useful,
// but WITHOUT ANY WARRANTY; without even the implied warranty of
// MERCHANTABILITY or FITNESS FOR A PARTICULAR PURPOSE. See the
// GNU General Public License for more details.

// You should have received a copy of the GNU General Public License
// along with the Leo library. If not, see <https://www.gnu.org/licenses/>.

use std::{
    fs::File,
    io::{BufRead, BufReader},
    path::Path,
};

use walkdir::WalkDir;

// The following license text that should be present at the beginning of every source file.
const EXPECTED_LICENSE_TEXT: &str = include_str!(".resources/license_header");

// The following directories will be excluded from the license scan.
const DIRS_TO_SKIP: [&str; 9] = [
    ".cargo",
    ".circleci",
    ".git",
    ".github",
    ".resources",
    "docs",
    "examples",
    "target",
    "tests",
];

fn compare_license_text(path: &Path, expected_lines: &[&str]) {
    let file = File::open(path).unwrap();
    let reader = BufReader::new(file);

    for (i, (file_line, expected_line)) in reader.lines().zip(expected_lines).enumerate() {
        let file_line =
            file_line.unwrap_or_else(|_| panic!("Can't read line {} in file \"{}\"!", i + 1, path.display()));
<<<<<<< HEAD

        assert!(
            &file_line == expected_line,
=======
        assert_eq!(
            &file_line,
            expected_line,
>>>>>>> d59cff08
            "Line {} in file \"{}\" was expected to contain the license text \"{}\", but contains \"{}\" instead! \
            Consult the expected license text in \".resources/license_header\"",
            i + 1,
            path.display(),
            expected_line,
            file_line
        );
    }
}

fn check_file_licenses<P: AsRef<Path>>(path: P) {
    let path = path.as_ref();
    let license_lines: Vec<_> = EXPECTED_LICENSE_TEXT.lines().collect();

    let mut iter = WalkDir::new(path).into_iter();
    while let Some(entry) = iter.next() {
        let entry = entry.unwrap();
        let entry_type = entry.file_type();

        // Skip the specified directories.
        if entry_type.is_dir() && DIRS_TO_SKIP.contains(&entry.file_name().to_str().unwrap_or("")) {
            iter.skip_current_dir();

            continue;
        }

        // Check all files with the ".rs" extension.
        if entry_type.is_file() && entry.file_name().to_str().unwrap_or("").ends_with(".rs") {
            compare_license_text(entry.path(), &license_lines);
        }
    }

    // Re-run upon any changes to the workspace.
    println!("cargo:rerun-if-changed=.");
}

// The build script; it currently only checks the licenses.
fn main() {
    // Check licenses in the current folder.
    check_file_licenses(".");
}<|MERGE_RESOLUTION|>--- conflicted
+++ resolved
@@ -45,15 +45,9 @@
     for (i, (file_line, expected_line)) in reader.lines().zip(expected_lines).enumerate() {
         let file_line =
             file_line.unwrap_or_else(|_| panic!("Can't read line {} in file \"{}\"!", i + 1, path.display()));
-<<<<<<< HEAD
-
-        assert!(
-            &file_line == expected_line,
-=======
         assert_eq!(
             &file_line,
             expected_line,
->>>>>>> d59cff08
             "Line {} in file \"{}\" was expected to contain the license text \"{}\", but contains \"{}\" instead! \
             Consult the expected license text in \".resources/license_header\"",
             i + 1,
