--- conflicted
+++ resolved
@@ -17,15 +17,11 @@
 use super::*;
 use leo_errors::UtilError;
 use leo_package::root::Env;
-<<<<<<< HEAD
-use snarkvm::prelude::{Address, FromStr, PrivateKey, ViewKey};
-=======
 use snarkvm::{
     cli::dotenv_private_key,
     console::program::{Signature, ToFields, Value},
-    prelude::{Address, PrivateKey, ViewKey},
+    prelude::{Address, FromStr, PrivateKey, ViewKey},
 };
->>>>>>> a0cbb549
 
 use crossterm::ExecutableCommand;
 use rand::SeedableRng;
