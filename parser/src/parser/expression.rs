--- conflicted
+++ resolved
@@ -803,12 +803,8 @@
             Token::True => Expression::Value(ValueExpression::Boolean("true".into(), span)),
             Token::False => Expression::Value(ValueExpression::Boolean("false".into(), span)),
             Token::AddressLit(value) => Expression::Value(ValueExpression::Address(value, span)),
-<<<<<<< HEAD
-            Token::CharLit(value) => Expression::Value(ValueExpression::Char(value, span)),
+            Token::CharLit(value) => self.parse_char(value, span)?,
             Token::StringLiteral(value) => Expression::Value(ValueExpression::String(value, span)),
-=======
-            Token::CharLit(value) => self.parse_char(value, span)?,
->>>>>>> 1e1486f4
             Token::LeftParen => self.parse_tuple_expression(&span)?,
             Token::LeftSquare => self.parse_array_expression(&span)?,
             Token::Ident(name) => {
