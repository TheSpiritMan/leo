--- conflicted
+++ resolved
@@ -59,75 +59,6 @@
     pub scope: &'a Scope<'a>,
 }
 
-<<<<<<< HEAD
-=======
-/// Enumerates what names are imported from a package.
-#[derive(Clone)]
-enum ImportSymbol {
-    /// Import the symbol by name.
-    Direct(String),
-
-    /// Import the symbol by name and store it under an alias.
-    Alias(String, String), // from remote -> to local
-
-    /// Import all symbols from the package.
-    All,
-}
-
-fn resolve_import_package(
-    output: &mut Vec<(Vec<String>, ImportSymbol, Span)>,
-    mut package_segments: Vec<String>,
-    package_or_packages: &PackageOrPackages,
-) {
-    match package_or_packages {
-        PackageOrPackages::Package(package) => {
-            package_segments.push(package.name.name.to_string());
-            resolve_import_package_access(output, package_segments, &package.access);
-        }
-        PackageOrPackages::Packages(packages) => {
-            package_segments.push(packages.name.name.to_string());
-            for access in packages.accesses.clone() {
-                resolve_import_package_access(output, package_segments.clone(), &access);
-            }
-        }
-    }
-}
-
-fn resolve_import_package_access(
-    output: &mut Vec<(Vec<String>, ImportSymbol, Span)>,
-    mut package_segments: Vec<String>,
-    package: &PackageAccess,
-) {
-    match package {
-        PackageAccess::Star { span } => {
-            output.push((package_segments, ImportSymbol::All, span.clone()));
-        }
-        PackageAccess::SubPackage(subpackage) => {
-            resolve_import_package(
-                output,
-                package_segments,
-                &PackageOrPackages::Package(*(*subpackage).clone()),
-            );
-        }
-        PackageAccess::Symbol(symbol) => {
-            let span = symbol.symbol.span.clone();
-            let symbol = if let Some(alias) = symbol.alias.as_ref() {
-                ImportSymbol::Alias(symbol.symbol.name.to_string(), alias.name.to_string())
-            } else {
-                ImportSymbol::Direct(symbol.symbol.name.to_string())
-            };
-            output.push((package_segments, symbol, span));
-        }
-        PackageAccess::Multiple(packages) => {
-            package_segments.push(packages.name.name.to_string());
-            for subaccess in packages.accesses.iter() {
-                resolve_import_package_access(output, package_segments.clone(), subaccess);
-            }
-        }
-    }
-}
-
->>>>>>> 8ac669f7
 impl<'a> Program<'a> {
     /// Returns a new Leo program ASG from the given Leo program AST and its imports.
     ///
