// Copyright (C) 2019-2023 Aleo Systems Inc.
// This file is part of the Leo library.

// The Leo library is free software: you can redistribute it and/or modify
// it under the terms of the GNU General Public License as published by
// the Free Software Foundation, either version 3 of the License, or
// (at your option) any later version.

// The Leo library is distributed in the hope that it will be useful,
// but WITHOUT ANY WARRANTY; without even the implied warranty of
// MERCHANTABILITY or FITNESS FOR A PARTICULAR PURPOSE. See the
// GNU General Public License for more details.

// You should have received a copy of the GNU General Public License
// along with the Leo library. If not, see <https://www.gnu.org/licenses/>.

use crate::{DiGraphError, TypeChecker};

use leo_ast::{Type, *};
use leo_errors::{TypeCheckerError, TypeCheckerWarning};
use leo_span::sym;

<<<<<<< HEAD
use snarkvm::console::network::{MainnetV0, Network};
=======
use leo_ast::Variant::{AsyncFunction, AsyncTransition};
use snarkvm::console::network::Network;
>>>>>>> b46451ed
use std::collections::HashSet;

// TODO: Cleanup logic for tuples.

impl<'a, N: Network> ProgramVisitor<'a> for TypeChecker<'a, N> {
    fn visit_program(&mut self, input: &'a Program) {
        // Typecheck the program's stubs.
        input.stubs.iter().for_each(|(symbol, stub)| {
            // Check that naming and ordering is consistent.
            if symbol != &stub.stub_id.name.name {
                self.emit_err(TypeCheckerError::stub_name_mismatch(
                    symbol,
                    stub.stub_id.name,
                    stub.stub_id.network.span,
                ));
            }
            self.visit_stub(stub)
        });
        self.scope_state.is_stub = false;

        // Typecheck the program scopes.
        input.program_scopes.values().for_each(|scope| self.visit_program_scope(scope));
    }

<<<<<<< HEAD
    fn visit_stub(&mut self, input: &'a Stub) {
        // Set the current program name.
        self.scope_state.program_name = Some(input.stub_id.name.name);

        // Cannot have constant declarations in stubs.
        if !input.consts.is_empty() {
            self.emit_err(TypeCheckerError::stubs_cannot_have_const_declarations(input.consts.first().unwrap().1.span));
        }

        // Typecheck the program's structs.
        input.structs.iter().for_each(|(_, function)| self.visit_struct_stub(function));

        // Typecheck the program's functions.
        input.functions.iter().for_each(|(_, function)| self.visit_function_stub(function));
    }

    fn visit_function_stub(&mut self, input: &'a FunctionStub) {
        // Must not be an inline function
        if input.variant == Variant::Inline {
            self.emit_err(TypeCheckerError::stub_functions_must_not_be_inlines(input.span));
        }

        // Lookup function metadata in the symbol table.
        // Note that this unwrap is safe since function metadata is stored in a prior pass.
        let function_index = self
            .symbol_table
            .borrow()
            .lookup_fn_symbol(Location::new(self.scope_state.program_name, input.identifier.name))
            .unwrap()
            .id;

        // Enter the function's scope.
        self.enter_scope(function_index);

        // Create a new child scope for the function's parameters and body.
        let scope_index = self.create_child_scope();

        // Create future stubs.
        if input.variant == Variant::AsyncFunction {
            let finalize_input_map = &mut self.async_function_input_types;
            let resolved_inputs: Vec<Type> = input
                .input
                .iter()
                .map(|input| {
                    match &input.type_ {
                        Type::Future(f) => {
                            // Since we traverse stubs in post-order, we can assume that the corresponding finalize stub has already been traversed.
                            Type::Future(FutureType::new(
                                finalize_input_map.get(&f.location.clone().unwrap()).unwrap().clone(),
                                f.location.clone(),
                                true,
                            ))
                        }
                        _ => input.clone().type_,
                    }
                })
                .collect();

            finalize_input_map
                .insert(Location::new(self.scope_state.program_name, input.identifier.name), resolved_inputs);
        }

        // Query helper function to type check function parameters and outputs.
        self.check_function_signature(&Function::from(input.clone()));

        // Exit the scope for the function's parameters and body.
        self.exit_scope(scope_index);

        // Exit the function's scope.
        self.exit_scope(function_index);
    }

    fn visit_struct_stub(&mut self, input: &'a Composite) {
        self.visit_struct(input);
    }

=======
>>>>>>> b46451ed
    fn visit_program_scope(&mut self, input: &'a ProgramScope) {
        // Set the current program name.
        self.scope_state.program_name = Some(input.program_id.name.name);

        // Typecheck each const definition, and append to symbol table.
        input.consts.iter().for_each(|(_, c)| self.visit_const(c));

        // Typecheck each struct definition.
        input.structs.iter().for_each(|(_, function)| self.visit_struct(function));

        // Check that the struct dependency graph does not have any cycles.
        if let Err(DiGraphError::CycleDetected(path)) = self.struct_graph.post_order() {
            self.emit_err(TypeCheckerError::cyclic_struct_dependency(path));
        }

        // Typecheck each mapping definition.
        let mut mapping_count = 0;
        for (_, mapping) in input.mappings.iter() {
            self.visit_mapping(mapping);
            mapping_count += 1;
        }

        // Check that the number of mappings does not exceed the maximum.
        if mapping_count > N::MAX_MAPPINGS {
            self.emit_err(TypeCheckerError::too_many_mappings(
                N::MAX_MAPPINGS,
                input.program_id.name.span + input.program_id.network.span,
            ));
        }

        // Typecheck each function definitions.
        let mut transition_count = 0;
        for (_, function) in input.functions.iter() {
            self.visit_function(function);
            if function.variant.is_transition() {
                transition_count += 1;
            }
        }

        // Check that the call graph does not have any cycles.
        if let Err(DiGraphError::CycleDetected(path)) = self.call_graph.post_order() {
            self.emit_err(TypeCheckerError::cyclic_function_dependency(path));
        }

        // TODO: Need similar checks for structs (all in separate PR)
        // Check that the number of transitions does not exceed the maximum.
        if transition_count > N::MAX_FUNCTIONS {
            self.emit_err(TypeCheckerError::too_many_transitions(
                N::MAX_FUNCTIONS,
                input.program_id.name.span + input.program_id.network.span,
            ));
        }
        // Check that each program has at least one transition function.
        // This is a snarkvm requirement.
        else if transition_count == 0 {
            self.emit_err(TypeCheckerError::no_transitions(input.program_id.name.span + input.program_id.network.span));
        }
    }

    fn visit_stub(&mut self, input: &'a Stub) {
        // Set the current program name.
        self.scope_state.program_name = Some(input.stub_id.name.name);

        // Cannot have constant declarations in stubs.
        if !input.consts.is_empty() {
            self.emit_err(TypeCheckerError::stubs_cannot_have_const_declarations(input.consts.first().unwrap().1.span));
        }

        // Typecheck the program's structs.
        input.structs.iter().for_each(|(_, function)| self.visit_struct_stub(function));

        // Typecheck the program's functions.
        input.functions.iter().for_each(|(_, function)| self.visit_function_stub(function));
    }

    fn visit_struct(&mut self, input: &'a Composite) {
        // Check for conflicting struct/record member names.
        let mut used = HashSet::new();
        // TODO: Better span to target duplicate member.
        if !input.members.iter().all(|Member { identifier, type_, span, .. }| {
            // Check that the member types are defined.
            self.assert_type_is_valid(type_, *span);
            used.insert(identifier.name)
        }) {
            self.emit_err(if input.is_record {
                TypeCheckerError::duplicate_record_variable(input.name(), input.span())
            } else {
                TypeCheckerError::duplicate_struct_member(input.name(), input.span())
            });
        }

        // For records, enforce presence of the `owner: Address` member.
        if input.is_record {
            let check_has_field =
                |need, expected_ty: Type| match input.members.iter().find_map(|Member { identifier, type_, .. }| {
                    (identifier.name == need).then_some((identifier, type_))
                }) {
                    Some((_, actual_ty)) if expected_ty.eq_flat(actual_ty) => {} // All good, found + right type!
                    Some((field, _)) => {
                        self.emit_err(TypeCheckerError::record_var_wrong_type(field, expected_ty, input.span()));
                    }
                    None => {
                        self.emit_err(TypeCheckerError::required_record_variable(need, expected_ty, input.span()));
                    }
                };
            check_has_field(sym::owner, Type::Address);
        }

        if !(input.is_record && self.scope_state.is_stub) {
            for Member { mode, identifier, type_, span, .. } in input.members.iter() {
                // Check that the member type is not a tuple.
                if matches!(type_, Type::Tuple(_)) {
                    self.emit_err(TypeCheckerError::composite_data_type_cannot_contain_tuple(
                        if input.is_record { "record" } else { "struct" },
                        identifier.span,
                    ));
                }
                // Ensure that there are no record members.
                self.assert_member_is_not_record(identifier.span, input.identifier.name, type_);
                // If the member is a struct, add it to the struct dependency graph.
                // Note that we have already checked that each member is defined and valid.
                if let Type::Composite(struct_member_type) = type_ {
                    // Note that since there are no cycles in the program dependency graph, there are no cycles in the struct dependency graph caused by external structs.
                    self.struct_graph.add_edge(input.identifier.name, struct_member_type.id.name);
                } else if let Type::Array(array_type) = type_ {
                    // Get the base element type.
                    let base_element_type = array_type.base_element_type();
                    // If the base element type is a struct, then add it to the struct dependency graph.
                    if let Type::Composite(member_type) = base_element_type {
                        self.struct_graph.add_edge(input.identifier.name, member_type.id.name);
                    }
                }

                // If the input is a struct, then check that the member does not have a mode.
                if !input.is_record && !matches!(mode, Mode::None) {
                    self.emit_err(TypeCheckerError::struct_cannot_have_member_mode(*span));
                }
            }
        }
    }

    fn visit_mapping(&mut self, input: &'a Mapping) {
        // Check that a mapping's key type is valid.
        self.assert_type_is_valid(&input.key_type, input.span);
        // Check that a mapping's key type is not a tuple, record, or mapping.
        match input.key_type.clone() {
            Type::Tuple(_) => self.emit_err(TypeCheckerError::invalid_mapping_type("key", "tuple", input.span)),
            Type::Composite(struct_type) => {
                if let Some(struct_) = self.lookup_struct(struct_type.program, struct_type.id.name) {
                    if struct_.is_record {
                        self.emit_err(TypeCheckerError::invalid_mapping_type("key", "record", input.span));
                    }
                }
            }
            // Note that this is not possible since the parser does not currently accept mapping types.
            Type::Mapping(_) => self.emit_err(TypeCheckerError::invalid_mapping_type("key", "mapping", input.span)),
            _ => {}
        }

        // Check that a mapping's value type is valid.
        self.assert_type_is_valid(&input.value_type, input.span);
        // Check that a mapping's value type is not a tuple, record or mapping.
        match input.value_type.clone() {
            Type::Tuple(_) => self.emit_err(TypeCheckerError::invalid_mapping_type("value", "tuple", input.span)),
            Type::Composite(struct_type) => {
                if let Some(struct_) = self.lookup_struct(struct_type.program, struct_type.id.name) {
                    if struct_.is_record {
                        self.emit_err(TypeCheckerError::invalid_mapping_type("value", "record", input.span));
                    }
                }
            }
            // Note that this is not possible since the parser does not currently accept mapping types.
            Type::Mapping(_) => self.emit_err(TypeCheckerError::invalid_mapping_type("value", "mapping", input.span)),
            _ => {}
        }
    }

    fn visit_function(&mut self, function: &'a Function) {
        // Check that the function's annotations are valid.
        // Note that Leo does not natively support any specific annotations.
        for annotation in function.annotations.iter() {
            // TODO: Change to compiler warning.
            self.emit_err(TypeCheckerError::unknown_annotation(annotation, annotation.span))
        }

        // Set type checker variables for function variant details.
        self.scope_state.initialize_function_state(function.variant);

        // Lookup function metadata in the symbol table.
        // Note that this unwrap is safe since function metadata is stored in a prior pass.
        let function_index = self
            .symbol_table
            .borrow()
            .lookup_fn_symbol(Location::new(self.scope_state.program_name, function.identifier.name))
            .unwrap()
            .id;

        // Enter the function's scope.
        self.enter_scope(function_index);

        // The function's body does not have a return statement.
        self.scope_state.has_return = false;

        // Store the name of the function.
        self.scope_state.function = Some(function.name());

        // Create a new child scope for the function's parameters and body.
        let scope_index = self.create_child_scope();

        // Query helper function to type check function parameters and outputs.
        self.check_function_signature(function);

        if self.scope_state.variant == Some(Variant::AsyncFunction) {
            // Async functions cannot have empty blocks
            if function.block.statements.is_empty() {
                self.emit_err(TypeCheckerError::finalize_block_must_not_be_empty(function.block.span));
            }

            // Initialize the list of input futures. Each one must be awaited before the end of the function.
            self.await_checker.set_futures(
                function
                    .input
                    .iter()
                    .filter_map(|input| {
                        if let Type::Future(_) = input.type_.clone() { Some(input.identifier.name) } else { None }
                    })
                    .collect(),
            );
        }

        self.visit_block(&function.block);

        // If the function has a return type, then check that it has a return.
        if function.output_type != Type::Unit && !self.scope_state.has_return {
            self.emit_err(TypeCheckerError::missing_return(function.span));
        }

        // Exit the scope for the function's parameters and body.
        self.exit_scope(scope_index);

        // Exit the function's scope.
        self.exit_scope(function_index);

        // Make sure that async transitions call finalize.
        if self.scope_state.variant == Some(Variant::AsyncTransition) && !self.scope_state.has_called_finalize {
            self.emit_err(TypeCheckerError::async_transition_must_call_async_function(function.span));
        }

        // Check that all futures were awaited exactly once.
        if self.scope_state.variant == Some(Variant::AsyncFunction) {
            // Throw error if not all futures awaits even appear once.
            if !self.await_checker.static_to_await.is_empty() {
                self.emit_err(TypeCheckerError::future_awaits_missing(
                    self.await_checker
                        .static_to_await
                        .clone()
                        .iter()
                        .map(|f| f.to_string())
                        .collect::<Vec<String>>()
                        .join(", "),
                    function.span(),
                ));
            } else if self.await_checker.enabled && !self.await_checker.to_await.is_empty() {
                // Tally up number of paths that are unawaited and number of paths that are awaited more than once.
                let (num_paths_unawaited, num_paths_duplicate_awaited, num_perfect) =
                    self.await_checker.to_await.iter().fold((0, 0, 0), |(unawaited, duplicate, perfect), path| {
                        (
                            unawaited + if !path.elements.is_empty() { 1 } else { 0 },
                            duplicate + if path.counter > 0 { 1 } else { 0 },
                            perfect + if path.counter > 0 || !path.elements.is_empty() { 0 } else { 1 },
                        )
                    });

                // Throw error if there does not exist a path in which all futures are awaited exactly once.
                if num_perfect == 0 {
                    self.emit_err(TypeCheckerError::no_path_awaits_all_futures_exactly_once(
                        self.await_checker.to_await.len(),
                        function.span(),
                    ));
                }

                // Throw warning if some futures are awaited more than once in some paths.
                if num_paths_unawaited > 0 {
                    self.emit_warning(TypeCheckerWarning::some_paths_do_not_await_all_futures(
                        self.await_checker.to_await.len(),
                        num_paths_unawaited,
                        function.span(),
                    ));
                }

                // Throw warning if not all futures are awaited in some paths.
                if num_paths_duplicate_awaited > 0 {
                    self.emit_warning(TypeCheckerWarning::some_paths_contain_duplicate_future_awaits(
                        self.await_checker.to_await.len(),
                        num_paths_duplicate_awaited,
                        function.span(),
                    ));
                }
            }
        }
    }

    fn visit_function_stub(&mut self, input: &'a FunctionStub) {
        // Must not be an inline function
        if input.variant == Variant::Inline {
            self.emit_err(TypeCheckerError::stub_functions_must_not_be_inlines(input.span));
        }

        // Lookup function metadata in the symbol table.
        // Note that this unwrap is safe since function metadata is stored in a prior pass.
        let function_index = self
            .symbol_table
            .borrow()
            .lookup_fn_symbol(Location::new(self.scope_state.program_name, input.identifier.name))
            .unwrap()
            .id;

        // Enter the function's scope.
        self.enter_scope(function_index);

        // Create a new child scope for the function's parameters and body.
        let scope_index = self.create_child_scope();

        // Create future stubs.
        if input.variant == Variant::AsyncFunction {
            let finalize_input_map = &mut self.finalize_input_types;
            let resolved_inputs: Vec<Type> = input
                .input
                .iter()
                .map(|input_mode| {
                    match input_mode {
                        Internal(function_input) => match &function_input.type_ {
                            Future(f) => {
                                // Since we traverse stubs in post-order, we can assume that the corresponding finalize stub has already been traversed.
                                Future(FutureType::new(
                                    finalize_input_map.get(&f.location.clone().unwrap()).unwrap().clone(),
                                    f.location.clone(),
                                    true,
                                ))
                            }
                            _ => function_input.clone().type_,
                        },
                        External(_) => unreachable!("External inputs are not allowed in finalize outputs of stubs."),
                    }
                })
                .collect();

            finalize_input_map
                .insert(Location::new(self.scope_state.program_name, input.identifier.name), resolved_inputs);
        }

        // Query helper function to type check function parameters and outputs.
        self.check_function_signature(&Function::from(input.clone()));

        // Exit the scope for the function's parameters and body.
        self.exit_scope(scope_index);

        // Exit the function's scope.
        self.exit_scope(function_index);
    }

    fn visit_struct_stub(&mut self, input: &'a Composite) {
        self.visit_struct(input);
    }
}<|MERGE_RESOLUTION|>--- conflicted
+++ resolved
@@ -20,12 +20,8 @@
 use leo_errors::{TypeCheckerError, TypeCheckerWarning};
 use leo_span::sym;
 
-<<<<<<< HEAD
-use snarkvm::console::network::{MainnetV0, Network};
-=======
-use leo_ast::Variant::{AsyncFunction, AsyncTransition};
 use snarkvm::console::network::Network;
->>>>>>> b46451ed
+
 use std::collections::HashSet;
 
 // TODO: Cleanup logic for tuples.
@@ -50,85 +46,6 @@
         input.program_scopes.values().for_each(|scope| self.visit_program_scope(scope));
     }
 
-<<<<<<< HEAD
-    fn visit_stub(&mut self, input: &'a Stub) {
-        // Set the current program name.
-        self.scope_state.program_name = Some(input.stub_id.name.name);
-
-        // Cannot have constant declarations in stubs.
-        if !input.consts.is_empty() {
-            self.emit_err(TypeCheckerError::stubs_cannot_have_const_declarations(input.consts.first().unwrap().1.span));
-        }
-
-        // Typecheck the program's structs.
-        input.structs.iter().for_each(|(_, function)| self.visit_struct_stub(function));
-
-        // Typecheck the program's functions.
-        input.functions.iter().for_each(|(_, function)| self.visit_function_stub(function));
-    }
-
-    fn visit_function_stub(&mut self, input: &'a FunctionStub) {
-        // Must not be an inline function
-        if input.variant == Variant::Inline {
-            self.emit_err(TypeCheckerError::stub_functions_must_not_be_inlines(input.span));
-        }
-
-        // Lookup function metadata in the symbol table.
-        // Note that this unwrap is safe since function metadata is stored in a prior pass.
-        let function_index = self
-            .symbol_table
-            .borrow()
-            .lookup_fn_symbol(Location::new(self.scope_state.program_name, input.identifier.name))
-            .unwrap()
-            .id;
-
-        // Enter the function's scope.
-        self.enter_scope(function_index);
-
-        // Create a new child scope for the function's parameters and body.
-        let scope_index = self.create_child_scope();
-
-        // Create future stubs.
-        if input.variant == Variant::AsyncFunction {
-            let finalize_input_map = &mut self.async_function_input_types;
-            let resolved_inputs: Vec<Type> = input
-                .input
-                .iter()
-                .map(|input| {
-                    match &input.type_ {
-                        Type::Future(f) => {
-                            // Since we traverse stubs in post-order, we can assume that the corresponding finalize stub has already been traversed.
-                            Type::Future(FutureType::new(
-                                finalize_input_map.get(&f.location.clone().unwrap()).unwrap().clone(),
-                                f.location.clone(),
-                                true,
-                            ))
-                        }
-                        _ => input.clone().type_,
-                    }
-                })
-                .collect();
-
-            finalize_input_map
-                .insert(Location::new(self.scope_state.program_name, input.identifier.name), resolved_inputs);
-        }
-
-        // Query helper function to type check function parameters and outputs.
-        self.check_function_signature(&Function::from(input.clone()));
-
-        // Exit the scope for the function's parameters and body.
-        self.exit_scope(scope_index);
-
-        // Exit the function's scope.
-        self.exit_scope(function_index);
-    }
-
-    fn visit_struct_stub(&mut self, input: &'a Composite) {
-        self.visit_struct(input);
-    }
-
-=======
->>>>>>> b46451ed
     fn visit_program_scope(&mut self, input: &'a ProgramScope) {
         // Set the current program name.
         self.scope_state.program_name = Some(input.program_id.name.name);
@@ -454,24 +371,21 @@
 
         // Create future stubs.
         if input.variant == Variant::AsyncFunction {
-            let finalize_input_map = &mut self.finalize_input_types;
+            let finalize_input_map = &mut self.async_function_input_types;
             let resolved_inputs: Vec<Type> = input
                 .input
                 .iter()
-                .map(|input_mode| {
-                    match input_mode {
-                        Internal(function_input) => match &function_input.type_ {
-                            Future(f) => {
-                                // Since we traverse stubs in post-order, we can assume that the corresponding finalize stub has already been traversed.
-                                Future(FutureType::new(
-                                    finalize_input_map.get(&f.location.clone().unwrap()).unwrap().clone(),
-                                    f.location.clone(),
-                                    true,
-                                ))
-                            }
-                            _ => function_input.clone().type_,
-                        },
-                        External(_) => unreachable!("External inputs are not allowed in finalize outputs of stubs."),
+                .map(|input| {
+                    match &input.type_ {
+                        Type::Future(f) => {
+                            // Since we traverse stubs in post-order, we can assume that the corresponding finalize stub has already been traversed.
+                            Type::Future(FutureType::new(
+                                finalize_input_map.get(&f.location.clone().unwrap()).unwrap().clone(),
+                                f.location.clone(),
+                                true,
+                            ))
+                        }
+                        _ => input.clone().type_,
                     }
                 })
                 .collect();
