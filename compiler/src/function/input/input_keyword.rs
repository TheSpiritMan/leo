// Copyright (C) 2019-2021 Aleo Systems Inc.
// This file is part of the Leo library.

// The Leo library is free software: you can redistribute it and/or modify
// it under the terms of the GNU General Public License as published by
// the Free Software Foundation, either version 3 of the License, or
// (at your option) any later version.

// The Leo library is distributed in the hope that it will be useful,
// but WITHOUT ANY WARRANTY; without even the implied warranty of
// MERCHANTABILITY or FITNESS FOR A PARTICULAR PURPOSE. See the
// GNU General Public License for more details.

// You should have received a copy of the GNU General Public License
// along with the Leo library. If not, see <https://www.gnu.org/licenses/>.

use crate::{errors::FunctionError, ConstrainedCircuitMember, ConstrainedProgram, ConstrainedValue, GroupType};
use leo_asg::{Circuit, CircuitMember, Type};
use leo_ast::{Identifier, Input, Span};

use snarkvm_models::{curves::PrimeField, gadgets::r1cs::ConstraintSystem};

pub const RECORD_VARIABLE_NAME: &str = "record";
pub const REGISTERS_VARIABLE_NAME: &str = "registers";
pub const STATE_VARIABLE_NAME: &str = "state";
pub const STATE_LEAF_VARIABLE_NAME: &str = "state_leaf";

<<<<<<< HEAD
impl<F: PrimeField, G: GroupType<F>> ConstrainedProgram<F, G> {
=======
impl<'a, F: Field + PrimeField, G: GroupType<F>> ConstrainedProgram<'a, F, G> {
>>>>>>> b73c1461
    pub fn allocate_input_keyword<CS: ConstraintSystem<F>>(
        &mut self,
        cs: &mut CS,
        span: Span,
        expected_type: &'a Circuit<'a>,
        input: &Input,
    ) -> Result<ConstrainedValue<'a, F, G>, FunctionError> {
        // Create an identifier for each input variable

        let registers_name = Identifier {
            name: REGISTERS_VARIABLE_NAME.to_string(),
            span: span.clone(),
        };
        let record_name = Identifier {
            name: RECORD_VARIABLE_NAME.to_string(),
            span: span.clone(),
        };
        let state_name = Identifier {
            name: STATE_VARIABLE_NAME.to_string(),
            span: span.clone(),
        };
        let state_leaf_name = Identifier {
            name: STATE_LEAF_VARIABLE_NAME.to_string(),
            span,
        };

        // Fetch each input variable's definitions

        let registers_values = input.get_registers().values();
        let record_values = input.get_record().values();
        let state_values = input.get_state().values();
        let state_leaf_values = input.get_state_leaf().values();

        // Allocate each input variable as a circuit expression

        let mut sections = Vec::with_capacity(4);

        sections.push((registers_name, registers_values));
        sections.push((record_name, record_values));
        sections.push((state_name, state_values));
        sections.push((state_leaf_name, state_leaf_values));

        let mut members = Vec::with_capacity(sections.len());

        for (name, values) in sections {
            let sub_circuit = match expected_type.members.borrow().get(&name.name) {
                Some(CircuitMember::Variable(Type::Circuit(circuit))) => *circuit,
                _ => panic!("illegal input type definition from asg"),
            };

            let member_name = name.clone();
            let member_value = self.allocate_input_section(cs, name, sub_circuit, values)?;

            let member = ConstrainedCircuitMember(member_name, member_value);

            members.push(member)
        }

        // Return input variable keyword as circuit expression

        Ok(ConstrainedValue::CircuitExpression(expected_type, members))
    }
}<|MERGE_RESOLUTION|>--- conflicted
+++ resolved
@@ -25,11 +25,7 @@
 pub const STATE_VARIABLE_NAME: &str = "state";
 pub const STATE_LEAF_VARIABLE_NAME: &str = "state_leaf";
 
-<<<<<<< HEAD
-impl<F: PrimeField, G: GroupType<F>> ConstrainedProgram<F, G> {
-=======
-impl<'a, F: Field + PrimeField, G: GroupType<F>> ConstrainedProgram<'a, F, G> {
->>>>>>> b73c1461
+impl<'a, F: PrimeField, G: GroupType<F>> ConstrainedProgram<'a, F, G> {
     pub fn allocate_input_keyword<CS: ConstraintSystem<F>>(
         &mut self,
         cs: &mut CS,
