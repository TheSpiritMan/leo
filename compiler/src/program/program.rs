--- conflicted
+++ resolved
@@ -24,23 +24,13 @@
 use indexmap::IndexMap;
 use uuid::Uuid;
 
-<<<<<<< HEAD
-pub struct ConstrainedProgram<F: PrimeField, G: GroupType<F>> {
-    pub asg: Program,
-    identifiers: IndexMap<Uuid, ConstrainedValue<F, G>>,
-}
-
-impl<F: PrimeField, G: GroupType<F>> ConstrainedProgram<F, G> {
-    pub fn new(asg: Program) -> Self {
-=======
-pub struct ConstrainedProgram<'a, F: Field + PrimeField, G: GroupType<F>> {
+pub struct ConstrainedProgram<'a, F: PrimeField, G: GroupType<F>> {
     pub asg: Program<'a>,
     identifiers: IndexMap<Uuid, ConstrainedValue<'a, F, G>>,
 }
 
-impl<'a, F: Field + PrimeField, G: GroupType<F>> ConstrainedProgram<'a, F, G> {
+impl<'a, F: PrimeField, G: GroupType<F>> ConstrainedProgram<'a, F, G> {
     pub fn new(asg: Program<'a>) -> Self {
->>>>>>> b73c1461
         Self {
             asg,
             identifiers: IndexMap::new(),
