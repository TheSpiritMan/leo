// Copyright (C) 2019-2021 Aleo Systems Inc.
// This file is part of the Leo library.

// The Leo library is free software: you can redistribute it and/or modify
// it under the terms of the GNU General Public License as published by
// the Free Software Foundation, either version 3 of the License, or
// (at your option) any later version.

// The Leo library is distributed in the hope that it will be useful,
// but WITHOUT ANY WARRANTY; without even the implied warranty of
// MERCHANTABILITY or FITNESS FOR A PARTICULAR PURPOSE. See the
// GNU General Public License for more details.

// You should have received a copy of the GNU General Public License
// along with the Leo library. If not, see <https://www.gnu.org/licenses/>.

//! Resolves assignees in a compiled Leo program.

use std::convert::TryInto;

use crate::{program::ConstrainedProgram, value::ConstrainedValue, GroupType, Integer};
use leo_asg::{ConstInt, Expression, Node};
use leo_errors::{CompilerError, LeoError};

use eyre::eyre;
use snarkvm_fields::PrimeField;
use snarkvm_gadgets::traits::{eq::EvaluateEqGadget, select::CondSelectGadget};
use snarkvm_r1cs::ConstraintSystem;

use super::ResolverContext;

impl<'a, F: PrimeField, G: GroupType<F>> ConstrainedProgram<'a, F, G> {
    pub(super) fn resolve_target_access_array_index<'b, CS: ConstraintSystem<F>>(
        &mut self,
        cs: &mut CS,
        mut context: ResolverContext<'a, 'b, F, G>,
        index: &'a Expression<'a>,
    ) -> Result<(), LeoError> {
        let input_len = context.input.len();

        let index_resolved = self.enforce_index(cs, index, &context.span)?;
        if !context.from_range && input_len == 1 {
            match context.input.remove(0) {
                ConstrainedValue::Array(input) => {
                    if let Some(index) = index_resolved.to_usize() {
                        if index >= input.len() {
                            Err(LeoError::from(CompilerError::statement_array_assign_index_bounds(
                                index,
                                input.len(),
                                &context.span,
                            )))
                        } else {
                            let target = input.get_mut(index).unwrap();
                            if context.remaining_accesses.is_empty() {
                                self.enforce_assign_context(cs, &context, target)
                            } else {
                                context.input = vec![target];
                                self.resolve_target_access(cs, context)
                            }
                        }
                    } else {
                        let span = index.span().cloned().unwrap_or_default();
                        {
                            let array_len: u32 = input
                                .len()
                                .try_into()
<<<<<<< HEAD
                                .map_err(|_| LeoError::from(CompilerError::array_length_out_of_bounds(&span)))?;
                            self.array_bounds_check(cs, &&index_resolved, array_len, &span)?;
=======
                                .map_err(|_| ExpressionError::array_length_out_of_bounds(&span))?;
                            self.array_bounds_check(cs, &index_resolved, array_len, &span)?;
>>>>>>> bfc995be
                        }

                        for (i, item) in input.iter_mut().enumerate() {
                            let namespace_string = format!(
                                "evaluate dyn array assignment eq {} {}:{}",
                                i, span.line_start, span.col_start
                            );
                            let eq_namespace = cs.ns(|| namespace_string);

                            let index_bounded = i
                                .try_into()
                                .map_err(|_| LeoError::from(CompilerError::array_index_out_of_legal_bounds(&span)))?;
                            let const_index = ConstInt::U32(index_bounded).cast_to(&index_resolved.get_type());
                            let index_comparison = index_resolved
                                .evaluate_equal(eq_namespace, &Integer::new(&const_index))
                                .map_err(|_| {
                                    LeoError::from(CompilerError::cannot_evaluate_expression("==".to_string(), &span))
                                })?;

                            let mut unique_namespace = cs.ns(|| {
                                format!(
                                    "select array dyn assignment {} {}:{}",
                                    i, span.line_start, span.col_start
                                )
                            });
                            let temp_item = {
                                let mut item = item.clone();
                                let mut new_context = ResolverContext {
                                    input: vec![&mut item],
                                    span: context.span.clone(),
                                    target_value: context.target_value.clone(),
                                    remaining_accesses: context.remaining_accesses,
                                    indicator: context.indicator,
                                    operation: context.operation,
                                    from_range: false,
                                };
                                if context.remaining_accesses.is_empty() {
                                    let item = new_context.input.remove(0);
                                    self.enforce_assign_context(&mut unique_namespace, &new_context, item)?;
                                } else {
                                    self.resolve_target_access(&mut unique_namespace, new_context)?;
                                }
                                item
                            };
                            let value = ConstrainedValue::conditionally_select(
                                unique_namespace,
                                &index_comparison,
                                &temp_item,
                                item,
                            )
                            .map_err(|e| {
                                LeoError::from(CompilerError::cannot_enforce_expression(
                                    "conditional select".to_string(),
                                    eyre!(e),
                                    &span,
                                ))
                            })?;
                            *item = value;
                        }
                        Ok(())
                    }
                }
                _ => Err(LeoError::from(CompilerError::statement_array_assign_interior_index(
                    &context.span,
                ))),
            }
        } else if context.from_range && input_len != 0 {
            context.from_range = false;
            if let Some(index) = index_resolved.to_usize() {
                if index >= input_len {
                    return Err(LeoError::from(CompilerError::statement_array_assign_index_bounds(
                        index,
                        input_len,
                        &context.span,
                    )));
                }
                let target = context.input.remove(index);

                if context.remaining_accesses.is_empty() {
                    self.enforce_assign_context(cs, &context, target)
                } else {
                    context.input = vec![target];
                    self.resolve_target_access(cs, context)
                }
            } else {
                // index is input variable
                let span = index.span().cloned().unwrap_or_default();
                {
                    let array_len: u32 = context
                        .input
                        .len()
                        .try_into()
<<<<<<< HEAD
                        .map_err(|_| LeoError::from(CompilerError::array_length_out_of_bounds(&span)))?;
                    self.array_bounds_check(cs, &&index_resolved, array_len, &span)?;
=======
                        .map_err(|_| ExpressionError::array_length_out_of_bounds(&span))?;
                    self.array_bounds_check(cs, &index_resolved, array_len, &span)?;
>>>>>>> bfc995be
                }

                for (i, item) in context.input.iter_mut().enumerate() {
                    let namespace_string = format!(
                        "evaluate dyn array assignment eq {} {}:{}",
                        i, span.line_start, span.col_start
                    );
                    let eq_namespace = cs.ns(|| namespace_string);

                    let index_bounded = i
                        .try_into()
                        .map_err(|_| LeoError::from(CompilerError::array_index_out_of_legal_bounds(&span)))?;
                    let const_index = ConstInt::U32(index_bounded).cast_to(&index_resolved.get_type());
                    let index_comparison = index_resolved
                        .evaluate_equal(eq_namespace, &Integer::new(&const_index))
                        .map_err(|_| {
                            LeoError::from(CompilerError::cannot_evaluate_expression("==".to_string(), &span))
                        })?;

                    let mut unique_namespace = cs.ns(|| {
                        format!(
                            "select array dyn assignment {} {}:{}",
                            i, span.line_start, span.col_start
                        )
                    });
                    let temp_item = {
                        let mut item = item.clone();
                        let mut new_context = ResolverContext {
                            input: vec![&mut item],
                            span: context.span.clone(),
                            target_value: context.target_value.clone(),
                            remaining_accesses: context.remaining_accesses,
                            indicator: context.indicator,
                            operation: context.operation,
                            from_range: false,
                        };
                        if context.remaining_accesses.is_empty() {
                            let item = new_context.input.remove(0);
                            self.enforce_assign_context(&mut unique_namespace, &new_context, item)?;
                        } else {
                            self.resolve_target_access(&mut unique_namespace, new_context)?;
                        }
                        item
                    };
                    let value =
<<<<<<< HEAD
                        ConstrainedValue::conditionally_select(unique_namespace, &index_comparison, &temp_item, &item)
                            .map_err(|e| {
                                LeoError::from(CompilerError::cannot_enforce_expression(
                                    "conditional select".to_string(),
                                    eyre!(e),
                                    &span,
                                ))
                            })?;
=======
                        ConstrainedValue::conditionally_select(unique_namespace, &index_comparison, &temp_item, item)
                            .map_err(|e| ExpressionError::cannot_enforce("conditional select".to_string(), e, &span))?;
>>>>>>> bfc995be
                    **item = value;
                }
                Ok(())
            }
        } else {
            Err(LeoError::from(CompilerError::statement_array_assign_interior_index(
                &context.span,
            )))
        }
    }
}<|MERGE_RESOLUTION|>--- conflicted
+++ resolved
@@ -64,13 +64,8 @@
                             let array_len: u32 = input
                                 .len()
                                 .try_into()
-<<<<<<< HEAD
                                 .map_err(|_| LeoError::from(CompilerError::array_length_out_of_bounds(&span)))?;
-                            self.array_bounds_check(cs, &&index_resolved, array_len, &span)?;
-=======
-                                .map_err(|_| ExpressionError::array_length_out_of_bounds(&span))?;
                             self.array_bounds_check(cs, &index_resolved, array_len, &span)?;
->>>>>>> bfc995be
                         }
 
                         for (i, item) in input.iter_mut().enumerate() {
@@ -163,13 +158,8 @@
                         .input
                         .len()
                         .try_into()
-<<<<<<< HEAD
                         .map_err(|_| LeoError::from(CompilerError::array_length_out_of_bounds(&span)))?;
-                    self.array_bounds_check(cs, &&index_resolved, array_len, &span)?;
-=======
-                        .map_err(|_| ExpressionError::array_length_out_of_bounds(&span))?;
                     self.array_bounds_check(cs, &index_resolved, array_len, &span)?;
->>>>>>> bfc995be
                 }
 
                 for (i, item) in context.input.iter_mut().enumerate() {
@@ -215,19 +205,14 @@
                         item
                     };
                     let value =
-<<<<<<< HEAD
-                        ConstrainedValue::conditionally_select(unique_namespace, &index_comparison, &temp_item, &item)
+                        ConstrainedValue::conditionally_select(unique_namespace, &index_comparison, &temp_item, item)
                             .map_err(|e| {
-                                LeoError::from(CompilerError::cannot_enforce_expression(
-                                    "conditional select".to_string(),
-                                    eyre!(e),
-                                    &span,
-                                ))
-                            })?;
-=======
-                        ConstrainedValue::conditionally_select(unique_namespace, &index_comparison, &temp_item, item)
-                            .map_err(|e| ExpressionError::cannot_enforce("conditional select".to_string(), e, &span))?;
->>>>>>> bfc995be
+                            LeoError::from(CompilerError::cannot_enforce_expression(
+                                "conditional select".to_string(),
+                                eyre!(e),
+                                &span,
+                            ))
+                        })?;
                     **item = value;
                 }
                 Ok(())
