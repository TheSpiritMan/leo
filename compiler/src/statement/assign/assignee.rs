// Copyright (C) 2019-2021 Aleo Systems Inc.
// This file is part of the Leo library.

// The Leo library is free software: you can redistribute it and/or modify
// it under the terms of the GNU General Public License as published by
// the Free Software Foundation, either version 3 of the License, or
// (at your option) any later version.

// The Leo library is distributed in the hope that it will be useful,
// but WITHOUT ANY WARRANTY; without even the implied warranty of
// MERCHANTABILITY or FITNESS FOR A PARTICULAR PURPOSE. See the
// GNU General Public License for more details.

// You should have received a copy of the GNU General Public License
// along with the Leo library. If not, see <https://www.gnu.org/licenses/>.

//! Resolves assignees in a compiled Leo program.

use crate::{errors::StatementError, program::ConstrainedProgram, value::ConstrainedValue, GroupType};
use leo_asg::{AssignAccess, AssignStatement, Identifier, Span};

use snarkvm_models::{curves::PrimeField, gadgets::r1cs::ConstraintSystem};

pub(crate) enum ResolvedAssigneeAccess {
    ArrayRange(Option<usize>, Option<usize>),
    ArrayIndex(usize),
    Tuple(usize, Span),
    Member(Identifier),
}

<<<<<<< HEAD
impl<F: PrimeField, G: GroupType<F>> ConstrainedProgram<F, G> {
=======
impl<'a, F: Field + PrimeField, G: GroupType<F>> ConstrainedProgram<'a, F, G> {
>>>>>>> b73c1461
    pub fn resolve_assign<CS: ConstraintSystem<F>>(
        &mut self,
        cs: &mut CS,
        assignee: &AssignStatement<'a>,
    ) -> Result<Vec<&mut ConstrainedValue<'a, F, G>>, StatementError> {
        let span = assignee.span.clone().unwrap_or_default();

        let resolved_accesses = assignee
            .target_accesses
            .iter()
            .map(|access| match access {
                AssignAccess::ArrayRange(start, stop) => {
                    let start_index = start
                        .get()
                        .map(|start| self.enforce_index(cs, start, &span))
                        .transpose()?;
                    let stop_index = stop.get().map(|stop| self.enforce_index(cs, stop, &span)).transpose()?;
                    Ok(ResolvedAssigneeAccess::ArrayRange(start_index, stop_index))
                }
                AssignAccess::ArrayIndex(index) => {
                    let index = self.enforce_index(cs, index.get(), &span)?;

                    Ok(ResolvedAssigneeAccess::ArrayIndex(index))
                }
                AssignAccess::Tuple(index) => Ok(ResolvedAssigneeAccess::Tuple(*index, span.clone())),
                AssignAccess::Member(identifier) => Ok(ResolvedAssigneeAccess::Member(identifier.clone())),
            })
            .collect::<Result<Vec<_>, crate::errors::ExpressionError>>()?;

        let variable = assignee.target_variable.get().borrow();

        let mut result = vec![match self.get_mut(&variable.id) {
            Some(value) => value,
            None => return Err(StatementError::undefined_variable(variable.name.to_string(), span)),
        }];

        for access in resolved_accesses {
            result = Self::resolve_assignee_access(access, &span, result)?;
        }
        Ok(result)
    }

    fn check_range_index(start_index: usize, stop_index: usize, len: usize, span: &Span) -> Result<(), StatementError> {
        if stop_index < start_index {
            Err(StatementError::array_assign_range_order(
                start_index,
                stop_index,
                len,
                span.clone(),
            ))
        } else if start_index > len {
            Err(StatementError::array_assign_index_bounds(
                start_index,
                len,
                span.clone(),
            ))
        } else if stop_index > len {
            Err(StatementError::array_assign_index_bounds(stop_index, len, span.clone()))
        } else {
            Ok(())
        }
    }

    // todo: this can prob have most of its error checking removed
    pub(crate) fn resolve_assignee_access<'b>(
        access: ResolvedAssigneeAccess,
        span: &Span,
        mut value: Vec<&'b mut ConstrainedValue<'a, F, G>>,
    ) -> Result<Vec<&'b mut ConstrainedValue<'a, F, G>>, StatementError> {
        match access {
            ResolvedAssigneeAccess::ArrayIndex(index) => {
                if value.len() != 1 {
                    return Err(StatementError::array_assign_interior_index(span.clone()));
                }
                match value.remove(0) {
                    ConstrainedValue::Array(old) => {
                        if index > old.len() {
                            Err(StatementError::array_assign_index_bounds(
                                index,
                                old.len(),
                                span.clone(),
                            ))
                        } else {
                            Ok(vec![old.get_mut(index).unwrap()])
                        }
                    }
                    _ => Err(StatementError::array_assign_index(span.clone())),
                }
            }
            ResolvedAssigneeAccess::ArrayRange(start_index, stop_index) => {
                let start_index = start_index.unwrap_or(0);

                if value.len() == 1 {
                    // not a range of a range
                    match value.remove(0) {
                        ConstrainedValue::Array(old) => {
                            let stop_index = stop_index.unwrap_or(old.len());
                            Self::check_range_index(start_index, stop_index, old.len(), &span)?;

                            Ok(old[start_index..stop_index].iter_mut().collect())
                        }
                        _ => Err(StatementError::array_assign_index(span.clone())),
                    }
                } else {
                    // range of a range
                    let stop_index = stop_index.unwrap_or(value.len());
                    Self::check_range_index(start_index, stop_index, value.len(), &span)?;

                    Ok(value.drain(start_index..stop_index).collect())
                }
            }
            ResolvedAssigneeAccess::Tuple(index, span) => {
                if value.len() != 1 {
                    return Err(StatementError::array_assign_interior_index(span));
                }
                match value.remove(0) {
                    ConstrainedValue::Tuple(old) => {
                        if index > old.len() {
                            Err(StatementError::tuple_assign_index_bounds(index, old.len(), span))
                        } else {
                            Ok(vec![&mut old[index]])
                        }
                    }
                    _ => Err(StatementError::tuple_assign_index(span)),
                }
            }
            ResolvedAssigneeAccess::Member(name) => {
                if value.len() != 1 {
                    return Err(StatementError::array_assign_interior_index(span.clone()));
                }
                match value.remove(0) {
                    ConstrainedValue::CircuitExpression(_variable, members) => {
                        // Modify the circuit variable in place
                        let matched_variable = members.iter_mut().find(|member| member.0 == name);

                        match matched_variable {
                            Some(member) => Ok(vec![&mut member.1]),
                            None => {
                                // Throw an error if the circuit variable does not exist in the circuit
                                Err(StatementError::undefined_circuit_variable(
                                    name.to_string(),
                                    span.to_owned(),
                                ))
                            }
                        }
                    }
                    // Throw an error if the circuit definition does not exist in the file
                    x => Err(StatementError::undefined_circuit(x.to_string(), span.to_owned())),
                }
            }
        }
    }
}<|MERGE_RESOLUTION|>--- conflicted
+++ resolved
@@ -28,11 +28,7 @@
     Member(Identifier),
 }
 
-<<<<<<< HEAD
-impl<F: PrimeField, G: GroupType<F>> ConstrainedProgram<F, G> {
-=======
-impl<'a, F: Field + PrimeField, G: GroupType<F>> ConstrainedProgram<'a, F, G> {
->>>>>>> b73c1461
+impl<'a, F: PrimeField, G: GroupType<F>> ConstrainedProgram<'a, F, G> {
     pub fn resolve_assign<CS: ConstraintSystem<F>>(
         &mut self,
         cs: &mut CS,
