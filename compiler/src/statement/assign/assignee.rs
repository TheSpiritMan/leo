// Copyright (C) 2019-2020 Aleo Systems Inc.
// This file is part of the Leo library.

// The Leo library is free software: you can redistribute it and/or modify
// it under the terms of the GNU General Public License as published by
// the Free Software Foundation, either version 3 of the License, or
// (at your option) any later version.

// The Leo library is distributed in the hope that it will be useful,
// but WITHOUT ANY WARRANTY; without even the implied warranty of
// MERCHANTABILITY or FITNESS FOR A PARTICULAR PURPOSE. See the
// GNU General Public License for more details.

// You should have received a copy of the GNU General Public License
// along with the Leo library. If not, see <https://www.gnu.org/licenses/>.

//! Resolves assignees in a compiled Leo program.

use crate::{errors::StatementError, new_scope, program::ConstrainedProgram, value::ConstrainedValue, GroupType};
use leo_typed::{Assignee, Span};

use snarkos_models::curves::{Field, PrimeField};

pub fn resolve_assignee(scope: &str, assignee: Assignee) -> String {
    match assignee {
<<<<<<< HEAD
        Assignee::Identifier(name) => new_scope(scope, name.to_string()),
        Assignee::Array(array_w_index) => resolve_assignee(scope, array_w_index.0),
=======
        Assignee::Identifier(name) => new_scope(scope, &name.name),
        Assignee::Array(array, _index) => resolve_assignee(scope, *array),
>>>>>>> ae5f2f7b
        Assignee::Tuple(tuple, _index) => resolve_assignee(scope, *tuple),
        Assignee::CircuitField(circuit_name, _member) => resolve_assignee(scope, *circuit_name),
    }
}

impl<F: Field + PrimeField, G: GroupType<F>> ConstrainedProgram<F, G> {
    pub fn get_mutable_assignee(
        &mut self,
        name: &str,
        span: &Span,
    ) -> Result<&mut ConstrainedValue<F, G>, StatementError> {
        // Check that assignee exists and is mutable
        Ok(match self.get_mut(name) {
            Some(value) => match value {
                ConstrainedValue::Mutable(mutable_value) => mutable_value,
                _ => return Err(StatementError::immutable_assign(name.to_owned(), span.to_owned())),
            },
            None => return Err(StatementError::undefined_variable(name.to_owned(), span.to_owned())),
        })
    }
}<|MERGE_RESOLUTION|>--- conflicted
+++ resolved
@@ -23,13 +23,8 @@
 
 pub fn resolve_assignee(scope: &str, assignee: Assignee) -> String {
     match assignee {
-<<<<<<< HEAD
         Assignee::Identifier(name) => new_scope(scope, name.to_string()),
         Assignee::Array(array_w_index) => resolve_assignee(scope, array_w_index.0),
-=======
-        Assignee::Identifier(name) => new_scope(scope, &name.name),
-        Assignee::Array(array, _index) => resolve_assignee(scope, *array),
->>>>>>> ae5f2f7b
         Assignee::Tuple(tuple, _index) => resolve_assignee(scope, *tuple),
         Assignee::CircuitField(circuit_name, _member) => resolve_assignee(scope, *circuit_name),
     }
