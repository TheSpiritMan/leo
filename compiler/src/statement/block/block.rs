// Copyright (C) 2019-2021 Aleo Systems Inc.
// This file is part of the Leo library.

// The Leo library is free software: you can redistribute it and/or modify
// it under the terms of the GNU General Public License as published by
// the Free Software Foundation, either version 3 of the License, or
// (at your option) any later version.

// The Leo library is distributed in the hope that it will be useful,
// but WITHOUT ANY WARRANTY; without even the implied warranty of
// MERCHANTABILITY or FITNESS FOR A PARTICULAR PURPOSE. See the
// GNU General Public License for more details.

// You should have received a copy of the GNU General Public License
// along with the Leo library. If not, see <https://www.gnu.org/licenses/>.

//! Enforces a branch of a conditional or iteration statement in a compiled Leo program.

use crate::{program::ConstrainedProgram, GroupType, IndicatorAndConstrainedValue, StatementResult};
use leo_asg::BlockStatement;

use snarkvm_models::{
    curves::PrimeField,
    gadgets::{r1cs::ConstraintSystem, utilities::boolean::Boolean},
};

<<<<<<< HEAD
impl<F: PrimeField, G: GroupType<F>> ConstrainedProgram<F, G> {
=======
impl<'a, F: Field + PrimeField, G: GroupType<F>> ConstrainedProgram<'a, F, G> {
>>>>>>> b73c1461
    /// Evaluates a branch of one or more statements and returns a result in
    /// the given scope.
    #[allow(clippy::too_many_arguments)]
    pub fn evaluate_block<CS: ConstraintSystem<F>>(
        &mut self,
        cs: &mut CS,
        indicator: &Boolean,
        block: &BlockStatement<'a>,
    ) -> StatementResult<Vec<IndicatorAndConstrainedValue<'a, F, G>>> {
        let mut results = Vec::with_capacity(block.statements.len());
        // Evaluate statements. Only allow a single return argument to be returned.
        for statement in block.statements.iter() {
            let value = self.enforce_statement(cs, indicator, statement.get())?;

            results.extend(value);
        }

        Ok(results)
    }
}<|MERGE_RESOLUTION|>--- conflicted
+++ resolved
@@ -24,11 +24,7 @@
     gadgets::{r1cs::ConstraintSystem, utilities::boolean::Boolean},
 };
 
-<<<<<<< HEAD
-impl<F: PrimeField, G: GroupType<F>> ConstrainedProgram<F, G> {
-=======
-impl<'a, F: Field + PrimeField, G: GroupType<F>> ConstrainedProgram<'a, F, G> {
->>>>>>> b73c1461
+impl<'a, F: PrimeField, G: GroupType<F>> ConstrainedProgram<'a, F, G> {
     /// Evaluates a branch of one or more statements and returns a result in
     /// the given scope.
     #[allow(clippy::too_many_arguments)]
