--- conflicted
+++ resolved
@@ -130,15 +130,8 @@
     Ok(list)
 }
 
-<<<<<<< HEAD
 fn compile_and_process<'a>(parsed: &'a mut Compiler<'a>) -> Result<(), LeoError> {
     parsed.compiler_stages()
-=======
-fn compile_and_process<'a>(parsed: &'a mut Compiler<'a>) -> Result<SymbolTable<'_>, LeoError> {
-    let mut st = parsed.symbol_table_pass()?;
-    parsed.type_checker_pass(&mut st)?;
-    Ok(st)
->>>>>>> db963aab
 }
 
 // Errors used in this module.
